--- conflicted
+++ resolved
@@ -1045,7 +1045,6 @@
         });
       }
 
-<<<<<<< HEAD
       // If firewall rules modified then need to send install firewall policy job to the device
       const modifyFirewallResult = { ids: [] };
       const updRules = updDevice.firewall.rules.toObject();
@@ -1087,12 +1086,7 @@
         modifyFirewallResult.ids = jobs.filter(j => j.status === 'fulfilled').map(j => j.value);
       }
       const status = [...modifyDevResult.ids, ...modifyFirewallResult.ids].length > 0 ? 202 : 200;
-      const ids = [modifyDevResult.ids[0]];
-      response.setHeader('Location', DevicesService.jobsListUrl(ids, orgList[0]));
-=======
-      const status = modifyDevResult.ids.length > 0 ? 202 : 200;
       DevicesService.setLocationHeader(response, modifyDevResult.ids, orgList[0]);
->>>>>>> 4c70ca12
       const deviceObj = DevicesService.selectDeviceParams(updDevice);
       return Service.successResponse(deviceObj, status);
     } catch (e) {
