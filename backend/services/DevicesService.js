--- conflicted
+++ resolved
@@ -1444,13 +1444,9 @@
    * deviceRequest DeviceRequest  (optional)
    * returns Device
    **/
-<<<<<<< HEAD
-  static async devicesIdPUT ({ id, org, ...deviceRequest }, { user, server }, response) {
-=======
   static async devicesIdPUT (request, { user, server }, response) {
-    const { id, org, deviceRequest, allowOverlapping } = request;
-
->>>>>>> 91e18658
+    const { id, org, allowOverlapping, ...deviceRequest } = request;
+
     let sessionCopy;
     let errorData = null;
 
