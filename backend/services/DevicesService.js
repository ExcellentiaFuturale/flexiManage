--- conflicted
+++ resolved
@@ -1642,18 +1642,7 @@
       if (!deviceObject.isApproved) {
         throw new Error('Device must be first approved');
       }
-<<<<<<< HEAD
-
-      const interfaceIsExists = deviceObject.interfaces.find(i => {
-        return i.devId === dhcpRequest.interface;
-      });
-
-      if (!interfaceIsExists) {
-        throw new Error('Unknown interface');
-      }
-=======
       DevicesService.validateDhcpRequest(deviceObject, dhcpRequest);
->>>>>>> c8679bf1
 
       // Verify that no dhcp has been defined for the interface
       const dhcpObject = deviceObject.dhcp.filter((s) => {
