// flexiWAN SD-WAN software - flexiEdge, flexiManage.
// For more information go to https://flexiwan.com
// Copyright (C) 2020  flexiWAN Ltd.

// This program is free software: you can redistribute it and/or modify
// it under the terms of the GNU Affero General Public License as
// published by the Free Software Foundation, either version 3 of the
// License, or (at your option) any later version.

// This program is distributed in the hope that it will be useful,
// but WITHOUT ANY WARRANTY; without even the implied warranty of
// MERCHANTABILITY or FITNESS FOR A PARTICULAR PURPOSE.  See the
// GNU Affero General Public License for more details.

// You should have received a copy of the GNU Affero General Public License
// along with this program.  If not, see <https://www.gnu.org/licenses/>.

const Service = require('./Service');
const configs = require('../configs')();
const { devices, staticroutes, dhcpModel } = require('../models/devices');
const tunnelsModel = require('../models/tunnels');
const pathLabelsModel = require('../models/pathlabels');
const firewallPoliciesModel = require('../models/firewallPolicies');
const connections = require('../websocket/Connections')();
const deviceStatus = require('../periodic/deviceStatus')();
const { deviceStats } = require('../models/analytics/deviceStats');
const DevSwUpdater = require('../deviceLogic/DevSwVersionUpdateManager');
const mongoConns = require('../mongoConns.js')();
const mongoose = require('mongoose');
const validator = require('validator');
const net = require('net');
const pick = require('lodash/pick');
const path = require('path');
const uniqBy = require('lodash/uniqBy');
const omit = require('lodash/omit');
const isEqual = require('lodash/isEqual');
const logger = require('../logging/logging')({ module: module.filename, type: 'req' });
const flexibilling = require('../flexibilling');
const dispatcher = require('../deviceLogic/dispatcher');
const { queueFirewallPolicyJob } = require('../deviceLogic/firewallPolicy');
const { validateOperations } = require('../deviceLogic/interfaces');
const {
  validateDevice,
  validateDhcpConfig,
  validateStaticRoute
} = require('../deviceLogic/validators');
const { getAllOrganizationLanSubnets } = require('../utils/deviceUtils');
const { getAccessTokenOrgList } = require('../utils/membershipUtils');
const wifiChannels = require('../utils/wifi-channels');
const apnsJson = require(path.join(__dirname, '..', 'utils', 'mcc_mnc_apn.json'));
const deviceQueues = require('../utils/deviceQueue')(
  configs.get('kuePrefix'),
  configs.get('redisUrl')
);
const cidr = require('cidr-tools');
class DevicesService {
  /**
   * Execute an action on the device side
   *
   * action String Command to execute
   * commandRequest CommandRequest  (optional)
   * no response value expected for this operation
   **/
  static async devicesApplyPOST ({ org, deviceCommand }, { user }, response) {
    try {
      // Find all devices of the organization
      const orgList = await getAccessTokenOrgList(user, org, true);
      const opDevices = await devices.find({ org: { $in: orgList } })
        .populate('interfaces.pathlabels', '_id name description color type');
      // Apply the device command
      const { ids, status, message } = await dispatcher.apply(opDevices, deviceCommand.method,
        user, { org: orgList[0], ...deviceCommand });
      DevicesService.setLocationHeader(response, ids, orgList[0]);
      return Service.successResponse({ ids, status, message }, 202);
    } catch (e) {
      return Service.rejectResponse(
        e.message || 'Internal Server Error',
        e.status || 500
      );
    }
  }

  /**
   * Execute an action on the device side
   *
   * action String Command to execute
   * commandRequest CommandRequest  (optional)
   * no response value expected for this operation
   **/
  static async devicesIdApplyPOST ({ id, org, deviceCommand }, { user }, response) {
    try {
      const orgList = await getAccessTokenOrgList(user, org, true);
      const opDevice = await devices.find({
        _id: mongoose.Types.ObjectId(id),
        org: { $in: orgList }
      })
        .populate('interfaces.pathlabels', '_id name description color type'); ;

      if (opDevice.length !== 1) return Service.rejectResponse('Device not found');

      const { ids, status, message } = await dispatcher.apply(opDevice, deviceCommand.method,
        user, { org: orgList[0], ...deviceCommand });
      DevicesService.setLocationHeader(response, ids, orgList[0]);
      return Service.successResponse({ ids, status, message }, 202);
    } catch (e) {
      return Service.rejectResponse(
        e.message || 'Internal Server Error',
        e.status || 500
      );
    }
  }

  /**
   * Select the API fields from mongo Device Object
   *
   * @param {mongo Device Object} item
   */
  static selectDeviceParams (item) {
    // Pick relevant fields
    const retDevice = pick(item, [
      'org',
      'description',
      'deviceToken',
      'machineId',
      'site',
      'hostname',
      'serial',
      'name',
      '_id',
      'isApproved',
      'fromToken',
      'account',
      'ipList',
      'policies',
      // Internal array, objects
      'labels',
      'upgradeSchedule',
      'sync']);

    retDevice.isConnected = connections.isConnected(retDevice.machineId);

    // pick interfaces
    let retInterfaces;
    if (item.interfaces) {
      retInterfaces = item.interfaces.map(i => {
        const retIf = pick(i, [
          'IPv6',
          'PublicIP',
          'PublicPort',
          'NatType',
          'useStun',
          'useFixedPublicPort',
          'internetAccess',
          'monitorInternet',
          'gateway',
          'metric',
          'mtu',
          'dhcp',
          'IPv4',
          'type',
          'MAC',
          'routing',
          'IPv6Mask',
          'isAssigned',
          'driver',
          'IPv4Mask',
          'name',
          'devId',
          '_id',
          'pathlabels',
          'deviceType',
          'configuration',
          'deviceParams',
          'dnsServers',
          'dnsDomains',
          'useDhcpDnsServers'
        ]);
        retIf._id = retIf._id.toString();
        // if device is not connected then internet access status is unknown
        retIf.internetAccess = retDevice.isConnected ? retIf.internetAccess : '';
        return retIf;
      });
    } else retInterfaces = [];

    let retStaticRoutes;
    if (item.staticroutes) {
      retStaticRoutes = item.staticroutes.map(r => {
        const retRoute = pick(r, [
          '_id',
          'destination',
          'gateway',
          'ifname',
          'metric'
        ]);
        retRoute._id = retRoute._id.toString();
        return retRoute;
      });
    } else retStaticRoutes = [];

    let retDhcpList;
    if (item.dhcp) {
      retDhcpList = item.dhcp.map(d => {
        const retDhcp = pick(d, [
          '_id',
          'interface',
          'rangeStart',
          'rangeEnd',
          'dns',
          'status'
        ]);

        let macAssignList;
        if (d.macAssign) {
          macAssignList = d.macAssign.map(m => {
            return pick(m, [
              'host', 'mac', 'ipv4'
            ]);
          });
        } else macAssignList = [];

        retDhcp.macAssign = macAssignList;
        retDhcp._id = retDhcp._id.toString();
        return retDhcp;
      });
    } else retDhcpList = [];

    const retFirewallRules = (item.firewall && item.firewall.rules)
      ? item.firewall.rules.map(r => {
        const retRule = pick(r, [
          '_id',
          'description',
          'priority',
          'enabled',
          'direction',
          'inbound',
          'classification',
          'action',
          'internalIP',
          'internalPortStart',
          'interfaces'
        ]);
        retRule._id = retRule._id.toString();
        return retRule;
      }) : [];

    // Update with additional objects
    retDevice._id = retDevice._id.toString();
    retDevice.account = retDevice.account.toString();
    retDevice.org = retDevice.org.toString();
    retDevice.upgradeSchedule = pick(item.upgradeSchedule, ['jobQueued', '_id', 'time']);
    retDevice.upgradeSchedule._id = retDevice.upgradeSchedule._id.toString();
    retDevice.upgradeSchedule.time = (retDevice.upgradeSchedule.time)
      ? retDevice.upgradeSchedule.time.toISOString() : null;
    retDevice.versions = pick(item.versions, ['agent', 'router', 'device', 'vpp', 'frr']);
    retDevice.interfaces = retInterfaces;
    retDevice.staticroutes = retStaticRoutes;
    retDevice.dhcp = retDhcpList;
<<<<<<< HEAD
    retDevice.firewallApplied = item.firewallApplied;
    retDevice.firewall = {
      rules: retFirewallRules
    };
    retDevice.isConnected = connections.isConnected(retDevice.machineId);
=======
>>>>>>> 45064788
    // Add interface stats to mongoose response
    retDevice.deviceStatus = retDevice.isConnected
      ? deviceStatus.getDeviceStatus(retDevice.machineId) || {} : {};
    return retDevice;
  }

  /**
   * Get all registered devices
   *
   * offset Integer The number of items to skip before starting to collect the result set (optional)
   * limit Integer The numbers of items to return (optional)
   * returns List
   **/
  static async devicesGET ({ org, offset, limit }, { user }) {
    try {
      const orgList = await getAccessTokenOrgList(user, org, false);
      const result = await devices.find({ org: { $in: orgList } })
        .skip(offset)
        .limit(limit)
        .populate('interfaces.pathlabels', '_id name description color type')
        .populate('policies.multilink.policy', '_id name description');

      const devicesMap = result.map(item => {
        return DevicesService.selectDeviceParams(item);
      });

      return Service.successResponse(devicesMap);
    } catch (e) {
      return Service.rejectResponse(
        e.message || 'Internal Server Error',
        e.status || 500
      );
    }
  }

  static async devicesUpgdSchedPOST ({ org, devicesUpgradeRequest }, { user }) {
    try {
      const orgList = await getAccessTokenOrgList(user, org, true);
      const query = { _id: { $in: devicesUpgradeRequest.devices }, org: { $in: orgList } };
      const numOfIdsFound = await devices.countDocuments(query);

      // The request is considered invalid if not all device IDs
      // are found in the database. This is done to prevent a partial
      // schedule of the devices in case of a user's mistake.
      if (numOfIdsFound < devicesUpgradeRequest.devices.length) {
        return Service.rejectResponse('Some devices were not found');
      }

      const set = {
        $set: {
          upgradeSchedule: {
            time: devicesUpgradeRequest.date,
            jobQueued: false
          }
        }
      };

      const options = { upsert: false, useFindAndModify: false };
      await devices.updateMany(query, set, options);
      return Service.successResponse(null, 204);
    } catch (e) {
      return Service.rejectResponse(
        e.message || 'Internal Server Error',
        e.status || 500
      );
    }
  }

  static async devicesIdUpgdSchedPOST ({ id, org, deviceUpgradeRequest }, { user }) {
    try {
      const orgList = await getAccessTokenOrgList(user, org, true);
      const query = { _id: id, org: { $in: orgList } };
      const set = {
        $set: {
          upgradeSchedule: {
            time: deviceUpgradeRequest.date,
            jobQueued: false
          }
        }
      };

      const options = { upsert: false, useFindAndModify: false };
      const res = await devices.updateOne(query, set, options);
      if (res.n === 0) {
        return Service.rejectResponse('Device not found');
      } else {
        return Service.successResponse(null, 204);
      }
    } catch (e) {
      return Service.rejectResponse(
        e.message || 'Internal Server Error',
        e.status || 500
      );
    }
  }

  /**
   * Get device software version
   *
   * returns DeviceLatestVersion
   **/
  static async devicesLatestVersionsGET () {
    try {
      const swUpdater = DevSwUpdater.getSwVerUpdaterInstance();
      const { versions, versionDeadline } = await swUpdater.getLatestSwVersions();
      return Service.successResponse({
        versions,
        versionDeadline
      });
    } catch (e) {
      return Service.rejectResponse(
        e.message || 'Internal Server Error',
        e.status || 500
      );
    }
  }

  /**
   * Retrieve device
   *
   * id String Numeric ID of the Device to retrieve
   * Returns Device
   **/
  static async devicesIdGET ({ id, org }, { user }) {
    try {
      const orgList = await getAccessTokenOrgList(user, org, false);
      const result = await devices.findOne({ _id: id, org: { $in: orgList } })
        .populate('interfaces.pathlabels', '_id name description color type')
        .populate('policies.firewall.policy', '_id name description rules')
        .populate('policies.multilink.policy', '_id name description');
      const device = DevicesService.selectDeviceParams(result);

      return Service.successResponse([device]);
    } catch (e) {
      return Service.rejectResponse(
        e.message || 'Internal Server Error',
        e.status || 500
      );
    }
  }

  /**
   * Retrieve device configuration
   *
   * id String Numeric ID of the Device to retrieve configuration from
   * Returns Device Configuration
   **/
  static async devicesIdConfigurationGET ({ id, org }, { user }) {
    try {
      const orgList = await getAccessTokenOrgList(user, org, false);
      const device = await devices.find({
        _id: mongoose.Types.ObjectId(id),
        org: { $in: orgList }
      });
      if (!device || device.length === 0) {
        return Service.rejectResponse('Device not found', 404);
      }

      if (!connections.isConnected(device[0].machineId)) {
        return Service.successResponse({
          status: 'disconnected',
          configurations: []
        });
      }

      const deviceConf = await connections.deviceSendMessage(
        null,
        device[0].machineId,
        { entity: 'agent', message: 'get-device-config' }
      );

      if (!deviceConf.ok) {
        logger.error('Failed to get device configuration', {
          params: {
            deviceId: id,
            response: deviceConf.message
          }
        });
        return Service.rejectResponse('Failed to get device configuration');
      }

      // Skip items with empty params
      const configuration = !Array.isArray(deviceConf.message) ? []
        : deviceConf.message.filter(item => item.params);

      return Service.successResponse({
        status: 'connected',
        configuration
      });
    } catch (e) {
      return Service.rejectResponse(
        e.message || 'Internal Server Error',
        e.status || 500
      );
    }
  }

  static async devicesIdInterfacesIdStatusGET ({ id, interfaceId, org }, { user }) {
    try {
      const orgList = await getAccessTokenOrgList(user, org, false);

      const deviceObject = await devices.findOne({
        _id: id,
        org: { $in: orgList },
        'interfaces._id': interfaceId
      }).lean();

      if (!deviceObject) {
        throw new Error('Device or Interface not found');
      };

      const deviceStatus = connections.isConnected(deviceObject.machineId);
      const selectedInterface = deviceObject.interfaces.find(i => {
        return i._id.toString() === interfaceId;
      });
      let interfaceInfo = {};

      const interfaceType = selectedInterface.deviceType;
      if (deviceStatus) {
        const agentMessages = {
          lte: 'get-lte-info',
          wifi: 'get-wifi-info'
        }[interfaceType];

        if (agentMessages) {
          const response = await connections.deviceSendMessage(
            null,
            deviceObject.machineId,
            {
              entity: 'agent',
              message: agentMessages,
              params: { dev_id: selectedInterface.devId }
            }
          );
          if (!response.ok) {
            logger.error('Failed to get interface info', {
              params: {
                deviceId: id, response: response.message
              }
            });
            return Service.rejectResponse('Failed to get interface status', 500);
          } else {
            interfaceInfo = response.message;
          }
        }
      }

      if (interfaceType === 'wifi') {
        interfaceInfo = { ...interfaceInfo, wifiChannels };
      } else if (interfaceType === 'lte' && Object.keys(interfaceInfo).length > 0) {
        let defaultApn = interfaceInfo.default_settings
          ? interfaceInfo.default_settings.APN : null;
        const mcc = interfaceInfo.system_info.MCC;
        const mnc = interfaceInfo.system_info.MNC;

        if (!defaultApn && mcc && mnc) {
          const key = mcc + '-' + mnc;
          if (apnsJson[key]) {
            defaultApn = apnsJson[key];
          }
        }

        interfaceInfo = {
          ...interfaceInfo,
          default_settings: {
            ...interfaceInfo.default_settings,
            APN: defaultApn
          }
        };

        // update pin state
        await devices.updateOne(
          { _id: id, org: { $in: orgList }, 'interfaces._id': interfaceId },
          {
            $set: {
              'interfaces.$.deviceParams.initial_pin1_state': interfaceInfo.pin_state,
              'interfaces.$.deviceParams.default_settings': interfaceInfo.default_settings
            }
          }
        );
      }

      return Service.successResponse({
        interfaceInfo
      });
    } catch (e) {
      return Service.rejectResponse(
        e.message || 'Internal Server Error',
        e.status || 500
      );
    }
  }

  /**
   * Retrieve device logs information
   *
   * id String Numeric ID of the Device to fetch information about
   * offset Integer The number of items to skip before starting to collect the result set (optional)
   * limit Integer The numbers of items to return (optional)
   * filter String Filter to be applied (optional)
   * returns DeviceLog
   **/
  static async devicesIdLogsGET ({ id, org, offset, limit, filter }, { user }) {
    try {
      const orgList = await getAccessTokenOrgList(user, org, false);
      const device = await devices.find({
        _id: mongoose.Types.ObjectId(id),
        org: { $in: orgList }
      });
      if (!device || device.length === 0) {
        return Service.rejectResponse('Device not found');
      }

      if (!connections.isConnected(device[0].machineId)) {
        return Service.successResponse({
          status: 'disconnected',
          logs: []
        });
      }

      const deviceLogs = await connections.deviceSendMessage(
        null,
        device[0].machineId,
        {
          entity: 'agent',
          message: 'get-device-logs',
          params: {
            lines: limit || '100',
            filter: filter || 'all'
          }
        }
      );

      if (!deviceLogs.ok) {
        let errorMessage = '';
        switch (filter) {
          case 'fwagent':
            errorMessage = 'Failed to get flexiEdge agent logs';
            break;
          case 'syslog':
            errorMessage = 'Failed to get syslog logs';
            break;
          case 'dhcp':
            errorMessage =
              'Failed to get DHCP Server logs.' +
              ' Please verify DHCP Server is enabled on the device';
            break;
          case 'vpp':
            errorMessage = 'Failed to get VPP logs';
            break;
          case 'ospf':
            errorMessage = 'Failed to get OSPF logs';
            break;
          case 'hostapd':
            errorMessage = 'Failed to get Hostapd logs';
            break;
          case 'agentui':
            errorMessage = 'Failed to get flexiEdge UI logs';
            break;
          default:
            errorMessage = 'Failed to get device logs';
        }
        logger.error(errorMessage, {
          params: {
            deviceId: id,
            response: deviceLogs.message,
            filter: filter
          }
        });
        return Service.rejectResponse(errorMessage, 500);
      }

      return Service.successResponse({
        status: 'connected',
        logs: deviceLogs.message
      });
    } catch (e) {
      return Service.rejectResponse(
        e.message || 'Internal Server Error',
        e.status || 500
      );
    }
  }

  static async devicesIdPacketTracesGET ({ id, org, packets, timeout }, { user }) {
    try {
      const orgList = await getAccessTokenOrgList(user, org, false);
      const device = await devices.find({
        _id: mongoose.Types.ObjectId(id),
        org: { $in: orgList }
      });
      if (!device || device.length === 0) {
        return Service.rejectResponse('Device not found');
      }

      if (!connections.isConnected(device[0].machineId)) {
        return Service.successResponse({
          status: 'disconnected',
          traces: []
        });
      }

      const devicePacketTraces = await connections.deviceSendMessage(
        null,
        device[0].machineId,
        {
          entity: 'agent',
          message: 'get-device-packet-traces',
          params: {
            packets: packets || '100',
            timeout: timeout || '5'
          }
        }
      );

      if (!devicePacketTraces.ok) {
        logger.error('Failed to get device packet traces', {
          params: {
            deviceId: id,
            response: devicePacketTraces.message
          }
        });
        return Service.rejectResponse('Failed to get device packet traces', 500);
      }

      return Service.successResponse({
        status: 'connected',
        traces: devicePacketTraces.message
      });
    } catch (e) {
      return Service.rejectResponse(
        e.message || 'Internal Server Error',
        e.status || 500
      );
    }
  }

  /**
   * Delete device
   *
   * id String Numeric ID of the Device to delete
   * no response value expected for this operation
   **/
  static async devicesIdDELETE ({ id, org }, { user }) {
    let session;
    try {
      session = await mongoConns.getMainDB().startSession();
      await session.startTransaction();
      const orgList = await getAccessTokenOrgList(user, org, true);
      const tunnelCount = await tunnelsModel.countDocuments({
        $or: [{ deviceA: id }, { deviceB: id }],
        isActive: true,
        org: { $in: orgList }
      }).session(session);

      if (tunnelCount > 0) {
        logger.debug('Tunnels found when deleting device',
          { params: { deviceId: id }, user: user });
        throw new Error('All device tunnels must be deleted before deleting a device');
      }

      const delDevices = await devices.find({
        _id: mongoose.Types.ObjectId(id),
        org: { $in: orgList }
      }).session(session);

      if (!delDevices.length) throw new Error('Device for deletion not found');
      connections.deviceDisconnect(delDevices[0].machineId);
      const deviceCount = await devices.countDocuments({
        account: delDevices[0].account
      }).session(session);

      // Unregister a device (by adding -1)
      await flexibilling.registerDevice({
        account: delDevices[0].account,
        count: deviceCount,
        increment: -1
      }, session);

      // Now we can remove the device
      await devices.remove({
        _id: id,
        org: { $in: orgList }
      }).session(session);

      await session.commitTransaction();
      session = null;

      return Service.successResponse(null, 204);
    } catch (e) {
      if (session) session.abortTransaction();
      return Service.rejectResponse(
        e.message || 'Internal Server Error',
        e.status || 500
      );
    }
  }

  /**
   * Modify device
   *
   * id String Numeric ID of the Device to modify
   * deviceRequest DeviceRequest  (optional)
   * returns Device
   **/
  static async devicesIdPUT ({ id, org, deviceRequest }, { user }, response) {
    let session;
    try {
      session = await mongoConns.getMainDB().startSession();
      await session.startTransaction();

      const orgList = await getAccessTokenOrgList(user, org, true);
      const origDevice = await devices.findOne({
        _id: id,
        org: { $in: orgList }
      })
        .session(session)
        .populate('interfaces.pathlabels', '_id name description color type');

      // Don't allow any changes if the device is not approved
      if (!origDevice.isApproved && !deviceRequest.isApproved) {
        throw new Error('Device must be first approved');
      }

      // check LAN subnet overlap if updated device is running
      const devStatus = deviceStatus.getDeviceStatus(origDevice.machineId);
      const isRunning = (devStatus && devStatus.state && devStatus.state === 'running');

      let orgLanSubnets = [];

      if (isRunning && configs.get('forbidLanSubnetOverlaps', 'boolean')) {
        orgLanSubnets = await getAllOrganizationLanSubnets(origDevice.org);
      }

      // Make sure interfaces are not deleted, only modified
      if (Array.isArray(deviceRequest.interfaces)) {
        // not allowed to assign path labels of a different organization
        let orgPathLabels = await pathLabelsModel.find({ org: origDevice.org }, '_id').lean();
        orgPathLabels = orgPathLabels.map(pl => pl._id.toString());
        const notAllowedPathLabels = deviceRequest.interfaces.map(intf =>
          !Array.isArray(intf.pathlabels) ? []
            : intf.pathlabels.map(pl => pl._id).filter(id => !orgPathLabels.includes(id))
        ).flat();
        if (notAllowedPathLabels.length) {
          logger.error('Not allowed path labels', { params: { notAllowedPathLabels } });
          throw new Error('Not allowed to assign path labels of a different organization');
        };
        deviceRequest.interfaces = await Promise.all(origDevice.interfaces.map(async origIntf => {
          const updIntf = deviceRequest.interfaces.find(rif => origIntf._id.toString() === rif._id);
          if (updIntf) {
            // Public port and NAT type is assigned by system only
            updIntf.PublicPort = updIntf.useStun ? origIntf.PublicPort : configs.get('tunnelPort');
            updIntf.NatType = updIntf.useStun ? origIntf.NatType : 'Static';
            updIntf.internetAccess = origIntf.internetAccess;
            // Device type is assigned by system only
            updIntf.deviceType = origIntf.deviceType;

            // Check tunnels connectivity
            if (origIntf.isAssigned) {
              // if interface unassigned make sure it's not used by any tunnel
              if (!updIntf.isAssigned) {
                const numTunnels = await tunnelsModel
                  .countDocuments({
                    isActive: true,
                    $or: [{ interfaceA: origIntf._id }, { interfaceB: origIntf._id }]
                  });
                if (numTunnels > 0) {
                  // eslint-disable-next-line max-len
                  throw new Error('Unassigned interface used by existing tunnels, please delete related tunnels before');
                }
              } else {
                // interface still assigned, check if removed path labels not used by any tunnel
                const pathlabels = (Array.isArray(updIntf.pathlabels))
                  ? updIntf.pathlabels.map(p => p._id.toString()) : [];
                const remLabels = (Array.isArray(origIntf.pathlabels))
                  ? origIntf.pathlabels.filter(
                    p => !pathlabels.includes(p._id.toString())
                  ) : [];
                if (remLabels.length > 0) {
                  const remLabelsArray = remLabels.map(p => p._id);
                  const numTunnels = await tunnelsModel
                    .countDocuments({
                      isActive: true,
                      $or: [{ interfaceA: origIntf._id }, { interfaceB: origIntf._id }],
                      pathlabel: { $in: remLabelsArray }
                    });
                  if (numTunnels > 0) {
                  // eslint-disable-next-line max-len
                    throw new Error('Removed label used by existing tunnels, please delete related tunnels before');
                  }
                }
              }
            }

            // Unassigned interfaces are not controlled from manage
            // we only get these parameters from the device itself.
            // It might be that the IP of the LTE interface is changed when a user
            // changes the unassigned LTE configuration.
            // In this case, we don't want to throw the below error
            if (!updIntf.isAssigned && updIntf.deviceType !== 'lte') {
              if ((updIntf.IPv4 && updIntf.IPv4 !== origIntf.IPv4) ||
                (updIntf.IPv4Mask && updIntf.IPv4Mask !== origIntf.IPv4Mask) ||
                (updIntf.gateway && updIntf.gateway !== origIntf.gateway)) {
                throw new Error(
                  `Not allowed to modify parameters of unassigned interfaces (${origIntf.name})`
                );
              }
            };
            // For unasigned and non static interfaces we use linux network parameters
            if (!updIntf.isAssigned || updIntf.dhcp === 'yes') {
              updIntf.IPv4 = origIntf.IPv4;
              updIntf.IPv4Mask = origIntf.IPv4Mask;
              updIntf.gateway = origIntf.gateway;
            };
            // don't update metric on an unassigned interface,
            // except lte interface because we enable lte connection on it,
            // hence we need the metric fo it
            if (!updIntf.isAssigned && updIntf.deviceType !== 'lte') {
              if (updIntf.metric && updIntf.metric !== origIntf.metric) {
                throw new Error(
                  `Not allowed to change metric of unassigned interfaces (${origIntf.name})`
                );
              }
              updIntf.metric = origIntf.metric;
            };
            // don't update MTU on an unassigned interface,
            if (!updIntf.isAssigned && updIntf.mtu && updIntf.mtu !== origIntf.mtu) {
              throw new Error(
                `Not allowed to change MTU of unassigned interfaces (${origIntf.name})`
              );
            }

            if (updIntf.isAssigned && updIntf.type === 'WAN') {
              const dhcp = updIntf.dhcp;
              const servers = updIntf.dnsServers;
              const domains = updIntf.dnsDomains;

              // Prevent static IP without dns servers
              if (dhcp === 'no' && servers.length === 0) {
                throw new Error(`DNS ip address is required for ${origIntf.name}`);
              }

              // Prevent override dhcp DNS info without dns servers
              if (dhcp === 'yes' && !updIntf.useDhcpDnsServers && servers.length === 0) {
                throw new Error(`DNS ip address is required for ${origIntf.name}`);
              }

              const isValidIpList = servers.every(ip => net.isIPv4(ip));
              if (!isValidIpList) {
                throw new Error(`DNS ip addresses are not valid for (${origIntf.name})`);
              }

              const isValidDomainList = domains.every(domain => {
                return validator.isFQDN(domain, { require_tld: false });
              });
              if (!isValidDomainList) {
                throw new Error(`DNS domain list is not valid for (${origIntf.name})`);
              }
            }

            if (updIntf.isAssigned !== origIntf.isAssigned ||
              updIntf.type !== origIntf.type ||
              updIntf.dhcp !== origIntf.dhcp ||
              updIntf.IPv4 !== origIntf.IPv4 ||
              updIntf.IPv4Mask !== origIntf.IPv4Mask ||
              updIntf.gateway !== origIntf.gateway
            ) {
              updIntf.modified = true;
            }
            return updIntf;
          }
          return origIntf;
        }));
      };

      // add device id to device request
      const deviceToValidate = {
        ...deviceRequest,
        _id: origDevice._id
      };
      // unspecified 'interfaces' are allowed for backward compatibility of some integrations
      if (typeof deviceToValidate.interfaces === 'undefined') {
        deviceToValidate.interfaces = origDevice.interfaces;
      }

      // validate DHCP info if it exists
      if (Array.isArray(deviceRequest.dhcp)) {
        for (const dhcpRequest of deviceRequest.dhcp) {
          DevicesService.validateDhcpRequest(deviceToValidate, dhcpRequest);
        }
      }

      // validate static routes
      if (Array.isArray(deviceRequest.staticroutes)) {
        const tunnels = await tunnelsModel.find({
          isActive: true,
          $or: [{ deviceA: origDevice._id }, { deviceB: origDevice._id }]
        }, { num: 1 }).lean();
        for (const route of deviceRequest.staticroutes) {
          const { valid, err } = validateStaticRoute(deviceToValidate, tunnels, route);
          if (!valid) {
            logger.warn('Wrong static route parameters',
              {
                params: { route, err }
              });
            throw new Error(err);
          }
        }
      }

      // Don't allow to modify/assign/unassign
      // interfaces that are assigned with DHCP
      if (Array.isArray(deviceRequest.interfaces)) {
        let dhcp = [...origDevice.dhcp];
        if (Array.isArray(deviceRequest.dhcp)) {
          // check only for the remaining dhcp configs
          dhcp = dhcp.filter(orig =>
            deviceRequest.dhcp.find(upd => orig.interface === upd.interface)
          );
        }
        const modifiedInterfaces = deviceRequest.interfaces
          .filter(intf => intf.modified)
          .map(intf => {
            return {
              devId: intf.devId,
              type: intf.type,
              addr: intf.IPv4 && intf.IPv4Mask ? `${intf.IPv4}/${intf.IPv4Mask}` : '',
              gateway: intf.gateway
            };
          });
        const { valid, err } = validateDhcpConfig(
          { ...origDevice.toObject(), dhcp },
          modifiedInterfaces
        );
        if (!valid) {
          logger.warn('Device update failed',
            {
              params: { device: deviceRequest, err }
            });
          throw new Error(err);
        }
      }

      const { valid, err } = validateDevice(deviceToValidate, isRunning, orgLanSubnets);

      if (!valid) {
        logger.warn('Device update failed',
          {
            params: { device: deviceRequest, devStatus, err }
          });
        throw new Error(err);
      }

      // If device changed to not approved disconnect it's socket
      if (deviceRequest.isApproved === false) connections.deviceDisconnect(origDevice.machineId);

      // TBD: Remove these fields from the yaml PUT request
      delete deviceRequest.machineId;
      delete deviceRequest.org;
      delete deviceRequest.hostname;
      delete deviceRequest.ipList;
      delete deviceRequest.fromToken;
      delete deviceRequest.deviceToken;
      delete deviceRequest.state;
      delete deviceRequest.emailTokens;
      delete deviceRequest.defaultAccount;
      delete deviceRequest.defaultOrg;
      delete deviceRequest.sync;

      const updDevice = await devices.findOneAndUpdate(
        { _id: id, org: { $in: orgList } },
        { ...deviceRequest },
        { new: true, upsert: false, runValidators: true }
      )
        .session(session)
        .populate('interfaces.pathlabels', '_id name description color type')
        .populate('policies.firewall.policy', '_id name description rules')
        .populate('policies.multilink.policy', '_id name description');
      await session.commitTransaction();
      session = null;

      // If the change made to the device fields requires a change on the
      // device itself, add a 'modify' job to the device's queue.
      let modifyDevResult = { ids: [] };
      if (origDevice) {
        modifyDevResult = await dispatcher.apply([origDevice], 'modify', user, {
          org: orgList[0],
          newDevice: updDevice
        });
      }

      // If firewall rules modified then need to send install firewall policy job to the device
      const modifyFirewallResult = { ids: [] };
      const updRules = updDevice.firewall.rules.toObject();
      const origRules = origDevice.firewall.rules.toObject();
      const rulesModified = origDevice.firewallApplied !== updDevice.firewallApplied ||
        !(updRules.length === origRules.length && updRules.every((updatedRule, index) =>
          isEqual(
            omit(updatedRule, ['_id', 'name', 'classification']),
            omit(origRules[index], ['_id', 'name', 'classification'])
          ) &&
          isEqual(
            omit(updatedRule.classification.source, ['_id']),
            omit(origRules[index].classification.source, ['_id'])
          ) &&
          isEqual(
            omit(updatedRule.classification.destination, ['_id']),
            omit(origRules[index].classification.destination, ['_id'])
          )
        ));

      if (rulesModified) {
        const requestTime = Date.now();
        const { firewall } = updDevice.policies;
        let firewallPolicy;
        if (firewall && firewall.status && firewall.status.startsWith('install')) {
          firewallPolicy = await firewallPoliciesModel.findOne(
            { org: orgList[0], _id: firewall.policy },
            { rules: 1, name: 1 }
          ).session(session);
        };
        const jobs = await queueFirewallPolicyJob(
          [updDevice],
          'install',
          requestTime,
          firewallPolicy,
          user,
          orgList[0]
        );
        modifyFirewallResult.ids = jobs.filter(j => j.status === 'fulfilled').map(j => j.value);
      }
      const status = [...modifyDevResult.ids, ...modifyFirewallResult.ids].length > 0 ? 202 : 200;
      DevicesService.setLocationHeader(response, modifyDevResult.ids, orgList[0]);
      const deviceObj = DevicesService.selectDeviceParams(updDevice);
      return Service.successResponse(deviceObj, status);
    } catch (e) {
      if (session) session.abortTransaction();

      return Service.rejectResponse(
        e.message || 'Internal Server Error',
        e.status || 500
      );
    }
  }

  /**
   * Retrieve device routes information
   *
   * id String Numeric ID of the Device to fetch information about
   * offset Integer The number of items to skip before starting to collect the result set (optional)
   * limit Integer The numbers of items to return (optional)
   * returns List
   **/
  static async devicesIdRoutesGET ({ id, org, offset, limit }, { user }) {
    try {
      const orgList = await getAccessTokenOrgList(user, org, false);
      const device = await devices.find({
        _id: mongoose.Types.ObjectId(id),
        org: { $in: orgList }
      });
      if (!device || device.length === 0) {
        return Service.rejectResponse('Device not found');
      }

      if (!connections.isConnected(device[0].machineId)) {
        return Service.successResponse({
          status: 'disconnected',
          osRoutes: [],
          vppRoutes: []
        });
      }

      const deviceOsRoutes = await connections.deviceSendMessage(
        null,
        device[0].machineId,
        { entity: 'agent', message: 'get-device-os-routes' }
      );

      if (!deviceOsRoutes.ok) {
        logger.error('Failed to get device routes', {
          params: {
            deviceId: id,
            response: deviceOsRoutes.message
          },
          req: null
        });
        return Service.rejectResponse('Failed to get device routes');
      }
      const response = {
        status: 'connected',
        osRoutes: deviceOsRoutes.message,
        vppRoutes: []
      };
      return Service.successResponse(response);
    } catch (e) {
      return Service.rejectResponse(
        e.message || 'Internal Server Error',
        e.status || 500
      );
    }
  }

  /**
   * Retrieve device static routes information
   *
   * id String Numeric ID of the Device to fetch information about
   * offset Integer The number of items to skip before starting to collect the result set (optional)
   * limit Integer The numbers of items to return (optional)
   * returns StaticRoute
   **/
  static async devicesIdStaticroutesGET ({ id, org, offset, limit }, { user }) {
    try {
      const orgList = await getAccessTokenOrgList(user, org, false);
      const deviceObject = await devices.find({
        _id: mongoose.Types.ObjectId(id),
        org: { $in: orgList }
      });
      if (!deviceObject || deviceObject.length === 0) {
        return Service.rejectResponse('Device not found');
      }

      const device = deviceObject[0];
      let routes = [];

      if (device.staticroutes.length) {
        routes = device.staticroutes;
      }

      routes = routes.map(value => {
        return {
          _id: value.id,
          destination: value.destination,
          gateway: value.gateway,
          ifname: value.ifname,
          metric: value.metric,
          status: value.status
        };
      });
      return Service.successResponse(routes);
    } catch (e) {
      return Service.rejectResponse(
        e.message || 'Internal Server Error',
        e.status || 500
      );
    }
  }

  /**
   * Delete static route
   *
   * id String Numeric ID of the Device
   * route String Numeric ID of the Route to delete
   * no response value expected for this operation
   **/
  static async devicesIdStaticroutesRouteDELETE ({ id, org, route }, { user }, response) {
    try {
      const orgList = await getAccessTokenOrgList(user, org, true);
      const device = await devices.findOne(
        {
          _id: mongoose.Types.ObjectId(id),
          org: { $in: orgList }
        }
      );

      if (!device) throw new Error('Device not found');
      const deleteRoute = device.staticroutes.filter((s) => {
        return (s.id === route);
      });

      if (deleteRoute.length !== 1) throw new Error('Static route not found');
      const copy = Object.assign({}, deleteRoute[0].toObject());
      copy.org = orgList[0];
      copy.method = 'staticroutes';
      copy._id = route;
      copy.action = 'del';
      const { ids } = await dispatcher.apply(device, copy.method, user, copy);
      DevicesService.setLocationHeader(response, ids, orgList[0]);
      return Service.successResponse(null, 204);
    } catch (e) {
      return Service.rejectResponse(
        e.message || 'Internal Server Error',
        e.status || 500
      );
    }
  }

  /**
   * Create new static route
   *
   * id String Numeric ID of the Device
   * staticRouteRequest StaticRouteRequest  (optional)
   * returns DeviceStaticRouteInformation
   **/
  static async devicesIdStaticroutesPOST (request, { user }, response) {
    const { id, org, staticRouteRequest } = request;
    try {
      const orgList = await getAccessTokenOrgList(user, org, true);
      const deviceObject = await devices.find({
        _id: mongoose.Types.ObjectId(id),
        org: { $in: orgList }
      });
      if (!deviceObject || deviceObject.length === 0) {
        return Service.rejectResponse('Device not found');
      }
      if (!deviceObject[0].isApproved && !staticRouteRequest.isApproved) {
        return Service.rejectResponse('Device must be first approved', 400);
      }
      const device = deviceObject[0];

      // eslint-disable-next-line new-cap
      const route = new staticroutes({
        destination: staticRouteRequest.destination,
        gateway: staticRouteRequest.gateway,
        ifname: staticRouteRequest.ifname,
        metric: staticRouteRequest.metric
      });

      const tunnels = await tunnelsModel.find({
        isActive: true,
        $or: [{ deviceA: device._id }, { deviceB: device._id }]
      }, { num: 1 });
      const { valid, err } = validateStaticRoute(device, tunnels, route);
      if (!valid) {
        logger.warn('Adding a new static route failed',
          {
            params: { staticRouteRequest, err }
          });
        throw new Error(err);
      }

      await devices.findOneAndUpdate(
        { _id: device._id },
        {
          $push: {
            staticroutes: route
          }
        },
        { new: true }
      );

      const copy = Object.assign({}, staticRouteRequest);
      copy.org = orgList[0];
      copy.method = 'staticroutes';
      copy._id = route.id;
      const { ids } = await dispatcher.apply(device, copy.method, user, copy);
      DevicesService.setLocationHeader(response, ids, orgList[0]);
      const result = {
        _id: route._id.toString(),
        gateway: route.gateway,
        destination: route.destination,
        ifname: route.ifname,
        metric: route.metric
      };

      return Service.successResponse(result, 201);
    } catch (e) {
      return Service.rejectResponse(
        e.message || 'Internal Server Error',
        e.status || 500
      );
    }
  }

  /**
   * Modify static route
   *
   * id String Numeric ID of the Device
   * route String Numeric ID of the Route to modify
   * staticRouteRequest StaticRouteRequest  (optional)
   * returns StaticRoute
   **/
  static async devicesIdStaticroutesRoutePATCH (request, { user }, response) {
    const { id, org, staticRouteRequest } = request;
    try {
      const orgList = await getAccessTokenOrgList(user, org, true);
      const deviceObject = await devices.find({
        _id: mongoose.Types.ObjectId(id),
        org: { $in: orgList }
      });
      if (!deviceObject || deviceObject.length === 0) {
        return Service.rejectResponse('Device not found');
      }
      if (!deviceObject[0].isApproved && !staticRouteRequest.isApproved) {
        return Service.rejectResponse('Device must be first approved', 400);
      }

      const device = deviceObject[0];
      const copy = Object.assign({}, staticRouteRequest);
      copy.org = orgList[0];
      copy.method = 'staticroutes';
      copy.action = staticRouteRequest.status === 'add-failed' ? 'add' : 'del';
      const { ids } = await dispatcher.apply(device, copy.method, user, copy);
      DevicesService.setLocationHeader(response, ids, orgList[0]);
      return Service.successResponse({ deviceId: device.id });
    } catch (e) {
      return Service.rejectResponse(
        e.message || 'Internal Server Error',
        e.status || 500
      );
    }
  }

  /**
   * Get device statistics from the database
   * @param {string} id      - device ID in mongodb, if not specified, get all devices stats
   * @param {string} ifNum   - device interface bus address
   *                           if not specified, get all device stats
   * @param {string} org     - organization ID in mongodb
   * @param {Date} startTime - start time to get stats, if not specified get all previous time
   * @param {Date} endTime   - end time to get stats, if not specified get to latest time
   * @return {Array} - Objects with device stats
   */
  static async queryDeviceStats ({ id, ifNum, org, startTime, endTime }) {
    const match = { org: mongoose.Types.ObjectId(org) };

    if (id) match.device = mongoose.Types.ObjectId(id);
    if (startTime && endTime) {
      match.$and = [{ time: { $gte: startTime } }, { time: { $lte: endTime } }];
    } else if (startTime) match.time = { $gte: startTime };
    else if (endTime) match.time = { $lte: endTime };

    const pipeline = [
      { $match: match },
      { $project: { time: 1, stats: { $objectToArray: '$stats' } } },
      { $unwind: '$stats' },
      ...(ifNum ? [{ $match: { 'stats.k': ifNum.replace('.', ':') } }] : []),
      {
        $group:
              {
                _id: { time: '$time', interface: (ifNum) || 'All' },
                rx_bps: { $sum: '$stats.v.rx_bps' },
                tx_bps: { $sum: '$stats.v.tx_bps' },
                rx_pps: { $sum: '$stats.v.rx_pps' },
                tx_pps: { $sum: '$stats.v.tx_pps' }
              }
      },
      {
        $project: {
          _id: 0,
          time: '$_id.time',
          interface: '$_id.interface',
          rx_bps: '$rx_bps',
          tx_bps: '$tx_bps',
          rx_pps: '$rx_pps',
          tx_pps: '$tx_pps'
        }
      },
      { $sort: { time: -1 } }
    ];

    const stats = await deviceStats.aggregate(pipeline).allowDiskUse(true);
    return stats;
  }

  /**
   * Get tunnel statistics from the database
   * @param {string} id          - device ID in mongodb, if not specified, get all stats
   * @param {string} tunnelnum   - tunnel number (usually a devId address)
   *                               if not specified, get all tunnels stats
   * @param {string} org         - organization ID in mongodb
   * @param {Date} startTime     - start time to get stats, if not specified get all previous time
   * @param {Date} endTime       - end time to get stats, if not specified get to latest time
   * @return {Array} - Objects with tunnel stats
   */
  static async queryDeviceTunnelStats ({ id, tunnelnum, org, startTime, endTime }) {
    const match = { org: mongoose.Types.ObjectId(org) };

    if (id) match.device = mongoose.Types.ObjectId(id);
    if (startTime && endTime) {
      match.$and = [{ time: { $gte: startTime } }, { time: { $lte: endTime } }];
    } else if (startTime) match.time = { $gte: startTime };
    else if (endTime) match.time = { $lte: endTime };

    const pipeline = [
      { $match: match },
      { $project: { time: 1, tunnels: { $objectToArray: '$tunnels' } } },
      { $unwind: '$tunnels' },
      ...(tunnelnum ? [{ $match: { 'tunnels.k': tunnelnum } }] : []),
      {
        $group:
              {
                _id: { time: '$time', tunnel: (tunnelnum) || 'All' },
                rx_bps: { $sum: '$tunnels.v.rx_bps' },
                tx_bps: { $sum: '$tunnels.v.tx_bps' },
                rx_pps: { $sum: '$tunnels.v.rx_pps' },
                tx_pps: { $sum: '$tunnels.v.tx_pps' },
                drop_rate: { $max: '$tunnels.v.drop_rate' },
                rtt: { $max: '$tunnels.v.rtt' },
                status: { $min: '$tunnels.v.status' }
              }
      },
      {
        $project: {
          _id: 0,
          time: '$_id.time',
          interface: '$_id.tunnel',
          rx_bps: '$rx_bps',
          tx_bps: '$tx_bps',
          rx_pps: '$rx_pps',
          tx_pps: '$tx_pps',
          drop_rate: '$drop_rate',
          rtt: '$rtt',
          status: '$status'
        }
      },
      { $sort: { time: -1 } }
    ];

    const stats = await deviceStats.aggregate(pipeline).allowDiskUse(true);
    return stats;
  }

  /**
   * Get device health from the database
   * @param {string} id      - device ID in mongodb, if not specified, get all devices stats
   * @param {string} org     - organization ID in mongodb
   * @param {Date} startTime - start time to get stats, if not specified get all previous time
   * @param {Date} endTime   - end time to get stats, if not specified get to latest time
   * @return {Array} - Objects with device stats
   */
  static async queryDeviceHealth ({ id, org, startTime, endTime }) {
    const match = { org: mongoose.Types.ObjectId(org) };
    if (id) match.device = mongoose.Types.ObjectId(id);
    if (startTime && endTime) {
      match.$and = [{ time: { $gte: startTime } }, { time: { $lte: endTime } }];
    } else if (startTime) match.time = { $gte: startTime };
    else if (endTime) match.time = { $lte: endTime };

    const pipeline = [
      { $match: match },
      {
        $project: {
          _id: 0,
          time: 1,
          cpu: '$health.cpu',
          disk: '$health.disk',
          mem: '$health.mem',
          temp: '$health.temp'
        }
      },
      { $sort: { time: -1 } }
    ];

    const stats = await deviceStats.aggregate(pipeline).allowDiskUse(true);
    return stats;
  }

  /**
   * Retrieve devices statistics information
   *
   * id Object Numeric ID of the Device to fetch information about
   * returns DeviceStatistics
   **/
  static async devicesStatisticsGET ({ org, startTime, endTime }, { user }) {
    try {
      const orgList = await getAccessTokenOrgList(user, org, true);
      const stats = await DevicesService.queryDeviceStats({
        org: orgList[0].toString(),
        ifNum: null, // null to get all interfaces stats
        id: null, // null get all devices stats
        startTime: startTime,
        endTime: endTime
      });
      return Service.successResponse(stats);
    } catch (e) {
      return Service.rejectResponse(
        e.message || 'Internal Server Error',
        e.status || 500
      );
    }
  }

  /**
   * Retrieve device statistics information
   *
   * id Object Numeric ID of the Device to fetch information about
   * returns DeviceStatistics
   **/
  static async devicesIdStatisticsGET ({ id, org, ifnum, startTime, endTime }, { user }) {
    try {
      const orgList = await getAccessTokenOrgList(user, org, true);
      const stats = await DevicesService.queryDeviceStats({
        org: orgList[0].toString(),
        id: id,
        ifNum: ifnum,
        startTime: startTime,
        endTime: endTime
      });
      return Service.successResponse(stats);
    } catch (e) {
      return Service.rejectResponse(
        e.message || 'Internal Server Error',
        e.status || 500
      );
    }
  }

  /**
   * Retrieve device tunnel statistics information
   *
   * id Object Numeric ID of the Device to fetch information about
   * returns DeviceTunnelStatistics
   **/
  static async devicesIdTunnelStatisticsGET ({ id, org, tunnelnum, startTime, endTime }, { user }) {
    try {
      const orgList = await getAccessTokenOrgList(user, org, true);
      const stats = await DevicesService.queryDeviceTunnelStats({
        org: orgList[0].toString(),
        id: id,
        tunnelnum: tunnelnum,
        startTime: startTime,
        endTime: endTime
      });
      return Service.successResponse(stats);
    } catch (e) {
      return Service.rejectResponse(
        e.message || 'Internal Server Error',
        e.status || 500
      );
    }
  }

  /**
   * Retrieve device health information
   *
   * id Object Numeric ID of the Device to fetch information about
   * returns DeviceHealth
   **/
  static async devicesIdHealthGET ({ id, org, startTime, endTime }, { user }) {
    try {
      const orgList = await getAccessTokenOrgList(user, org, true);
      const stats = await DevicesService.queryDeviceHealth({
        org: orgList[0].toString(),
        id: id,
        startTime: startTime,
        endTime: endTime
      });
      return Service.successResponse(stats);
    } catch (e) {
      return Service.rejectResponse(
        e.message || 'Internal Server Error',
        e.status || 500
      );
    }
  }

  /**
   * Delete DHCP
   *
   * id String Numeric ID of the Device
   * dhcpId String Numeric ID of the DHCP to delete
   * org String Organization to be filtered by (optional)
   * no response value expected for this operation
   **/
  static async devicesIdDhcpDhcpIdDELETE ({ id, dhcpId, force, org }, { user }, response) {
    try {
      const isForce = (force === 'yes');
      const orgList = await getAccessTokenOrgList(user, org, true);
      const device = await devices.findOneAndUpdate(
        {
          _id: mongoose.Types.ObjectId(id),
          org: { $in: orgList }
        },
        { $set: { 'dhcp.$[elem].status': 'del-wait' } },
        {
          arrayFilters: [{ 'elem._id': mongoose.Types.ObjectId(dhcpId) }],
          new: false
        }
      );

      if (!device) throw new Error('Device not found');
      const deleteDhcp = device.dhcp.filter((s) => {
        return (s.id === dhcpId);
      });

      if (deleteDhcp.length !== 1) throw new Error('DHCP ID not found');

      const deleteDhcpObj = deleteDhcp[0].toObject();

      // If previous status was del-wait, no need to resend the job
      if (deleteDhcpObj.status !== 'del-wait') {
        const copy = Object.assign({}, deleteDhcpObj);
        copy.org = orgList[0];
        copy.method = 'dhcp';
        copy._id = dhcpId;
        copy.action = 'del';
        const { ids } = await dispatcher.apply(device, copy.method, user, copy);
        DevicesService.setLocationHeader(response, ids, orgList[0]);
      }

      // If force delete specified, delete the entry regardless of the job status
      if (isForce) {
        await devices.findOneAndUpdate(
          { _id: device._id },
          {
            $pull: {
              dhcp: {
                _id: mongoose.Types.ObjectId(dhcpId)
              }
            }
          }
        );
      }

      return Service.successResponse({}, 202);
    } catch (e) {
      return Service.rejectResponse(
        e.message || 'Internal Server Error',
        e.status || 500
      );
    }
  }

  /**
   * Get DHCP by ID
   *
   * id String Numeric ID of the Device
   * dhcpId String Numeric ID of the DHCP to get
   * org String Organization to be filtered by (optional)
   * returns Dhcp
   **/
  static async devicesIdDhcpDhcpIdGET ({ id, dhcpId, org }, { user }) {
    try {
      const orgList = await getAccessTokenOrgList(user, org, true);
      const device = await devices.findOne(
        {
          _id: mongoose.Types.ObjectId(id),
          org: { $in: orgList }
        }
      );

      if (!device) throw new Error('Device not found');
      const resultDhcp = device.dhcp.filter((s) => {
        return (s.id === dhcpId);
      });
      if (resultDhcp.length !== 1) throw new Error('DHCP ID not found');

      const result = {
        _id: resultDhcp[0].id,
        interface: resultDhcp[0].interface,
        rangeStart: resultDhcp[0].rangeStart,
        rangeEnd: resultDhcp[0].rangeEnd,
        dns: resultDhcp[0].dns,
        macAssign: resultDhcp[0].macAssign,
        status: resultDhcp[0].status
      };

      return Service.successResponse(result, 200);
    } catch (e) {
      return Service.rejectResponse(
        e.message || 'Internal Server Error',
        e.status || 500
      );
    }
  }

  /**
   * Modify DHCP
   *
   * id String Numeric ID of the Device
   * dhcpId String Numeric ID of the DHCP to modify
   * org String Organization to be filtered by (optional)
   * dhcpRequest DhcpRequest  (optional)
   * returns Dhcp
   **/
  static async devicesIdDhcpDhcpIdPUT ({ id, dhcpId, org, dhcpRequest }, { user }, response) {
    try {
      const orgList = await getAccessTokenOrgList(user, org, true);
      const deviceObject = await devices.findOne({
        _id: mongoose.Types.ObjectId(id),
        org: { $in: orgList }
      });
      if (!deviceObject) {
        throw new Error('Device not found');
      }
      if (!deviceObject.isApproved) {
        throw new Error('Device must be first approved');
      }
      // Currently we allow only one change at a time to the device
      if (deviceObject.dhcp.some(d => d.status.includes('wait'))) {
        throw new Error('Only one device change is allowed at any time');
      }
      const dhcpFiltered = deviceObject.dhcp.filter((s) => {
        return (s.id === dhcpId);
      });
      if (dhcpFiltered.length !== 1) throw new Error('DHCP ID not found');

      const dhcpData = {
        _id: dhcpId,
        interface: dhcpRequest.interface,
        rangeStart: dhcpRequest.rangeStart,
        rangeEnd: dhcpRequest.rangeEnd,
        dns: dhcpRequest.dns,
        macAssign: dhcpRequest.macAssign
      };

      const updDevice = await devices.findOneAndUpdate(
        { _id: deviceObject._id },
        { $set: { 'dhcp.$[elem]': dhcpData } },
        { arrayFilters: [{ 'elem._id': mongoose.Types.ObjectId(dhcpId) }], new: true }
      );

      const { ids } = await dispatcher.apply([deviceObject], 'modify', user, {
        org: orgList[0],
        newDevice: updDevice
      });
      DevicesService.setLocationHeader(response, ids, orgList[0]);
      return Service.successResponse(dhcpData, 202);
    } catch (e) {
      return Service.rejectResponse(
        e.message || 'Internal Server Error',
        e.status || 500
      );
    }
  }

  /**
   * ReApply DHCP
   *
   * id String Numeric ID of the Device
   * dhcpId String Numeric ID of the DHCP to modify
   * org String Organization to be filtered by (optional)
   * dhcpRequest DhcpRequest  (optional)
   * returns Dhcp
   **/
  static async devicesIdDhcpDhcpIdPATCH ({ id, dhcpId, org }, { user }, response) {
    try {
      const orgList = await getAccessTokenOrgList(user, org, true);
      const deviceObject = await devices.findOne({
        _id: mongoose.Types.ObjectId(id),
        org: { $in: orgList }
      });
      if (!deviceObject) {
        throw new Error('Device not found');
      }
      if (!deviceObject.isApproved) {
        throw new Error('Device must be first approved');
      }
      // Currently we allow only one change at a time to the device
      if (deviceObject.dhcp.some(d => d.status.includes('wait'))) {
        throw new Error('Only one device change is allowed at any time');
      }
      const dhcpFiltered = deviceObject.dhcp.filter((s) => {
        return (s.id === dhcpId);
      });
      if (dhcpFiltered.length !== 1) throw new Error('DHCP ID not found');
      const dhcpObject = dhcpFiltered[0].toObject();

      // allow to patch only in the case of failed
      if (dhcpObject.status !== 'add-failed' && dhcpObject.status !== 'remove-failed') {
        throw new Error('Only allowed for add or removed failed jobs');
      }

      const copy = Object.assign({}, dhcpObject);
      copy.org = orgList[0];
      copy.method = 'dhcp';
      copy.action = dhcpObject.status === 'add-failed' ? 'add' : 'del';
      const { ids } = await dispatcher.apply(deviceObject, copy.method, user, copy);
      DevicesService.setLocationHeader(response, ids, orgList[0]);
      const dhcpData = {
        _id: dhcpObject.id,
        interface: dhcpObject.interface,
        rangeStart: dhcpObject.rangeStart,
        rangeEnd: dhcpObject.rangeEnd,
        dns: dhcpObject.dns,
        macAssign: dhcpObject.macAssign,
        status: dhcpObject.status
      };

      return Service.successResponse(dhcpData, 202);
    } catch (e) {
      return Service.rejectResponse(
        e.message || 'Internal Server Error',
        e.status || 500
      );
    }
  }

  /**
   * Retrieve device DHCP information
   *
   * id String Numeric ID of the Device to fetch information about
   * offset Integer The number of items to skip before starting to collect the result set (optional)
   * limit Integer The numbers of items to return (optional)
   * org String Organization to be filtered by (optional)
   * returns List
   **/
  static async devicesIdDhcpGET ({ id, offset, limit, org }, { user }) {
    try {
      const orgList = await getAccessTokenOrgList(user, org, false);
      const device = await devices.findOne(
        {
          _id: mongoose.Types.ObjectId(id),
          org: { $in: orgList }
        }
      );

      if (!device) throw new Error('Device not found');
      let result = [];
      const start = offset || 0;
      const size = limit || device.dhcp.length;
      if (device.dhcp && device.dhcp.length > 0 && start < device.dhcp.length) {
        const end = Math.min(start + size, device.dhcp.length);
        result = device.dhcp.slice(start, end);
      }

      const mappedResult = result.map(r => {
        return {
          _id: r.id,
          interface: r.interface,
          rangeStart: r.rangeStart,
          rangeEnd: r.rangeEnd,
          dns: r.dns,
          macAssign: r.macAssign,
          status: r.status
        };
      });

      return Service.successResponse(mappedResult, 200);
    } catch (e) {
      return Service.rejectResponse(
        e.message || 'Internal Server Error',
        e.status || 500
      );
    }
  }

  /**
   * Validate that the dhcp request
   * @param {Object} device - the device object
   * @param {Object} dhcpRequest - request values
   * @throw error, if not valid
   */
  static validateDhcpRequest (device, dhcpRequest) {
    if (!dhcpRequest.interface || dhcpRequest.interface === '') {
      throw new Error('Interface is required to define DHCP');
    };
    const interfaceObj = device.interfaces.find(i => {
      return i.devId === dhcpRequest.interface;
    });
    if (!interfaceObj) {
      throw new Error(`Unknown interface: ${dhcpRequest.interface} in DHCP parameters`);
    }
    if (!interfaceObj.isAssigned) {
      throw new Error('DHCP can be defined only for assigned interfaces');
    }
    if (interfaceObj.type !== 'LAN') {
      throw new Error('DHCP can be defined only for LAN interfaces');
    }
    // check that DHCP Range Start/End IP are on the same subnet with interface IP
    if (!cidr.overlap(`${interfaceObj.IPv4}/${interfaceObj.IPv4Mask}`, dhcpRequest.rangeStart)) {
      throw new Error('DHCP Range Start IP address is not on the same subnet with interface IP');
    }
    if (!cidr.overlap(`${interfaceObj.IPv4}/${interfaceObj.IPv4Mask}`, dhcpRequest.rangeEnd)) {
      throw new Error('DHCP Range End IP address is not on the same subnet with interface IP');
    }
    // check that DHCP range End address IP is greater than Start IP address
    const ip2int = IP => IP.split('.')
      .reduce((res, val, idx) => res + (+val) * 256 ** (3 - idx), 0);
    if (ip2int(dhcpRequest.rangeStart) > ip2int(dhcpRequest.rangeEnd)) {
      throw new Error('DHCP Range End IP address must be greater than Start IP address');
    }
    // Check that no repeated mac, host or IP
    const macLen = dhcpRequest.macAssign.length;
    const uniqMacs = uniqBy(dhcpRequest.macAssign, 'mac');
    const uniqHosts = uniqBy(dhcpRequest.macAssign, 'host');
    const uniqIPs = uniqBy(dhcpRequest.macAssign, 'ipv4');
    if (uniqMacs.length !== macLen) throw new Error('MAC bindings MACs are not unique');
    if (uniqHosts.length !== macLen) throw new Error('MAC bindings hosts are not unique');
    if (uniqIPs.length !== macLen) throw new Error('MAC bindings IPs are not unique');
  }

  /**
   * Add DHCP server
   *
   * id String Numeric ID of the Device
   * org String Organization to be filtered by (optional)
   * dhcpRequest DhcpRequest  (optional)
   * returns Dhcp
   **/
  static async devicesIdDhcpPOST ({ id, org, dhcpRequest }, { user }, response) {
    let session;
    try {
      session = await mongoConns.getMainDB().startSession();
      await session.startTransaction();
      const orgList = await getAccessTokenOrgList(user, org, true);
      const deviceObject = await devices.findOne({
        _id: mongoose.Types.ObjectId(id),
        org: { $in: orgList }
      }).session(session);
      if (!deviceObject) {
        throw new Error('Device not found');
      }
      if (!deviceObject.isApproved) {
        throw new Error('Device must be first approved');
      }
      DevicesService.validateDhcpRequest(deviceObject, dhcpRequest);

      // Verify that no dhcp has been defined for the interface
      const dhcpObject = deviceObject.dhcp.filter((s) => {
        return (s.interface === dhcpRequest.interface);
      });
      if (dhcpObject.length > 0) throw new Error('DHCP already configured for that interface');

      const dhcpData = {
        interface: dhcpRequest.interface,
        rangeStart: dhcpRequest.rangeStart,
        rangeEnd: dhcpRequest.rangeEnd,
        dns: dhcpRequest.dns,
        macAssign: dhcpRequest.macAssign,
        status: 'add-wait'
      };

      // eslint-disable-next-line new-cap
      const dhcp = new dhcpModel(dhcpData);
      dhcp.$session(session);

      await devices.findOneAndUpdate(
        { _id: deviceObject._id },
        {
          $push: {
            dhcp: dhcp
          }
        },
        { new: true }
      ).session(session);

      await session.commitTransaction();
      session = null;

      const copy = Object.assign({}, dhcpRequest);
      copy.method = 'dhcp';
      copy._id = dhcp.id;
      copy.action = 'add';
      copy.org = orgList[0];
      const { ids } = await dispatcher.apply(deviceObject, copy.method, user, copy);
      const result = { ...dhcpData, _id: dhcp._id.toString() };
      DevicesService.setLocationHeader(response, ids, orgList[0]);
      return Service.successResponse(result, 202);
    } catch (e) {
      if (session) session.abortTransaction();
      return Service.rejectResponse(
        e.message || 'Internal Server Error',
        e.status || 500
      );
    }
  }

  static async devicesIdInterfacesIdActionPOST ({
    org, id, interfaceOperationReq, interfaceId
  }, { user }) {
    try {
      const orgList = await getAccessTokenOrgList(user, org, false);

      const deviceObject = await devices.findOne({
        _id: id,
        org: { $in: orgList },
        'interfaces._id': interfaceId
      }).lean();

      if (!deviceObject) {
        throw new Error('Device or Interface not found');
      };

      const selectedIf = deviceObject.interfaces.find(i => i._id.toString() === interfaceId);
      const { valid, err } = validateOperations(selectedIf, interfaceOperationReq);

      if (!valid) {
        logger.warn('interface perform operation failed',
          {
            params: { body: interfaceOperationReq, err: err }
          });
        return Service.rejectResponse(err, 500);
      }

      const interfaceType = selectedIf.deviceType;

      const actions = {
        lte: {
          reset: {
            job: false,
            message: 'reset-lte'
          },
          pin: {
            job: false,
            message: 'modify-lte-pin',
            onError: async (jobId, err) => {
              try {
                err = JSON.parse(err.replace(/'/g, '"'));
                await devices.updateOne(
                  { _id: id, org: { $in: orgList }, 'interfaces._id': interfaceId },
                  {
                    $set: {
                      'interfaces.$.deviceParams.initial_pin1_state': err.data
                    }
                  }
                );
              } catch (err) { }
            },
            onComplete: async (jobId, response) => {
              if (response.message && response.message.data) {
                // update pin state
                await devices.updateOne(
                  { _id: id, org: { $in: orgList }, 'interfaces._id': interfaceId },
                  {
                    $set: {
                      'interfaces.$.deviceParams.initial_pin1_state': response.message.data
                    }
                  }
                );
              }
            }
          }
        }
      };

      const agentAction = actions[interfaceType]
        ? actions[interfaceType][interfaceOperationReq.op]
          ? actions[interfaceType][interfaceOperationReq.op] : null : null;

      if (agentAction) {
        const params = interfaceOperationReq.params || {};
        params.dev_id = selectedIf.devId;

        if (agentAction.validate) {
          const { valid, err } = agentAction.validate();

          if (!valid) {
            logger.warn('interface perform operation failed',
              {
                params: { body: interfaceOperationReq, err: err }
              });
            return Service.rejectResponse(err, 500);
          }
        }

        if (agentAction.job) {
          const tasks = [{ entity: 'agent', message: agentAction.message, params: params }];
          const callback = agentAction.onComplete ? agentAction.onComplete : null;
          try {
            const job = await deviceQueues
              .addJob(
                deviceObject.machineId,
                user.username,
                orgList[0],
                // Data
                {
                  title: agentAction.title,
                  tasks: tasks
                },
                // Response data
                {
                  method: agentAction.message,
                  data: {
                    device: deviceObject._id,
                    org: orgList[0],
                    shouldUpdateTunnel: false
                  }
                },
                // Metadata
                { priority: 'medium', attempts: 1, removeOnComplete: false },
                // Complete callback
                callback
              );
            logger.info('Interface action job queued', { params: { job } });
          } catch (err) {
            logger.error('Interface action job failed', {
              params: { machineId: deviceObject.machineId, error: err.message }
            });
            return Service.rejectResponse(err.message, 500);
          }
        } else {
          const isConnected = connections.isConnected(deviceObject.machineId);
          if (!isConnected) {
            return Service.rejectResponse('Device must be connected', 500);
          }
          const response = await connections.deviceSendMessage(
            null,
            deviceObject.machineId,
            {
              entity: 'agent',
              message: agentAction.message,
              params: params
            }
          );

          if (!response.ok) {
            logger.error('Failed to perform interface operation', {
              params: {
                deviceId: id, response: response.message
              }
            });

            const regex = new RegExp(/(?<=failed: ).+?(?=\()/g);
            const err = response.message.match(regex).join(',');

            if (agentAction.onError) {
              await agentAction.onError(null, err);
            }

            return Service.rejectResponse(err, 500);
          }

          if (agentAction.onComplete) {
            await agentAction.onComplete(null, response);
          }

          return Service.successResponse(response, 200);
        }
      }

      return Service.successResponse({}, 200);
    } catch (e) {
      return Service.rejectResponse(
        e.message || 'Invalid input',
        e.status || 500
      );
    }
  };

  /**
   * Get Device Status Information
   *
   * id String Numeric ID of the Device to retrieve configuration
   * org String Organization to be filtered by (optional)
   * returns DeviceStatus
   **/
  static async devicesIdStatusGET ({ id, org }, { user }) {
    try {
      const orgList = await getAccessTokenOrgList(user, org, false);
      const { sync, machineId, isApproved, interfaces } = await devices.findOne(
        { _id: id, org: { $in: orgList } },
        'sync machineId isApproved interfaces.devId interfaces.internetAccess'
      ).lean();
      const isConnected = connections.isConnected(machineId);
      return Service.successResponse({
        sync,
        isApproved,
        connection: `${isConnected ? '' : 'dis'}connected`,
        interfaces
      });
    } catch (e) {
      return Service.rejectResponse(
        e.message || 'Invalid input',
        e.status || 500
      );
    }
  }

  /**
   * Send Linux Command to Device
   *
   * id String Numeric ID of the Device
   * org String Organization to be filtered by
   * sendRequest Send Command Request
   * returns Command Output Result
   **/
  static async devicesIdSendPOST ({ id, org, deviceSendRequest }, { user }, response) {
    try {
      if (!deviceSendRequest.api || !deviceSendRequest.entity) {
        throw new Error('Request must include entity and api fields');
      }
      const orgList = await getAccessTokenOrgList(user, org, false);
      const deviceObject = await devices.findOne({
        _id: mongoose.Types.ObjectId(id),
        org: { $in: orgList }
      });
      if (!deviceObject) {
        throw new Error('Device not found');
      }
      if (!deviceObject.isApproved) {
        throw new Error('Device must be first approved');
      }
      if (!connections.isConnected(deviceObject.machineId)) {
        throw new Error('Device not connected');
      }

      const request = {
        entity: deviceSendRequest.entity,
        message: deviceSendRequest.api
      };
      if (deviceSendRequest.params) {
        request.params = deviceSendRequest.params;
      }

      const result = await connections.deviceSendMessage(
        null,
        deviceObject.machineId,
        request
      );

      return Service.successResponse(result, 200);
    } catch (e) {
      return Service.rejectResponse(
        e.message || 'Internal Server Error',
        e.status || 500
      );
    }
  }

  /**
   * Sets Location header of the response, used in some integrations
   * @param {Object} response - response to http request
   * @param {Array} jobsIds - array of jobs ids
   * @param {string} orgId - ID of the organzation
   */
  static setLocationHeader (response, jobsIds, orgId) {
    if (jobsIds.length) {
      const locationHeader = `${configs.get('restServerUrl')}/api/jobs?status=all&ids=${
        jobsIds.join('%2C')}&org=${orgId}`;
      response.setHeader('Location', locationHeader);
    }
  }
}

module.exports = DevicesService;<|MERGE_RESOLUTION|>--- conflicted
+++ resolved
@@ -255,14 +255,10 @@
     retDevice.interfaces = retInterfaces;
     retDevice.staticroutes = retStaticRoutes;
     retDevice.dhcp = retDhcpList;
-<<<<<<< HEAD
     retDevice.firewallApplied = item.firewallApplied;
     retDevice.firewall = {
       rules: retFirewallRules
     };
-    retDevice.isConnected = connections.isConnected(retDevice.machineId);
-=======
->>>>>>> 45064788
     // Add interface stats to mongoose response
     retDevice.deviceStatus = retDevice.isConnected
       ? deviceStatus.getDeviceStatus(retDevice.machineId) || {} : {};
