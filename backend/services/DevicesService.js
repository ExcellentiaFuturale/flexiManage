--- conflicted
+++ resolved
@@ -121,61 +121,6 @@
     retDevice.deviceStatus = (retDevice.deviceStatus === '1');
 
     // pick interfaces
-<<<<<<< HEAD
-    const retInterfaces = item.interfaces.map(i => {
-      const retIf = pick(i, [
-        'IPv6',
-        'PublicIP',
-        'PublicPort',
-        'NatType',
-        'useStun',
-        'gateway',
-        'metric',
-        'dhcp',
-        'IPv4',
-        'type',
-        'MAC',
-        'routing',
-        'IPv6Mask',
-        'isAssigned',
-        'driver',
-        'IPv4Mask',
-        'name',
-        'pciaddr',
-        '_id',
-        'pathlabels',
-        'connectivity_type'
-      ]);
-      retIf._id = retIf._id.toString();
-      return retIf;
-    });
-
-    const retStaticRoutes = item.staticroutes.map(r => {
-      const retRoute = pick(r, [
-        '_id',
-        'destination',
-        'gateway',
-        'ifname',
-        'metric'
-      ]);
-      retRoute._id = retRoute._id.toString();
-      return retRoute;
-    });
-
-    const retDhcpList = item.dhcp.map(d => {
-      const retDhcp = pick(d, [
-        '_id',
-        'interface',
-        'rangeStart',
-        'rangeEnd',
-        'dns',
-        'status'
-      ]);
-
-      const macAssignList = d.macAssign.map(m => {
-        return pick(m, [
-          'host', 'mac', 'ipv4'
-=======
     let retInterfaces;
     if (item.interfaces) {
       retInterfaces = item.interfaces.map(i => {
@@ -199,8 +144,8 @@
           'name',
           'pciaddr',
           '_id',
-          'pathlabels'
->>>>>>> 01ccf345
+          'pathlabels',
+          'connectivity_type'
         ]);
         retIf._id = retIf._id.toString();
         return retIf;
