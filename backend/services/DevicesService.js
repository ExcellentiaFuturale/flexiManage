// flexiWAN SD-WAN software - flexiEdge, flexiManage.
// For more information go to https://flexiwan.com
// Copyright (C) 2020  flexiWAN Ltd.

// This program is free software: you can redistribute it and/or modify
// it under the terms of the GNU Affero General Public License as
// published by the Free Software Foundation, either version 3 of the
// License, or (at your option) any later version.

// This program is distributed in the hope that it will be useful,
// but WITHOUT ANY WARRANTY; without even the implied warranty of
// MERCHANTABILITY or FITNESS FOR A PARTICULAR PURPOSE.  See the
// GNU Affero General Public License for more details.

// You should have received a copy of the GNU Affero General Public License
// along with this program.  If not, see <https://www.gnu.org/licenses/>.

const Service = require('./Service');
const configs = require('../configs')();
const { devices, staticroutes, dhcpModel } = require('../models/devices');
const tunnelsModel = require('../models/tunnels');
const vrrp = require('../models/vrrp');
const pathLabelsModel = require('../models/pathlabels');
const Tokens = require('../models/tokens');
const notificationsModel = require('../models/notifications');
const connections = require('../websocket/Connections')();
const deviceStatus = require('../periodic/deviceStatus')();
const statusesInDb = require('../periodic/statusesInDb')();
const { deviceStats } = require('../models/analytics/deviceStats');
const mongoConns = require('../mongoConns.js')();
const mongoose = require('mongoose');
const validator = require('validator');
const net = require('net');
const pick = require('lodash/pick');
const isEqual = require('lodash/isEqual');
const uniqBy = require('lodash/uniqBy');
const keyBy = require('lodash/keyBy');
const logger = require('../logging/logging')({ module: module.filename, type: 'req' });
const flexibilling = require('../flexibilling');
const dispatcher = require('../deviceLogic/dispatcher');
const { validateOperations } = require('../deviceLogic/interfaces');
const {
  validateDevice,
  validateDhcpConfig,
  validateStaticRoute,
  validateQOSPolicy,
  isLocalOrBroadcastAddress
} = require('../deviceLogic/validators');
const { validateFQDN } = require('../models/validators');
const {
  mapLteNames, mapWifiNames, getBridges, parseLteStatus, getCpuInfo
} = require('../utils/deviceUtils');
const { getAccessTokenOrgList } = require('../utils/membershipUtils');
const { generateTunnelParams } = require('../utils/tunnelUtils');
const deviceQueues = require('../utils/deviceQueue')(
  configs.get('kuePrefix'),
  configs.get('redisUrl')
);
const cidr = require('cidr-tools');
const { TypedError, ErrorTypes } = require('../utils/errors');
const { getMatchFilters } = require('../utils/filterUtils');
const TunnelsService = require('./TunnelsService');
const { pendingTypes, getReason } = require('../deviceLogic/events/eventReasons');
const {
  activatePendingTunnelsOfDevice,
  releasePublicAddrLimiterBlockage
} = require('../deviceLogic/events');
const publicAddrInfoLimiter = require('../deviceLogic/publicAddressLimiter');
const applications = require('../models/applications');
const Vrrp = require('../models/vrrp');
const applicationStore = require('../models/applicationStore');
const { getMajorVersion, getMinorVersion } = require('../versioning');
const createError = require('http-errors');
const jwt = require('jsonwebtoken');
const { getAgentBroker } = require('../utils/httpUtils');
const Joi = require('joi');
const { getStartEndIp } = require('../utils/networks');

class DevicesService {
  /**
   * Execute an action on the device side
   *
   * action String Command to execute
   * commandRequest CommandRequest  (optional)
   * no response value expected for this operation
   **/
  static async devicesApplyPOST ({ org, ...deviceCommand }, { user, server }, response) {
    try {
      // Find all devices of the organization
      const orgList = await getAccessTokenOrgList(user, org, true);
      const devicesIds = deviceCommand.devices && Object.keys(deviceCommand.devices);
      const filter = { org: { $in: orgList } };
      if (devicesIds && devicesIds.length > 0) {
        filter._id = { $in: devicesIds };
      }
      const opDevices = await devices.find(filter);
      if (opDevices.length === 0) {
        return Service.rejectResponse('Devices not found', 404);
      }
      // Apply the device command
      const { ids, status, message } = await dispatcher.apply(opDevices, deviceCommand.method,
        user, { org: orgList[0], ...deviceCommand });
      DevicesService.setLocationHeader(server, response, ids, orgList[0]);
      return Service.successResponse({ ids, status, message }, 202);
    } catch (e) {
      return Service.rejectResponse(
        e.message || 'Internal Server Error',
        e.status || 500
      );
    }
  }

  /**
   * Execute an action on the device side
   *
   * action String Command to execute
   * commandRequest CommandRequest  (optional)
   * no response value expected for this operation
   **/
  static async devicesIdApplyPOST ({ id, org, ...deviceCommand }, { user, server }, response) {
    try {
      const orgList = await getAccessTokenOrgList(user, org, true);
      const opDevice = await devices.find({
        _id: mongoose.Types.ObjectId(id),
        org: { $in: orgList }
      });

      if (opDevice.length !== 1) return Service.rejectResponse('Device not found', 404);

      const {
        ids, status, message, errorCodes = []
      } = await dispatcher.apply(opDevice, deviceCommand.method,
        user, { org: orgList[0], ...deviceCommand });
      DevicesService.setLocationHeader(server, response, ids, orgList[0]);
      return Service.successResponse({ ids, status, message, errorCodes }, 202);
    } catch (e) {
      return Service.rejectResponse(
        e.message || 'Internal Server Error',
        e.status || 500
      );
    }
  }

  /**
   * Select the API fields from mongo Device Object
   *
   * @param {mongo Device Object} item
   */
  static async selectDeviceParams (item) {
    const deviceId = item._id.toString();

    // Pick relevant fields
    const retDevice = pick(item, [
      'org',
      'description',
      'deviceToken',
      'machineId',
      'site',
      'hostname',
      'serial',
      'name',
      '_id',
      'isApproved',
      'fromToken',
      'account',
      'ipList',
      'policies',
      'applications',
      // Internal array, objects
      'labels',
      'upgradeSchedule',
      'sync',
      'ospf',
      'coords',
      'bgp',
      'routingFilters',
      'cpuInfo',
      'distro'
    ]);

    retDevice.isConnected = connections.isConnected(retDevice.machineId);
    retDevice.state = deviceStatus.getDeviceStatus(retDevice.machineId) || 'pending';

    // pick interfaces
    let retInterfaces;
    if (item.interfaces) {
      retInterfaces = await Promise.all(item.interfaces.map(async i => {
        const retIf = pick(i, [
          'IPv6',
          'PublicIP',
          'PublicPort',
          'NatType',
          'useStun',
          'useFixedPublicPort',
          'internetAccess',
          'monitorInternet',
          'linkStatus',
          'gateway',
          'metric',
          'mtu',
          'dhcp',
          'IPv4',
          'type',
          'MAC',
          'routing',
          'IPv6Mask',
          'isAssigned',
          'driver',
          'IPv4Mask',
          'name',
          'devId',
          'parentDevId',
          'vlanTag',
          'locked',
          '_id',
          'pathlabels',
          'deviceType',
          'configuration',
          'deviceParams',
          'qosPolicy',
          'bandwidthMbps',
          'dnsServers',
          'dnsDomains',
          'useDhcpDnsServers',
          'ospf'
        ]);
        retIf._id = retIf._id.toString();
        if (retIf.qosPolicy) {
          retIf.qosPolicy = (retIf.qosPolicy._id ? retIf.qosPolicy._id : retIf.qosPolicy)
            .toString();
        }
        // if device is not connected then internet access status is unknown
        retIf.internetAccess = retDevice.isConnected ? retIf.internetAccess : '';
        retIf.linkStatus = retDevice.isConnected ? retIf.linkStatus : '';

        retIf.isPublicAddressRateLimited =
          await publicAddrInfoLimiter.isBlocked(`${deviceId}:${retIf._id}`);

        return retIf;
      }));
    } else retInterfaces = [];

    let retStaticRoutes;
    if (item.staticroutes) {
      retStaticRoutes = item.staticroutes.map(r => {
        const retRoute = pick(r, [
          '_id',
          'destination',
          'gateway',
          'ifname',
          'metric',
          'redistributeViaOSPF',
          'redistributeViaBGP',
          'isPending',
          'pendingReason',
          'onLink'
        ]);
        retRoute._id = retRoute._id.toString();
        return retRoute;
      });
    } else retStaticRoutes = [];

    let retDhcpList;
    if (item.dhcp) {
      retDhcpList = item.dhcp.map(d => {
        const retDhcp = pick(d, [
          '_id',
          'interface',
          'rangeStart',
          'rangeEnd',
          'dns',
          'status',
          'isPending',
          'pendingReason',
          'options',
          'defaultLeaseTime',
          'maxLeaseTime'
        ]);

        let macAssignList;
        if (d.macAssign) {
          macAssignList = d.macAssign.map(m => {
            return pick(m, [
              'host', 'mac', 'ipv4', 'useHostNameAsDhcpOption'
            ]);
          });
        } else macAssignList = [];

        retDhcp.macAssign = macAssignList;
        retDhcp._id = retDhcp._id.toString();
        return retDhcp;
      });
    } else retDhcpList = [];

    const retFirewallRules = (item.firewall && item.firewall.rules)
      ? item.firewall.rules.map(r => {
        const retRule = pick(r, [
          '_id',
          'description',
          'priority',
          'enabled',
          'direction',
          'inbound',
          'classification',
          'action',
          'internalIP',
          'internalPortStart',
          'interfaces',
          'system',
          'reference'
        ]);
        retRule._id = retRule._id.toString();
        return retRule;
      }) : [];

    // "org" can be "populated" or by aggregation "lookup".
    // The lookup doesn't return "mongoose.Document" so there is no toObject() method in prototype.
    if (retDevice.org instanceof mongoose.Document) {
      retDevice.org = retDevice.org.toObject();
    }
    // ret.org should be organization ID due to backward compatibility.
    // we adding the organization info to a new field
    retDevice.orgInfo = {
      vxlanPort: retDevice.org.vxlanPort
    };
    retDevice.org = retDevice.org._id.toString();

    retDevice._id = retDevice._id.toString();
    retDevice.account = retDevice.account.toString();
    retDevice.upgradeSchedule = pick(item.upgradeSchedule, ['jobQueued', '_id', 'time']);
    retDevice.upgradeSchedule._id = retDevice.upgradeSchedule._id.toString();
    retDevice.upgradeSchedule.time = (retDevice.upgradeSchedule.time)
      ? retDevice.upgradeSchedule.time.toISOString() : null;
    retDevice.versions = pick(item.versions, ['agent', 'router', 'device', 'vpp', 'frr']);
    retDevice.interfaces = retInterfaces;
    retDevice.staticroutes = retStaticRoutes;
    retDevice.dhcp = retDhcpList;
    retDevice.deviceSpecificRulesEnabled = item.deviceSpecificRulesEnabled;
    retDevice.firewall = {
      rules: retFirewallRules
    };
    // Add interface stats to mongoose response
    retDevice.deviceStatus = retDevice.isConnected
      ? deviceStatus.getDeviceStatus(retDevice.machineId) || {} : {};
    return retDevice;
  }

  /**
   * Get all registered devices
   *
   * offset Integer The number of items to skip before starting to collect the result set (optional)
   * limit Integer The numbers of items to return (optional)
   * returns List
   **/
  static async devicesGET (requestParams, { user }, response) {
    const { org, offset, limit, sortField, sortOrder, filters } = requestParams;
    try {
      const orgList = await getAccessTokenOrgList(user, org, false);
      const updateStatusInDb = (filters && /state|isConnected|sync/.test(filters)) ||
        /state|isConnected|sync/.test(sortField);
      if (updateStatusInDb) {
        // need to update changed statuses from memory to DB
        await statusesInDb.updateDevicesStatuses(orgList);
      }

      let parsedFilters = [];
      if (filters) {
        parsedFilters = JSON.parse(filters);
      }

      const pipeline = [
        {
          $match: {
            org: { $in: orgList.map(o => mongoose.Types.ObjectId(o)) }
          }
        },
        {
          $lookup: {
            from: 'multilinkpolicies',
            localField: 'policies.multilink.policy',
            foreignField: '_id',
            as: 'policies.multilink.policy'
          }
        },
        {
          $unwind: {
            path: '$policies.multilink.policy',
            preserveNullAndEmptyArrays: true
          }
        },
        {
          $lookup: {
            from: 'firewallpolicies',
            localField: 'policies.firewall.policy',
            foreignField: '_id',
            as: 'policies.firewall.policy'
          }
        },
        {
          $unwind: {
            path: '$policies.firewall.policy',
            preserveNullAndEmptyArrays: true
          }
        },
        {
          $lookup: {
            from: 'qospolicies',
            localField: 'policies.qos.policy',
            foreignField: '_id',
            as: 'policies.qos.policy'
          }
        },
        {
          $unwind: {
            path: '$policies.qos.policy',
            preserveNullAndEmptyArrays: true
          }
        },
        {
          $lookup: {
            from: 'pathlabels',
            localField: 'interfaces.pathlabels',
            foreignField: '_id',
            as: 'pathlabels'
          }
        },
        {
          $lookup: {
            from: 'organizations',
            localField: 'org',
            foreignField: '_id',
            as: 'org'
          }
        },
        {
          $unwind: {
            path: '$org'
          }
        },
        {
          $lookup: {
            from: 'vrrps',
            localField: '_id',
            foreignField: 'devices.device',
            as: 'vrrp'
          }
        },
        {
          $addFields: {
            _id: { $toString: '$_id' },
            'deviceStatus.state': {
              $cond: [{ $eq: ['$isConnected', true] }, '$status', 'pending']
            },
            'sync.statePrev': '$sync.state',
            'sync.state': {
              $cond: [{ $eq: ['$isConnected', true] }, '$sync.state', 'unknown']
            }
          }
        }
      ];

      // The stages associated with apps are relatively heavy.
      // They are used only for filtering. No need to run them every time
      if (parsedFilters.find(f => f.key.includes('applications'))) {
        pipeline.push(...deviceApplicationFilters);
      }

      if (parsedFilters.length > 0) {
        let populateInterfacesQosPolicy = false;
        parsedFilters = parsedFilters.map(({ key, op, val }) => {
          if (key.startsWith('policies.qos.policy')) {
            // check interfaces specific policy also
            populateInterfacesQosPolicy = true;
            const combinedKey = key + '|interfacesQosPolicy.' + key.split('.').pop();
            return { key: combinedKey, op, val };
          } else {
            return { key, op, val };
          }
        });
        if (populateInterfacesQosPolicy) {
          pipeline.push({
            $lookup: {
              from: 'qospolicies',
              localField: 'interfaces.qosPolicy',
              foreignField: '_id',
              as: 'interfacesQosPolicy'
            }
          });
        }
        const matchFilters = getMatchFilters(parsedFilters);
        if (matchFilters.length > 0) {
          pipeline.push({
            $match: { $and: matchFilters }
          });
        }
      }
      if (sortField) {
        const order = sortOrder.toLowerCase() === 'desc' ? -1 : 1;
        pipeline.push({
          $sort: { [sortField]: order }
        });
      };
      const paginationParams = [{
        $skip: offset > 0 ? +offset : 0
      }];
      if (limit !== undefined) {
        paginationParams.push({ $limit: +limit });
      };

      if (requestParams.response === 'summary') {
        pipeline.push({
          $project: {
            org: { $toString: '$org._id' },
            orgInfo: {
              vxlanPort: '$org.vxlanPort'
            },
            isApproved: 1,
            isConnected: 1,
            name: 1,
            description: 1,
            serial: 1,
            hostname: 1,
            machineId: 1,
            sync: 1,
            versions: 1,
            coords: 1,
            interfaces: {
              isAssigned: 1,
              name: 1,
              type: 1,
              IPv4: 1,
              PublicIP: 1,
              devId: 1,
              parentDevId: 1,
              locked: 1,
              vlanTag: 1
            },
            pathlabels: { name: 1, description: 1, color: 1, type: 1 },
            'policies.multilink': { status: 1, policy: { name: 1, description: 1 } },
            'policies.firewall': { status: 1, policy: { name: 1, description: 1 } },
            'policies.qos': { status: 1, policy: { name: 1, description: 1 } },
            applications: 1,
            cpuInfo: 1,
            deviceState: '$deviceStatus.state'
          }
        });
      } else if (requestParams.response === 'ids') {
        pipeline.push({ $project: { _id: 1, name: 1 } });
      } else {
        // fields to return in detailed response
        const respFields = [
          'org',
          'description',
          'deviceToken',
          'machineId',
          'site',
          'hostname',
          'serial',
          'name',
          'isApproved',
          'fromToken',
          'account',
          'ipList',
          'policies',
          'pathlabels',
          'versions',
          'staticroutes',
          'dhcp',
          'deviceSpecificRulesEnabled',
          'firewall',
          'qosPolicy',
          'bandwidthMbps',
          'upgradeSchedule',
          'sync',
          'ospf',
          'isConnected',
          'deviceState',
          'cpuInfo',
          'coords',
          'distro'
        ];
        // populate pathlabels for every interface
        pipeline.push({
          $unwind: {
            path: '$interfaces',
            preserveNullAndEmptyArrays: true
          }
        }, {
          $lookup: {
            from: 'pathlabels',
            localField: 'interfaces.pathlabels',
            foreignField: '_id',
            as: 'interfaces.pathlabels'
          }
        }, {
          $addFields: {
            'interfaces.pathlabels': {
              $map: {
                input: '$interfaces.pathlabels',
                as: 'pl',
                in: {
                  _id: { $toString: '$$pl._id' },
                  name: '$$pl.name',
                  description: '$$pl.description',
                  color: '$$pl.color',
                  type: '$$pl.type'
                }
              }
            }
          }
        }, {
          $group: {
            _id: '$_id',
            // name: { $first: '$name' },
            ...respFields.reduce((r, f) => ({ ...r, [f]: { $first: '$' + f } }), { }),
            interfaces: { $push: '$interfaces' }
          }
        });
      }
      pipeline.push({
        $facet: {
          records: paginationParams,
          meta: [{ $count: 'total' }]
        }
      });

      const paginated = await devices.aggregate(pipeline).allowDiskUse(true);
      if (paginated[0].meta.length > 0) {
        response.setHeader('records-total', paginated[0].meta[0].total);
      };
      let devicesMap;
      if (requestParams.response === 'summary') {
        // add pending notifications count for the summary request
        const pendingNotificationsArr = await notificationsModel.aggregate([
          {
            $match: {
              org: org
            }
          },
          {
            $unwind: '$targets'
          },
          {
            $match: {
              status: 'unread',
              'targets.deviceId': {
                $in: paginated[0].records.map(d => mongoose.Types.ObjectId(d._id)),
                $exists: true,
                $ne: null
              }
            }
          },
          {
            $group: {
              _id: '$targets.deviceId',
              count: { $sum: 1 }
            }
          },
          {
            $project: {
              _id: { $toString: '$_id' },
              count: 1
            }
          }
        ]);
        devicesMap = paginated[0].records.map(d => {
          const { count } = pendingNotificationsArr.find(n => n._id === d._id) || { count: 0 };
          d.pendingNotifications = count;
          if (!updateStatusInDb) {
            // get the actual status from memory if it was not updated in DB
            d.isConnected = connections.isConnected(d.machineId);
            d.deviceStatus = d.isConnected
              ? deviceStatus.getDeviceStatus(d.machineId) || { state: d.deviceState } : {};
            if (d.isConnected) {
              // sync is set to 'unknown' in query for correct filtering if device not connected
              d.sync.state = d.sync.statePrev;
            }
          } else {
            d.deviceStatus = { state: d.deviceState };
          }
          return d;
        });
      } else if (requestParams.response === 'ids') {
        devicesMap = paginated[0].records;
      } else {
        devicesMap = await Promise.all(paginated[0].records.map(async d => {
          return await DevicesService.selectDeviceParams(d);
        }));
      }
      return Service.successResponse(devicesMap);
    } catch (e) {
      return Service.rejectResponse(
        e.message || 'Internal Server Error',
        e.status || 500
      );
    }
  }

  static async devicesUpgdSchedPOST ({ org, ...devicesUpgradeRequest }, { user }) {
    try {
      const orgList = await getAccessTokenOrgList(user, org, true);
      const query = { _id: { $in: devicesUpgradeRequest.devices }, org: { $in: orgList } };
      const numOfIdsFound = await devices.countDocuments(query);

      // The request is considered invalid if not all device IDs
      // are found in the database. This is done to prevent a partial
      // schedule of the devices in case of a user's mistake.
      if (numOfIdsFound < devicesUpgradeRequest.devices.length) {
        return Service.rejectResponse('Some devices were not found', 404);
      }

      const set = {
        $set: {
          upgradeSchedule: {
            time: devicesUpgradeRequest.date,
            latestTry: null,
            jobQueued: false
          }
        }
      };

      const options = { upsert: false, useFindAndModify: false };
      await devices.updateMany(query, set, options);
      return Service.successResponse(null, 204);
    } catch (e) {
      return Service.rejectResponse(
        e.message || 'Internal Server Error',
        e.status || 500
      );
    }
  }

  static async devicesIdUpgdSchedPOST ({ id, org, ...deviceUpgradeRequest }, { user }) {
    try {
      const orgList = await getAccessTokenOrgList(user, org, true);
      const query = { _id: id, org: { $in: orgList } };
      const set = {
        $set: {
          upgradeSchedule: {
            time: deviceUpgradeRequest.date,
            latestTry: null,
            jobQueued: false
          }
        }
      };

      const options = { upsert: false, useFindAndModify: false };
      const res = await devices.updateOne(query, set, options);
      if (res.n === 0) {
        return Service.rejectResponse('Device not found', 404);
      } else {
        return Service.successResponse(null, 204);
      }
    } catch (e) {
      return Service.rejectResponse(
        e.message || 'Internal Server Error',
        e.status || 500
      );
    }
  }

  /**
   * Get device software version
   *
   * returns DeviceLatestVersion
   **/
  static async devicesLatestVersionsGET ({ org }, { user }) {
    try {
      const orgList = await getAccessTokenOrgList(user, org, false);

      const { versions, versionDeadline, distros } = (await devices.aggregate([
        {
          $facet: {
            found: [
              { $match: { org: { $in: orgList.map(o => mongoose.Types.ObjectId(o)) } } },
              { $project: { distro: { $ifNull: ['$distro.codename', 'NA'] } } },
              { $group: { _id: '$distro', count: { $sum: 1 } } }
            ]
          }
        },
        {
          $project: {
            result: {
              $cond: {
                if: { $eq: [{ $size: '$found' }, 0] },
                then: [{ _id: 'NA', count: 0 }],
                else: '$found'
              }
            }
          }
        },
        { $unwind: '$result' },
        { $group: { _id: null, data: { $push: { k: '$result._id', v: '$result.count' } } } },
        {
          $lookup: {
            from: 'deviceswversions',
            pipeline: [{ $project: { versions: 1, versionDeadline: 1 } }],
            as: 'versions'
          }
        },
        {
          $project: {
            _id: 0,
            distros: { $arrayToObject: '$data' },
            versions: { $first: '$versions.versions' },
            versionDeadline: { $first: '$versions.versionDeadline' }
          }
        }]))[0];

      return Service.successResponse({
        versions,
        versionDeadline,
        distros
      });
    } catch (e) {
      return Service.rejectResponse(
        e.message || 'Internal Server Error',
        e.status || 500
      );
    }
  }

  /**
   * Retrieve device
   *
   * id String Numeric ID of the Device to retrieve
   * Returns Device
   **/
  static async devicesIdGET ({ id, org }, { user }) {
    try {
      const orgList = await getAccessTokenOrgList(user, org, false);
      const result = await devices.findOne({ _id: id, org: { $in: orgList } })
        .populate('interfaces.pathlabels', '_id name description color type')
        .populate('policies.firewall.policy', '_id name description rules')
        .populate('policies.multilink.policy', '_id name description')
        .populate('policies.qos.policy', '_id name description')
        .populate('org', 'vxlanPort')
        .populate({
          path: 'applications.app',
          populate: {
            path: 'appStoreApp'
          }
        });

      if (!result) {
        return Service.rejectResponse('Device not found', 404);
      }

      const device = await DevicesService.selectDeviceParams(result);

      return Service.successResponse([device]);
    } catch (e) {
      return Service.rejectResponse(
        e.message || 'Internal Server Error',
        e.status || 500
      );
    }
  }

  /**
   * Retrieve device configuration
   *
   * id String Numeric ID of the Device to retrieve configuration from
   * Returns Device Configuration
   **/
  static async devicesIdConfigurationGET ({ id, org }, { user }) {
    let deviceStatus = 'unknown';
    try {
      const orgList = await getAccessTokenOrgList(user, org, false);
      const device = await devices.find({
        _id: mongoose.Types.ObjectId(id),
        org: { $in: orgList }
      });
      if (!device || device.length === 0) {
        return Service.rejectResponse('Device not found', 404);
      }

      if (!connections.isConnected(device[0].machineId)) {
        return Service.successResponse({
          error: null,
          deviceStatus: 'disconnected',
          configuration: []
        });
      }
      deviceStatus = 'connected';

      const deviceConf = await connections.deviceSendMessage(
        null,
        device[0].machineId,
        { entity: 'agent', message: 'get-device-config' },
        configs.get('directMessageTimeout', 'number')
      );

      if (!deviceConf.ok) {
        logger.error('Failed to get device configuration', {
          params: {
            deviceId: id,
            response: deviceConf.message
          }
        });
        return Service.rejectResponse('Failed to get device configuration');
      }

      // Skip items with empty params
      const configuration = !Array.isArray(deviceConf.message) ? []
        : deviceConf.message.filter(item => item.params);

      return Service.successResponse({
        error: null,
        deviceStatus: 'connected',
        configuration
      });
    } catch (e) {
      return DevicesService.handleRequestError(e,
        { deviceStatus: deviceStatus, configuration: [] });
    }
  }

  /**
   * Retrieve device recovery info
   *
   * id   - String Numeric ID of the Device to retrieve recovery info from
   * org  - String containing the organization the device belongs to
   * Returns Device Recovery Info
   **/
  static async devicesIdRecoveryInfoGET ({ id, org }, { user }) {
    try {
      const orgList = await getAccessTokenOrgList(user, org, true);

      // Find device for ID
      const deviceObject = await devices.findOne({
        _id: id,
        org: { $in: orgList }
      }, 'fromToken deviceToken').lean();
      if (!deviceObject) {
        return Service.rejectResponse('Device not found', 404);
      };

      let decodedToken;
      // Get device token
      if (deviceObject?.fromToken) {
        // Try to find the token from name,
        // it may not always kept in the system or changed, so might failed
        const token = await Tokens.findOne({
          name: deviceObject.fromToken,
          org: orgList[0]
        }, 'token').lean();
        if (token?.token) {
          // Try to get the server from the token
          decodedToken = jwt.decode(token.token);
        }
      }
      const server = getAgentBroker(decodedToken?.server);

      // Generate response
      return Service.successResponse({
        deviceToken: deviceObject.deviceToken,
        server: server
      });
    } catch (e) {
      return Service.rejectResponse(
        e.message || 'Internal Server Error',
        e.status || 500
      );
    }
  }

  // eslint-disable-next-line max-len
  static async devicesIdInterfacesIdStatusGET ({ id, interfaceId, org, getEdgeData = 'false' }, { user }) {
    try {
      const orgList = await getAccessTokenOrgList(user, org, false);

      const deviceObject = await devices.findOne({
        _id: id,
        org: { $in: orgList },
        'interfaces._id': interfaceId
      }).lean();

      if (!deviceObject) {
        return Service.rejectResponse('Device or Interface not found', 404);
      };

      const ifc = deviceObject.interfaces.find(i => i._id.toString() === interfaceId);

      const supportedMessages = {
        lte: {
          message: 'get-lte-info',
          defaultResponse: {
            connectivity: false,
            simStatus: '',
            signals: {},
            hardwareInfo: {},
            packetServiceState: {},
            phoneNumber: '',
            systemInfo: {},
            defaultSettings: {},
            pinState: {},
            connectionState: '',
            registrationNetworkState: {},
            state: null,
            sim: {}
          },
          parseResponse: async response => {
            response = parseLteStatus(response);

            const apnIsDiff = !isEqual(ifc.deviceParams.defaultSettings, response.defaultSettings);
            const pinStateIsDiff = !isEqual(ifc.deviceParams.initial_pin1_state, response.pinState);

            const update = {};
            if (apnIsDiff) {
              update['interfaces.$.deviceParams.defaultSettings'] = response.defaultSettings;
            }
            if (pinStateIsDiff) {
              update['interfaces.$.deviceParams.initial_pin1_state'] = response.pinState;
            }

            if (Object.keys(update).length > 0) {
              await devices.updateOne(
                { _id: id, org: { $in: orgList }, 'interfaces._id': interfaceId },
                { $set: update }
              );
            }

            // update server stats cache, so the UI will have the most updated data
            deviceStatus.setDeviceLteStatus(deviceObject.machineId, ifc.devId, response);
            response = deviceStatus.getDeviceLteStatus(deviceObject.machineId, ifc.devId);
            return response;
          },
          getCached: () => deviceStatus.getDeviceLteStatus(deviceObject.machineId, ifc.devId)
        },
        wifi: {
          message: 'get-wifi-info',
          defaultResponse: {
            clients: [],
            accessPointStatus: false
          },
          parseResponse: async response => {
            response = mapWifiNames(response);
            return response;
          },
          getCached: () => deviceStatus.getDeviceWifiStatus(deviceObject.machineId, ifc.devId)
        }
      };

      const message = supportedMessages[ifc.deviceType];
      if (!message) {
        throw new Error('Status request is supported for WiFi or LTE interfaces');
      }

      // default is to take cached data
      if (getEdgeData === 'false' && message.getCached) {
        return Service.successResponse({
          error: null,
          deviceStatus: 'unknown',
          status: message.getCached()
        });
      }

      if (!connections.isConnected(deviceObject.machineId)) {
        return Service.successResponse({
          error: null,
          deviceStatus: 'disconnected',
          status: message.defaultResponse
        });
      }

      let response = message.defaultResponse;
      try {
        response = await connections.deviceSendMessage(
          null,
          deviceObject.machineId,
          {
            entity: 'agent',
            message: message.message,
            params: { dev_id: ifc.devId }
          },
          configs.get('directMessageTimeout', 'number')
        );
      } catch (e) {
        return DevicesService.handleRequestError(e,
          { deviceStatus: 'connected', status: response });
      }

      if (!response.ok) {
        logger.error('Failed to get interface info', {
          params: {
            deviceId: id, response: response.message
          }
        });
        return Service.rejectResponse('Failed to get interface status', 500);
      }

      let status = response.message;
      if (message.parseResponse) {
        status = await message.parseResponse(status);
      }

      return Service.successResponse({
        error: null,
        deviceStatus: 'connected',
        status
      });
    } catch (e) {
      return Service.rejectResponse(
        e.message || 'Internal Server Error',
        e.status || 500
      );
    }
  }

  /**
   * Retrieve device logs information
   *
   * id String Numeric ID of the Device to fetch information about
   * offset Integer The number of items to skip before starting to collect the result set (optional)
   * limit Integer The numbers of items to return (optional)
   * filter String Filter to be applied (optional)
   * returns DeviceLog
   **/
  static async devicesIdLogsGET ({ id, org, offset, limit, filter }, { user }) {
    try {
      const orgList = await getAccessTokenOrgList(user, org, false);
      const device = await devices.find({
        _id: mongoose.Types.ObjectId(id),
        org: { $in: orgList }
      });
      if (!device || device.length === 0) {
        return Service.rejectResponse('Device not found', 404);
      }

      const isApplication = await applicationStore.findOne({ identifier: filter });
      if (isApplication) {
        const installedApp = await applications.aggregate([
          { $match: { org: { $in: orgList.map(o => mongoose.Types.ObjectId(o)) } } },
          {
            $lookup: {
              from: 'applicationStore',
              localField: 'appStoreApp',
              foreignField: '_id',
              as: 'app'
            }
          },
          { $unwind: '$app' },
          { $match: { 'app.identifier': filter } }
        ]).allowDiskUse(true);

        if (!installedApp.length) {
          return Service.rejectResponse('Application is not installed', 404);
        }
      }

      if (!connections.isConnected(device[0].machineId)) {
        return Service.successResponse({
          error: null,
          deviceStatus: 'disconnected',
          logs: []
        });
      }

      const params = {
        lines: limit || '100',
        filter: filter || 'all'
      };

      if (isApplication) {
        params.application = {
          identifier: filter
        };
        params.filter = 'application';
      }

      const deviceLogs = await connections.deviceSendMessage(
        null,
        device[0].machineId,
        {
          entity: 'agent',
          message: 'get-device-logs',
          params: params
        },
        configs.get('directMessageTimeout', 'number')
      );

      if (!deviceLogs.ok) {
        let errorMessage = '';
        switch (filter) {
          case 'fwagent':
            errorMessage = 'Failed to get flexiEdge agent logs';
            break;
          case 'syslog':
            errorMessage = 'Failed to get syslog logs';
            break;
          case 'dhcp':
            errorMessage =
              'Failed to get DHCP Server logs.' +
              ' Please verify DHCP Server is enabled on the device';
            break;
          case 'vpp':
            errorMessage = 'Failed to get VPP logs';
            break;
          case 'ospf':
            errorMessage = 'Failed to get OSPF logs';
            break;
          case 'hostapd':
            errorMessage = 'Failed to get Hostapd logs';
            break;
          case 'agentui':
            errorMessage = 'Failed to get flexiEdge UI logs';
            break;
          case 'application_ids':
            errorMessage = 'Failed to get Application Identification logs';
            break;
          default:
            errorMessage = 'Failed to get device logs';
        }
        logger.error(errorMessage, {
          params: {
            deviceId: id,
            response: deviceLogs.message,
            filter: filter
          }
        });
        return Service.rejectResponse(errorMessage, 500);
      }

      return Service.successResponse({
        error: null,
        deviceStatus: 'connected',
        logs: deviceLogs.message
      });
    } catch (e) {
      return DevicesService.handleRequestError(e, { deviceStatus: 'connected', logs: [] });
    }
  }

  static async devicesIdPacketTracesGET ({ id, org, packets, timeout }, { user }) {
    try {
      const orgList = await getAccessTokenOrgList(user, org, false);
      const device = await devices.find({
        _id: mongoose.Types.ObjectId(id),
        org: { $in: orgList }
      });
      if (!device || device.length === 0) {
        return Service.rejectResponse('Device not found', 404);
      }

      if (!connections.isConnected(device[0].machineId)) {
        return Service.successResponse({
          error: null,
          deviceStatus: 'disconnected',
          traces: []
        });
      }

      timeout = timeout || 5;
      const devicePacketTraces = await connections.deviceSendMessage(
        null,
        device[0].machineId,
        {
          entity: 'agent',
          message: 'get-device-packet-traces',
          params: {
            packets: packets || 100,
            timeout: timeout
          }
        },
        timeout + configs.get('directMessageTimeout', 'number')
      );

      if (!devicePacketTraces.ok) {
        logger.error('Failed to get device packet traces', {
          params: {
            deviceId: id,
            response: devicePacketTraces.message
          }
        });
        return Service.rejectResponse('Failed to get device packet traces', 500);
      }

      return Service.successResponse({
        error: null,
        deviceStatus: 'connected',
        traces: devicePacketTraces.message
      });
    } catch (e) {
      return DevicesService.handleRequestError(e, { deviceStatus: 'connected', traces: [] });
    }
  }

  static async devicesIdBgpStatusGET ({ id, org, getEdgeData = 'false' }, { user }) {
    try {
      const orgList = await getAccessTokenOrgList(user, org, false);
      const device = await devices.findOne({
        _id: mongoose.Types.ObjectId(id),
        org: { $in: orgList }
      }, 'machineId versions'); // add project to return relevant fields only

      if (!device) {
        return Service.rejectResponse('Device not found', 404);
      }

      const majorVersion = getMajorVersion(device.versions.agent);
      const minorVersion = getMinorVersion(device.versions.agent);

      if (majorVersion < 6 || (majorVersion === 6 && minorVersion < 3)) {
        return Service.rejectResponse(
          'Devices with a version lower than 6.3.X do not support the BGP status', 400);
      }

      if (getEdgeData === 'false') {
        return Service.successResponse({
          error: null,
          deviceStatus: 'unknown',
          status: deviceStatus.getDeviceBgpStatus(device.machineId)
        });
      }

      if (!connections.isConnected(device.machineId)) {
        return Service.rejectResponse('Device must be connected when getEdgeData is set', 400);
      }

      const bgpStatusResponse = await connections.deviceSendMessage(
        null,
        device.machineId,
        {
          entity: 'agent',
          message: 'get-bgp-status'
        }
      );

      if (!bgpStatusResponse.ok) {
        logger.error('Failed to get BGP status', {
          params: {
            deviceId: id,
            response: bgpStatusResponse.message
          }
        });
        return Service.rejectResponse('Failed to get BGP status', 500);
      }

      // update server stats cache, so the UI will have the most updated data
      const data = deviceStatus.setDeviceBgpStatus(device.machineId, bgpStatusResponse.message);

      return Service.successResponse({
        error: null,
        deviceStatus: 'connected',
        status: data
      });
    } catch (e) {
      return DevicesService.handleRequestError(e, { deviceStatus: 'connected', status: {} });
    }
  }

  /**
   * Delete all devices matched the filters
   *
   * no response value expected for this operation
   **/
  static async devicesDELETE ({ org, ...devicesDeleteRequest }, { user }) {
    let orgList;
    try {
      let delDevices;
      let devIds;
      await mongoConns.mainDBwithTransaction(async (session) => {
        orgList = await getAccessTokenOrgList(user, org, true);
        const query = { org: { $in: orgList.map(o => mongoose.Types.ObjectId(o)) } };
        const { ids, filters } = devicesDeleteRequest;
        if (ids && filters) {
          throw createError(400, 'Only ids or filters can be specified as a parameter');
        } else if (filters === 'all') {
          // Delete all devices request protection
          logger.debug('Delete All devices request received');
        } else if (filters && (!Array.isArray(filters) || filters.length === 0)) {
          throw createError(400, 'To delete ALL devices please add filters=\'all\' parameter');
        } else if (filters) {
          const matchFilters = getMatchFilters(filters);
          if (matchFilters.length > 0) {
            query.$and = matchFilters;
          } else {
            throw createError(400, 'There is an error in specified filters');
          }
        } else if (ids) {
          query._id = { $in: ids.map(id => mongoose.Types.ObjectId(id)) };
        } else {
          throw createError(400, 'Ids or filters must be specified as a parameter');
        }
        delDevices = await devices.find(query).session(session);
        if (delDevices.length === 0) {
          throw createError(400, 'Devices for deletion not found');
        }
        devIds = delDevices.map(d => d._id);
        const tunnelCount = await tunnelsModel.countDocuments({
          $or: [{ deviceA: { $in: devIds } }, { deviceB: { $in: devIds } }],
          isActive: true,
          org: { $in: orgList }
        }).session(session);

        if (tunnelCount > 0) {
          logger.debug('Tunnels found when deleting device',
            { params: { filters }, user: user });
          throw createError(400, 'All devices tunnels must be deleted before deleting devices');
        }

        // remove vrrp that configured on these devices
        await vrrp.updateMany(
          { org: { $in: orgList } },
          { $pull: { devices: { device: { $in: devIds } } } }
        ).session(session);

        const deviceCount = await devices.countDocuments({
          account: delDevices[0].account
        }).session(session);

        const orgCount = await devices.countDocuments({
          account: delDevices[0].account, org: orgList[0]
        }).session(session);

        // Unregister a device (by adding - count)
        await flexibilling.registerDevice({
          account: delDevices[0].account,
          org: orgList[0],
          count: deviceCount,
          orgCount: orgCount,
          increment: -delDevices.length
        }, session);

        // Now we can remove the device
        await devices.deleteMany(query).session(session);
      });

      for (const dev of delDevices) {
        connections.deviceDisconnect(dev.machineId);
      }

      logger.info('Delete devices by filter success', {
        params: {
          ids: devIds,
          account: delDevices[0].account,
          org: orgList[0]
        }
      });

      return Service.successResponse(null, 204);
    } catch (e) {
      logger.error('Delete devices by filter failed', {
        params: {
          org: orgList ? orgList[0] : 'unknown',
          request: devicesDeleteRequest
        }
      });
      return Service.rejectResponse(
        e.message || 'Internal Server Error',
        e.status || 500
      );
    }
  }

  /**
   * Delete device
   *
   * id String Numeric ID of the Device to delete
   * no response value expected for this operation
   **/
  static async devicesIdDELETE ({ id, org }, { user }) {
    let orgList;
    let delDevice;
    try {
      await mongoConns.mainDBwithTransaction(async (session) => {
        orgList = await getAccessTokenOrgList(user, org, true);

        delDevice = await devices.findOne({
          _id: mongoose.Types.ObjectId(id),
          org: { $in: orgList }
        }).session(session);

        if (!delDevice) {
          throw createError(404, 'Device for deletion not found');
        }

        const tunnelCount = await tunnelsModel.countDocuments({
          $or: [{ deviceA: id }, { deviceB: id }],
          isActive: true,
          org: { $in: orgList }
        }).session(session);

        if (tunnelCount > 0) {
          logger.debug('Tunnels found when deleting device',
            { params: { deviceId: id }, user: user });
          throw createError(400, 'All device tunnels must be deleted before deleting a device');
        }

        // remove vrrp that configured on this device
        await vrrp.updateMany(
          { org: { $in: orgList } },
          { $pull: { devices: { device: mongoose.Types.ObjectId(id) } } }
        ).session(session);

        const deviceCount = await devices.countDocuments({
          account: delDevice.account
        }).session(session);

        const orgCount = await devices.countDocuments({
          account: delDevice.account, org: orgList[0]
        }).session(session);

        // Unregister a device (by adding -1)
        await flexibilling.registerDevice({
          account: delDevice.account,
          org: orgList[0],
          count: deviceCount,
          orgCount: orgCount,
          increment: -1
        }, session);

        // Now we can remove the device
        await devices.remove({
          _id: id,
          org: { $in: orgList }
        }).session(session);
      });

      connections.deviceDisconnect(delDevice.machineId);

      logger.info('Device by ID deleted successfully', {
        params: {
          _id: id.toString(),
          machineId: delDevice.machineId,
          account: delDevice.account,
          org: orgList[0]
        }
      });

      return Service.successResponse(null, 204);
    } catch (e) {
      return Service.rejectResponse(
        e.message || 'Internal Server Error',
        e.status || 500
      );
    }
  }

  /**
   * Modify device
   *
   * id String Numeric ID of the Device to modify
   * deviceRequest DeviceRequest  (optional)
   * returns Device
   **/
  static async devicesIdPUT (request, { user, server }, response) {
    const { id, org, allowOverlapping, ...deviceRequest } = request;

    let sessionCopy;
    let errorData = null;

    try {
      let orgList;
      let origDevice;
      let updDevice;

      let isNeedToReleasePendingTunnels = false;

      // We set closeSession to false since apply uses documents with the session
      // The session is closed at the end of the API
      sessionCopy = await mongoConns.mainDBwithTransaction(async (session) => {
        orgList = await getAccessTokenOrgList(user, org, true);
        origDevice = await devices.findOne({
          _id: id,
          org: { $in: orgList }
        })
          .session(session)
          .populate('policies.firewall.policy', '_id name rules')
          .populate('interfaces.pathlabels', '_id name description color type')
          .populate('org')
          .populate({
            path: 'applications.app',
            populate: {
              path: 'appStoreApp'
            }
          });

        if (!origDevice) {
          throw createError(404, 'Device not found');
        }
        const majorVersion = getMajorVersion(origDevice.versions.agent);
        const minorVersion = getMinorVersion(origDevice.versions.agent);

        const orgId = origDevice.org._id;

        // Don't allow empty device name
        // if the 'name' parameter skipped in the request we use the original value
        if ((!origDevice.name || deviceRequest.hasOwnProperty('name')) && !deviceRequest.name) {
          throw new Error('Device name must be set');
        }

        // Don't allow any changes if the device is not approved
        if (!origDevice.isApproved && !deviceRequest.isApproved) {
          throw createError(400, 'Device must be first approved');
        }

        // check LAN subnet overlap if updated device is running
        const devStatus = deviceStatus.getDeviceStatus(origDevice.machineId);
        const isRunning = (devStatus && devStatus.state && devStatus.state === 'running');

        const origTunnels = await tunnelsModel.find({
          isActive: true,
          $or: [{ deviceA: origDevice._id }, { deviceB: origDevice._id }]
        }).session(session).lean();

        // Make sure interfaces are not deleted, only modified
        if (Array.isArray(deviceRequest.interfaces)) {
          const interfacesByDevId = keyBy(deviceRequest.interfaces, 'devId');

          // not allowed to assign path labels of a different organization
          let orgPathLabels = await pathLabelsModel.find({ org: orgId }, '_id')
            .session(session).lean();
          orgPathLabels = orgPathLabels.map(pl => pl._id.toString());
          const notAllowedPathLabels = [];

          // request interfaces first loop: simple validation of input data
          deviceRequest.interfaces.forEach(ifc => {
            if (ifc.parentDevId) {
              if (majorVersion < 6 || (majorVersion === 6 && minorVersion < 2)) {
                throw createError(400,
                  'The device does not run the required flexiWAN version for VLAN. ' +
                  'Please remove sub-interfaces or upgrade the device');
              }
              const parentIfc = interfacesByDevId[ifc.parentDevId];
              if (!parentIfc) {
                logger.error('Unknown parent interface', { params: { ifc } });
                throw createError(400, `Unknown parent interface ${ifc.parentDevId}`);
              }

              if (ifc.isAssigned && !parentIfc.isAssigned) {
                throw createError(
                  400,
                  `Assigning a VLAN sub-interface (${ifc.name}) ` +
                  'requires a parent interface to be assigned'
                );
              }
              // update isAssigned and MTU of the parent for VLAN sub-interfaces
              ifc.isAssigned = parentIfc.isAssigned;
              ifc.mtu = parentIfc.mtu;
            }
            if (ifc.isAssigned && ifc.type === 'WAN' && ifc.bandwidthMbps) {
              const { tx, rx } = ifc.bandwidthMbps;
              if (+tx < 0.5 || +rx < 0.5) {
                throw createError(400, `${ifc.name} Bandwidth value must be greater than 0.5 Mbps`);
              }
            }
            if (Array.isArray(ifc.pathlabels)) {
              ifc.pathlabels.forEach(pl => {
                if (!orgPathLabels.includes(pl._id.toString())) {
                  notAllowedPathLabels.push(pl);
                }
              });
            }
          });

          if (notAllowedPathLabels.length) {
            logger.error('Not allowed path labels', { params: { notAllowedPathLabels } });
            throw createError(400, 'Not allowed to assign path labels of a different organization');
          };

          // original interfaces loop: removed, unassigned and modified interfaces validation
          const origInterfacesByDevId = {};
          for (const origIntf of origDevice.interfaces) {
            origInterfacesByDevId[origIntf.devId] = origIntf;
            const updIntf = interfacesByDevId[origIntf.devId];
            if (!updIntf && (!origIntf.parentDevId || origIntf.locked)) {
              // we allow to remove only not locked sub-interfaces
              logger.error('Not allowed to remove interfaces', { params: { origIntf } });
              throw createError(400, 'Not allowed to remove interfaces');
            };
            const ifcType = !updIntf ? 'Removed'
              : updIntf.isAssigned ? updIntf.type : 'Unassigned';

            // Check tunnels connectivity and static routes for removed or modified interfaces
            if (origIntf.isAssigned) {
              const interfaceRemoved = !updIntf || !updIntf.isAssigned;
              if ((interfaceRemoved || !['LAN', 'WAN'].includes(updIntf.type)) &&
                Array.isArray(deviceRequest.staticroutes) &&
                (deviceRequest.staticroutes.some(r => r.ifname === origIntf.devId))) {
                // eslint-disable-next-line max-len
                throw new Error(`${ifcType} interface ${origIntf.name} used by existing static routes, please delete related static routes before`);
              }
              const hasTunnels = origTunnels.some(({ interfaceA, interfaceB }) => {
                return interfaceA.toString() === origIntf._id.toString() ||
                  (interfaceB && interfaceB.toString() === origIntf._id.toString());
              });
              if (hasTunnels && (interfaceRemoved || updIntf.type !== 'WAN')) {
                // eslint-disable-next-line max-len
                throw new Error(`${ifcType} interface ${origIntf.name} used by existing tunnels, please delete related tunnels before`);
              }
            }

            // check firewall rules
            if (deviceRequest.firewall) {
              let hasInbound = false;
              let hasOutbound = false;
              for (const rule of deviceRequest.firewall.rules) {
                if (rule.direction === 'inbound') {
                  if (rule.classification.destination.ipProtoPort.interface === origIntf.devId) {
                    hasInbound = true;
                  }
                }
                if (rule.direction === 'outbound') {
                  if (rule.interfaces.includes(origIntf.devId)) {
                    hasOutbound = true;
                  }
                }
              }
              if (updIntf && origIntf.type !== updIntf.type) {
                if (hasInbound && updIntf.type !== 'WAN') {
                  throw createError(400,
                    `WAN interface ${origIntf.name} \
                    has firewall rules. Please remove rules before modifying.`
                  );
                }
                if (hasOutbound && updIntf.type !== 'LAN') {
                  throw createError(400,
                    `LAN Interface ${origIntf.name} \
                    has firewall rules. Please remove rules before modifying.`
                  );
                }
              }
              if ((hasOutbound || hasInbound) && (!updIntf || !updIntf.isAssigned)) {
                throw createError(400,
                  `${ifcType} interface ${origIntf.name} configured with firewall rules. \
                  Please delete related rules before`
                );
              }
              if (hasOutbound && updIntf.type !== 'LAN') {
                throw createError(400,
                  `${updIntf.type} interface ${origIntf.name} configured with outbound rules. \
                  Outbound rules are allowed on LAN only.`
                );
              }
              if (hasInbound && updIntf.type !== 'WAN') {
                throw createError(400,
                  `${updIntf.type} interface ${origIntf.name} configured with inbound rules. \
                  Inbound rules are allowed on WAN only.`
                );
              }
            }
          };

          // prepare request interfaces loop
          deviceRequest.interfaces = deviceRequest.interfaces.map(updIntf => {
            const origIntf = origInterfacesByDevId[updIntf.devId];
            // these parameters can be empty in case of DHCP or TRUNK interface
            updIntf.IPv4 = updIntf.IPv4 || '';
            updIntf.IPv4Mask = updIntf.IPv4Mask || '';
            updIntf.gateway = updIntf.gateway || '';

            if (origIntf) {
              // if the user disabled the STUN for this interface
              // we release the high rate blockage if exists
              const isStunDisabledNow = origIntf.useStun === true && updIntf.useStun === false;

              // if the user changed the static IP/port for this interface
              // we release the high rate blockage if exists
              let isStaticPublicInfoChanged = false;
              if (updIntf.useStun === false) {
                const isPublicPortChanged = origIntf.PublicPort !== updIntf.PublicPort;
                const isPublicIpChanged = origIntf.PublicIP !== updIntf.PublicIP;
                if (isPublicPortChanged || isPublicIpChanged) {
                  isStaticPublicInfoChanged = true;
                }
              }

              // if the user changed the portForwarding option
              // we release the high rate blockage if exists
              const isPortForwardingChanged =
                origIntf.useFixedPublicPort !== updIntf.useFixedPublicPort;

              if (isStunDisabledNow || isStaticPublicInfoChanged || isPortForwardingChanged) {
                isNeedToReleasePendingTunnels = true;
              }

              // Public port and NAT type is assigned by system only
              updIntf.PublicPort = updIntf.useStun
                ? origIntf.PublicPort : configs.get('tunnelPort');
              updIntf.NatType = updIntf.useStun ? origIntf.NatType : 'Static';
              updIntf.internetAccess = origIntf.internetAccess;
              updIntf.linkStatus = origIntf.linkStatus;
              // Device type is assigned by system only
              updIntf.deviceType = origIntf.deviceType;

              // This field is set by changed to true by events logic only
              updIntf.hasIpOnDevice = origIntf.hasIpOnDevice;

              if (updIntf.isAssigned) {
                // interface is assigned, check if removed path labels not used by any tunnel
                const pathlabels = (Array.isArray(updIntf.pathlabels))
                  ? updIntf.pathlabels.map(p => p._id.toString()) : [];
                const remLabels = (Array.isArray(origIntf.pathlabels))
                  ? origIntf.pathlabels.filter(
                    p => !pathlabels.includes(p._id.toString())
                  ) : [];
                if (remLabels.length > 0) {
                  const hasTunnels = origTunnels.some(({ interfaceA, interfaceB, pathlabel }) => {
                    return (interfaceA.toString() === origIntf._id.toString() ||
                      (interfaceB && interfaceB.toString() === origIntf._id.toString())) &&
                      remLabels.some(p => p._id.toString() === pathlabel?.toString());
                  });
                  if (hasTunnels) {
                  // eslint-disable-next-line max-len
                    throw createError(400, 'Removed label used by existing tunnels, please delete related tunnels before');
                  }
                }
              }

              // Unassigned interfaces are not controlled from manage
              // we only get these parameters from the device itself.
              // It might be that the IP of the LTE interface is changed when a user
              // changes the unassigned LTE configuration.
              // In this case, we don't want to throw the below error
              if (!updIntf.isAssigned && updIntf.deviceType !== 'lte') {
                if ((updIntf.IPv4 && updIntf.IPv4 !== origIntf.IPv4) ||
                  (updIntf.IPv4Mask && updIntf.IPv4Mask !== origIntf.IPv4Mask) ||
                  (updIntf.gateway && updIntf.gateway !== origIntf.gateway)) {
                  logger.warn(
                    'Unassigned interface is managed by the device host, parameters not applied',
                    { params: { deviceId: id, request: updIntf } }
                  );
                  return origIntf;
                }
              };
              // Not allowed to modify parameters of PPPoE interfaces
              if (updIntf.deviceType === 'pppoe') {
                if ((updIntf.IPv4 && updIntf.IPv4 !== origIntf.IPv4) ||
                  (updIntf.IPv4Mask && updIntf.IPv4Mask !== origIntf.IPv4Mask) ||
                  (updIntf.hasOwnProperty('dhcp') && updIntf.dhcp !== 'yes') ||
                  (updIntf.hasOwnProperty('metric') && updIntf.metric !== origIntf.metric) ||
                  (updIntf.hasOwnProperty('mtu') && updIntf.mtu !== origIntf.mtu) ||
                  (updIntf.gateway && updIntf.gateway !== origIntf.gateway)) {
                  throw createError(400,
                    `Not allowed to modify parameters of PPPoE interfaces (${origIntf.name})`
                  );
                }
                // For PPPoE interfaces we use linux network parameters
                updIntf.IPv4 = origIntf.IPv4;
                updIntf.IPv4Mask = origIntf.IPv4Mask;
                updIntf.gateway = origIntf.gateway;
                updIntf.dhcp = 'yes';
                updIntf.metric = origIntf.metric;
                updIntf.mtu = origIntf.mtu;
              };
              // For unasigned and non static interfaces we use linux network parameters
              if (!updIntf.isAssigned || updIntf.dhcp === 'yes') {
                updIntf.IPv4 = origIntf.IPv4;
                updIntf.IPv4Mask = origIntf.IPv4Mask;
                updIntf.gateway = origIntf.gateway;
              };
              // don't update metric on an unassigned interface,
              // except lte interface because we enable lte connection on it,
              // hence we need the metric fo it
              if (!updIntf.isAssigned && updIntf.deviceType !== 'lte') {
                if (updIntf.metric && updIntf.metric !== origIntf.metric) {
                  throw createError(400,
                    `Changing metric of unassigned interfaces (${origIntf.name}) is not allowed`
                  );
                }
                updIntf.metric = origIntf.metric;
              };
              // don't update MTU on an unassigned interface,
              if (!updIntf.isAssigned && updIntf.mtu && updIntf.mtu !== origIntf.mtu) {
                throw createError(400,
                  `Changing MTU of unassigned interfaces (${origIntf.name}) is not allowed`
                );
              }

              if (updIntf.isAssigned !== origIntf.isAssigned ||
                updIntf.type !== origIntf.type ||
                updIntf.dhcp !== origIntf.dhcp ||
                updIntf.IPv4 !== origIntf.IPv4 ||
                updIntf.IPv4Mask !== origIntf.IPv4Mask ||
                updIntf.gateway !== origIntf.gateway
              ) {
                updIntf.modified = true;
              }
            } else {
              // only allow to add sub-interfaces
              if (!updIntf.parentDevId) {
                logger.error('Not allowed to add interfaces', { params: { updIntf } });
                throw createError(400, 'Not allowed to add interfaces');
              }
              // remove _id for added or modified VLAN interfaces
              delete updIntf._id;
              updIntf.locked = false;
            }

            // check interface specific validation
            if (updIntf?.qosPolicy) {
              const { valid, err } = validateQOSPolicy([origDevice]);
              if (!valid) {
                throw new Error(err);
              }
            }

            // don't allow set OSPF keyID without key and vise versa
            const keyId = updIntf.ospf.keyId;
            const key = updIntf.ospf.key;
            if ((keyId && !key) || (!keyId && key)) {
              throw createError(400,
                `(${updIntf.name}) Not allowed to save OSPF key ID without key and vice versa`
              );
            }

            if (updIntf.isAssigned && updIntf.routing === 'BGP' && !deviceRequest.bgp.enable) {
              throw new Error(
                `Can't set BGP on ${updIntf.name}. ` +
                'BGP is disabled, please configure BGP from routing settings first'
              );
            }

            if (updIntf.isAssigned && updIntf.type === 'WAN') {
              const dhcp = updIntf.dhcp;
              const servers = updIntf.dnsServers;
              const domains = updIntf.dnsDomains;

              // Prevent static IP without dns servers
              if (dhcp === 'no' && servers.length === 0) {
                throw createError(400, `DNS ip address is required for ${updIntf.name}`);
              }

              // Prevent override dhcp DNS info without dns servers
              if (dhcp === 'yes' && !updIntf.useDhcpDnsServers && servers.length === 0) {
                throw createError(400, `DNS ip address is required for ${updIntf.name}`);
              }

              const isValidIpList = servers.every(ip => net.isIPv4(ip));
              if (!isValidIpList) {
                throw createError(400, `DNS ip addresses are not valid for (${updIntf.name})`);
              }

              const isValidDomainList = domains.every(domain => {
                return validator.isFQDN(domain, { require_tld: false });
              });
              if (!isValidDomainList) {
                throw createError(400, `DNS domain list is not valid for (${updIntf.name})`);
              }
            }
            return updIntf;
          });

          await DevicesService.validateVrrp(orgId, origDevice._id, interfacesByDevId);
        };

        // add device id to device request
        const deviceToValidate = {
          ...deviceRequest,
<<<<<<< HEAD
          _id: origDevice._id,
          org: origDevice.org
=======
          org: origDevice.org,
          _id: origDevice._id
>>>>>>> 5cab35cf
        };
        // unspecified 'interfaces' are allowed for backward compatibility of some integrations
        if (typeof deviceToValidate.interfaces === 'undefined') {
          deviceToValidate.interfaces = origDevice.interfaces;
        }

        // Map dhcp config if needed
        if (Array.isArray(deviceRequest.dhcp)) {
          deviceRequest.dhcp = deviceRequest.dhcp.map(d => {
            // ensure useHostNameAsDhcpOption is passed with boolean value
            d.macAssign = d.macAssign.map(m => {
              return {
                ...m,
                useHostNameAsDhcpOption: !!m.useHostNameAsDhcpOption
              };
            });

            const ifc = deviceRequest.interfaces.find(i => i.devId === d.interface);
            if (!ifc) return d;

            const origIfc = origDevice.interfaces.find(i => i.devId === ifc.devId);
            if (!origIfc) return d;

            if (origIfc.IPv4 === '' || origIfc.IPv4Mask === '') return d;

            const origIp = `${origIfc.IPv4}/${origIfc.IPv4Mask}`;

            const oldBridges = getBridges(origDevice.interfaces);
            const newBridges = getBridges(deviceRequest.interfaces);

            // ********************************************************* //
            // The following checks are relate to the bridged interface
            // if the orig interface wasn't in a bridge, skip the checks
            // ********************************************************* //
            if (!(origIp in oldBridges)) {
              return d;
            }

            // if the interface is going to be unassigned now but it was assigned
            // we check if we can re-associate the dhcp to another assigned interface in the bridge.
            // For example: eth3, eth4, eth5 was in a bridge and dhcp was configured to eth3.
            // now, the user unassigned the eth3. In this case we re-associate the dhcp to the eth4.
            if (!ifc.isAssigned && origIfc.isAssigned && origIp in newBridges) {
              const reassociatedBridgedIfc = newBridges[origIp][0];
              if (reassociatedBridgedIfc) {
                return { ...d, interface: reassociatedBridgedIfc };
              }
            }

            // if the IP of the interface is changed and its going to be removed from the bridge,
            // we check if we can re-associate the dhcp to one of the existing
            // bridged interfaces.
            // For example: eth3, eth4 and eth5 was in a bridge and dhcp was configured to eth3.
            // now, the user changed the eth3 IP. In this case we re-associate the dhcp to the eth4.
            if (ifc.isAssigned && ifc.IPv4 !== origIfc.IPv4 && origIp in newBridges) {
              const reassociatedBridgedIfc = newBridges[origIp][0];
              if (reassociatedBridgedIfc) {
                return { ...d, interface: reassociatedBridgedIfc };
              }
            }

            return d;
          });

          // Verify there is no DHCP interfaces duplication
          const uniqInterfaces = uniqBy(deviceRequest.dhcp, 'interface');
          if (uniqInterfaces.length !== deviceRequest.dhcp.length) {
            throw new Error('Multiple DHCP for the same interface not allowed');
          }

          // validate DHCP info if it exists
          for (const dhcpRequest of deviceRequest.dhcp) {
            DevicesService.validateDhcpRequest(deviceToValidate, dhcpRequest);
          }
        }

        if (deviceRequest?.bgp?.enable) {
          if (majorVersion < 5 || (majorVersion === 5 && minorVersion < 3)) {
            throw createError(400,
              'The device does not run the required flexiWAN version for BGP. ' +
              'Please disable BGP or upgrade the device');
          }
        } else {
          // if bgp disabled, make sure no tunnel created with BGP on this device
          if (origTunnels.some(t => t?.advancedOptions?.routing === 'bgp')) {
            throw createError(400,
              'BGP cannot be disabled because there are tunnels created with BGP ' +
              'routing protocol. Please delete them first');
          }
        }

        // validate static routes
        if (Array.isArray(deviceRequest.staticroutes)) {
          // if route is via a pending tunnel, set it as pending
          const incompleteTunnels = origTunnels.filter(t => t.isPending);
          const interfacesWithoutIp = deviceRequest.interfaces.filter(i => i.IPv4 === '');

          deviceRequest.staticroutes = deviceRequest.staticroutes.map(s => {
            // if _id exists in the orig device object - dont allow to change the pending fields
            const origRoute = origDevice.staticroutes.find(
              os => s._id && os._id.toString() === s._id);
            if (origRoute) {
              s.isPending = origRoute.isPending;
              s.pendingReason = origRoute.pendingReason;
              s.pendingTime = origRoute.pendingTime;
            }

            for (const t of incompleteTunnels) {
              const { ip1, ip2 } = generateTunnelParams(t.num, origDevice.org.tunnelRange);
              if (ip1 === s.gateway || ip2 === s.gateway) {
                s.isPending = true;
                s.pendingType = pendingTypes.tunnelIsPending;
                s.pendingReason = getReason(s.pendingType, t.num);
                s.pendingTime = new Date();
                return s;
              }
            }

            // don't set as pending for old version since we don't sent the IP for bridged interface
            if (majorVersion >= 5) {
              for (const ifc of interfacesWithoutIp) {
                if (ifc.IPv4 === s.gateway) {
                  s.isPending = true;
                  s.pendingType = pendingTypes.interfaceHasNoIp;
                  s.pendingReason = getReason(s.pendingType, ifc.name, origDevice.name);
                  s.pendingTime = new Date();
                  return s;
                }
              }
            }

            return s;
          });

          const staticRoutesUniqueKeys = {};
          for (const route of deviceRequest.staticroutes) {
            const { valid, err } = validateStaticRoute(deviceToValidate, origTunnels, route);
            if (!valid) {
              logger.warn('Wrong static route parameters',
                {
                  params: { route, err }
                });
              throw createError(400, err);
            }
            const staticRouteKey = `${route.destination} via ${route.gateway}`;
            if (staticRoutesUniqueKeys.hasOwnProperty(staticRouteKey)) {
              const errorMsg = `Duplicated static routes detected: ${staticRouteKey}`;
              logger.warn(errorMsg, { params: { route } });
              throw createError(400, errorMsg);
            }
            staticRoutesUniqueKeys[staticRouteKey] = true;
          }
        }

        // Don't allow to modify/assign/unassign
        // interfaces that are assigned with DHCP
        if (Array.isArray(deviceRequest.interfaces)) {
          let dhcp = [...origDevice.dhcp];
          if (Array.isArray(deviceRequest.dhcp)) {
            // check only for the remaining dhcp configs
            dhcp = dhcp.filter(orig =>
              deviceRequest.dhcp.find(upd => orig.interface === upd.interface)
            );
          }
          const modifiedInterfaces = deviceRequest.interfaces
            .filter(intf => intf.modified)
            .map(intf => {
              return {
                devId: intf.devId,
                type: intf.type,
                addr: intf.IPv4 && intf.IPv4Mask ? `${intf.IPv4}/${intf.IPv4Mask}` : '',
                gateway: intf.gateway
              };
            });
          const { valid, err } = validateDhcpConfig(
            { ...origDevice.toObject(), dhcp },
            modifiedInterfaces
          );
          if (!valid) {
            logger.warn('Device update failed',
              {
                params: { device: deviceRequest, err }
              });
            throw createError(400, err);
          }
        }

        // make sure that system rules not deleted or modified
        const origSystemRules = origDevice.firewall.rules.filter(r => r.system);
        if ('firewall' in deviceRequest && Array.isArray(deviceRequest.firewall.rules)) {
          for (const origSystemRule of origSystemRules) {
            const origId = origSystemRule._id.toString();
            const idx = deviceRequest.firewall.rules.findIndex(r => r._id === origId);
            if (idx === -1) {
              // system rule doesn't exist in the incoming rules
              throw new Error('Firewall system rule cannot be deleted');
            } else {
              // system rule cannot be modified but disabled/enabled only.
              // set it back to the orig rule except of the "enabled" field
              deviceRequest.firewall.rules[idx] = {
                ...origSystemRule.toObject(),
                enabled: deviceRequest.firewall.rules[idx].enabled
              };
            }
          }

          for (const newRule of deviceRequest.firewall.rules) {
            // prevent user to set negative value for non system rule
            if (!newRule.system && newRule.priority < 0) {
              throw new Error('A user\'s firewall rule cannot have a priority lower than 0');
            }

            if (!newRule._id) {
              // don't allow to create new rule as system rule
              if (newRule.system) {
                throw new Error('A system rule cannot be created by a user');
              }
            } else {
              // don't allow to change existing user rule to a system rule
              const newRuleId = newRule._id.toString();
              if (newRule.system && !origSystemRules.some(o => newRuleId === o._id.toString())) {
                throw new Error('A system rule cannot be created by a user');
              }
            }
          };
        } else if (origSystemRules.length > 0) {
          // there are system rules in the origDevice,
          // but incoming modified device has no system rules
          throw new Error('Firewall system rule cannot be deleted');
        }

        // Need to validate device specific rules combined with global policy rules
        if (deviceToValidate.firewall) {
          deviceToValidate.policies = {
            firewall: origDevice.policies.firewall.toObject()
          };
        }

        // don't  allow to change "versions", "cpuInfo" or "distro"
        deviceToValidate.versions = origDevice.versions;
        deviceToValidate.cpuInfo = getCpuInfo(origDevice.cpuInfo);
        deviceToValidate.distro = origDevice.distro;
        deviceRequest.cpuInfo = deviceToValidate.cpuInfo;

        const { valid, err, errCode = null } = await validateDevice(
          deviceToValidate,
          origDevice.org,
          isRunning,
          allowOverlapping,
          origDevice
        );

        if (!valid) {
          logger.warn('Device update failed',
            {
              params: { device: deviceRequest, devStatus, err }
            });
          if (errCode) {
            errorData = { errorCodes: [errCode] };
          }
          throw createError(400, err);
        }

        // reset the reconfig hash to update the info of unassigned interfaces
        connections.devices.updateDeviceInfo(origDevice.machineId, 'reconfig', '');

        // If device changed to not approved disconnect it's socket
        if (deviceRequest.isApproved === false) connections.deviceDisconnect(origDevice.machineId);

        // TBD: Remove these fields from the yaml PUT request
        delete deviceRequest.machineId;
        delete deviceRequest.org;
        delete deviceRequest.hostname;
        delete deviceRequest.ipList;
        delete deviceRequest.fromToken;
        delete deviceRequest.deviceToken;
        delete deviceRequest.state;
        delete deviceRequest.emailTokens;
        delete deviceRequest.defaultAccount;
        delete deviceRequest.defaultOrg;
        delete deviceRequest.sync;

        updDevice = await devices.findOneAndUpdate(
          { _id: id, org: { $in: orgList } },
          { ...deviceRequest },
          { new: true, upsert: false, runValidators: true }
        )
          .session(session)
          // should be populated exactly as devicesIdGet response
          .populate('interfaces.pathlabels', '_id name description color type')
          .populate('policies.firewall.policy', '_id name description rules')
          .populate('policies.multilink.policy', '_id name description')
          .populate('policies.qos.policy', '_id name description')
          .populate('org')
          .populate({
            path: 'applications.app',
            populate: {
              path: 'appStoreApp'
            }
          });
      }, false);

      // If the change made to the device fields requires a change on the
      // device itself, add a 'modify' job to the device's queue.
      const modifyDevResult = await dispatcher.apply([origDevice], 'modify', user, {
        org: orgList[0],
        newDevice: updDevice
      });

      if (isNeedToReleasePendingTunnels) {
        const released = await releasePublicAddrLimiterBlockage(updDevice);
        if (released) {
          await activatePendingTunnelsOfDevice(updDevice);
        }
      }

      const status = modifyDevResult.ids.length > 0 ? 202 : 200;
      DevicesService.setLocationHeader(server, response, modifyDevResult.ids, orgList[0]);
      const deviceObj = await DevicesService.selectDeviceParams(updDevice);
      return Service.successResponse(deviceObj, status);
    } catch (e) {
      logger.error('update device failed', { params: { message: e.message, stack: e.stack } });
      return Service.rejectResponse(
        e.message || 'Internal Server Error',
        e.status || 500,
        errorData
      );
    } finally {
      if (sessionCopy) sessionCopy.endSession();
    }
  }

  static async validateVrrp (orgId, deviceId, interfacesByDevId) {
    const deviceVrrps = await Vrrp.aggregate([
      [
        { $match: { org: orgId, 'devices.device': deviceId } },
        { $unwind: { path: '$devices' } },
        { $match: { 'devices.device': deviceId } },
        {
          $project: {
            virtualRouterId: 1,
            virtualIp: 1,
            interface: '$devices.interface',
            trackInterfacesMandatory: '$devices.trackInterfacesMandatory',
            trackInterfacesOptional: '$devices.trackInterfacesOptional'
          }
        }
      ]
    ]).allowDiskUse(true);

    for (const deviceVrrp of deviceVrrps) {
      const ifc = interfacesByDevId[deviceVrrp.interface];
      if (!ifc) {
        throw createError(
          400,
          'There is VRRP configured on this device. ' +
          'Please remove it first before changing interfaces'
        );
      }

      if (ifc.type !== 'LAN') {
        throw createError(
          400,
          `The interface ${ifc.name} has VRRP on it. Interface must be LAN`
        );
      }

      if (!ifc.IPv4 || !ifc.IPv4Mask) {
        throw createError(
          400,
          `The interface ${ifc.name} has VRRP on it. IP must be configured on the interface`
        );
      }

      if (!ifc.isAssigned) {
        throw createError(
          400,
          `The interface ${ifc.name} has VRRP on it. Interface must be assigned`
        );
      }

      const ip = `${ifc.IPv4}/${ifc.IPv4Mask}`;
      if (!cidr.overlap(ip, `${deviceVrrp.virtualIp}/32`)) {
        throw createError(
          400,
          `The interface ${ifc.name} has VRRP on it. ` +
          `The IP ${ip} must ` +
          `overlap with the VRRP virtual IP ${deviceVrrp.virtualIp}`
        );
      }

      if (isLocalOrBroadcastAddress(deviceVrrp.virtualIp, ifc.IPv4Mask)) {
        throw createError(
          400,
          `The VRRP group ${deviceVrrp.virtualRouterId} virtual IP ${deviceVrrp.virtualIp} ` +
          `defined on ${ifc.name} must not be broadcast or local address`
        );
      }

      const tracked = [
        ...deviceVrrp.trackInterfacesOptional,
        ...deviceVrrp.trackInterfacesMandatory
      ];
      for (const trackIfc of tracked) {
        const ifc = interfacesByDevId[trackIfc];
        if (!ifc) {
          throw createError(
            400,
            'There is VRRP track interface configured on this device. ' +
            'Please remove it first before changing interfaces'
          );
        }

        if (!ifc.isAssigned) {
          throw createError(
            400,
            `The interface ${ifc.name} has configured as tracked interface in VRRP group. ` +
            'Interface must be assigned'
          );
        }
      }
    }
  }

  /**
   * Retrieve device routes information
   *
   * id String Numeric ID of the Device to fetch information about
   * offset Integer The number of items to skip before starting to collect the result set (optional)
   * limit Integer The numbers of items to return (optional)
   * returns List
   **/
  static async devicesIdRoutesGET ({ id, org, offset, limit }, { user }) {
    try {
      const orgList = await getAccessTokenOrgList(user, org, false);
      const device = await devices.find({
        _id: mongoose.Types.ObjectId(id),
        org: { $in: orgList }
      });
      if (!device || device.length === 0) {
        return Service.rejectResponse('Device not found', 404);
      }

      if (!connections.isConnected(device[0].machineId)) {
        return Service.successResponse({
          error: null,
          deviceStatus: 'disconnected',
          osRoutes: [],
          vppRoutes: []
        });
      }

      const deviceOsRoutes = await connections.deviceSendMessage(
        null,
        device[0].machineId,
        { entity: 'agent', message: 'get-device-os-routes' },
        60000 // specific timeout for the get OS routes message (60 sec)
      );

      if (!deviceOsRoutes.ok) {
        logger.error('Failed to get device routes', {
          params: {
            deviceId: id,
            response: deviceOsRoutes.message
          },
          req: null
        });
        return Service.rejectResponse('Failed to get device routes');
      }
      const response = {
        error: null,
        deviceStatus: 'connected',
        osRoutes: deviceOsRoutes.message,
        vppRoutes: []
      };
      return Service.successResponse(response);
    } catch (e) {
      return DevicesService.handleRequestError(e,
        { deviceStatus: 'connected', osRoutes: [], vppRoutes: [] });
    }
  }

  /**
   * Retrieve device static routes information
   *
   * id String Numeric ID of the Device to fetch information about
   * offset Integer The number of items to skip before starting to collect the result set (optional)
   * limit Integer The numbers of items to return (optional)
   * returns StaticRoute
   **/
  static async devicesIdStaticroutesGET ({ id, org, offset, limit }, { user }) {
    try {
      const orgList = await getAccessTokenOrgList(user, org, false);
      const deviceObject = await devices.find({
        _id: mongoose.Types.ObjectId(id),
        org: { $in: orgList }
      });
      if (!deviceObject || deviceObject.length === 0) {
        return Service.rejectResponse('Device not found', 404);
      }

      const device = deviceObject[0];
      let routes = [];

      if (device.staticroutes.length) {
        routes = device.staticroutes;
      }

      routes = routes.map(value => {
        return {
          _id: value.id,
          destination: value.destination,
          gateway: value.gateway,
          ifname: value.ifname,
          metric: value.metric,
          status: value.status,
          redistributeViaOSPF: value.redistributeViaOSPF
        };
      });
      return Service.successResponse(routes);
    } catch (e) {
      return Service.rejectResponse(
        e.message || 'Internal Server Error',
        e.status || 500
      );
    }
  }

  /**
   * Delete static route
   *
   * id String Numeric ID of the Device
   * route String Numeric ID of the Route to delete
   * no response value expected for this operation
   **/
  static async devicesIdStaticroutesRouteDELETE ({ id, org, route }, { user, server }, response) {
    try {
      const orgList = await getAccessTokenOrgList(user, org, true);
      const device = await devices.findOne(
        {
          _id: mongoose.Types.ObjectId(id),
          org: { $in: orgList }
        }
      );

      if (!device) {
        return Service.rejectResponse('Device not found', 404);
      }

      const deleteRoute = device.staticroutes.filter((s) => {
        return (s.id === route);
      });
      if (deleteRoute.length !== 1) {
        return Service.rejectResponse('Static route not found', 404);
      }

      const copy = Object.assign({}, deleteRoute[0].toObject());
      copy.org = orgList[0];
      copy.method = 'staticroutes';
      copy._id = route;
      copy.action = 'del';
      const { ids } = await dispatcher.apply(device, copy.method, user, copy);
      DevicesService.setLocationHeader(server, response, ids, orgList[0]);
      return Service.successResponse(null, 204);
    } catch (e) {
      return Service.rejectResponse(
        e.message || 'Internal Server Error',
        e.status || 500
      );
    }
  }

  /**
   * Create new static route
   *
   * id String Numeric ID of the Device
   * staticRouteRequest StaticRouteRequest  (optional)
   * returns DeviceStaticRouteInformation
   **/
  static async devicesIdStaticroutesPOST (request, { user, server }, response) {
    const { id, org, staticRouteRequest } = request;
    try {
      const orgList = await getAccessTokenOrgList(user, org, true);
      let device = await devices.findOne({
        _id: mongoose.Types.ObjectId(id),
        org: { $in: orgList }
      }).populate('org', 'tunnelRange');
      if (!device) {
        return Service.rejectResponse('Device not found', 404);
      }
      if (!device.isApproved && !staticRouteRequest.isApproved) {
        return Service.rejectResponse('Device must be first approved', 400);
      }

      // eslint-disable-next-line new-cap
      const route = new staticroutes({
        destination: staticRouteRequest.destination,
        gateway: staticRouteRequest.gateway,
        ifname: staticRouteRequest.ifname,
        metric: staticRouteRequest.metric
      });

      const error = route.validateSync();
      if (error) {
        logger.warn('static route validation failed',
          {
            params: { staticRouteRequest, error }
          });
        throw new Error(error.message);
      }

      const tunnels = await tunnelsModel.find({
        isActive: true,
        $or: [{ deviceA: device._id }, { deviceB: device._id }]
      }, { num: 1 });
      const { valid, err } = validateStaticRoute(device, tunnels, route);
      if (!valid) {
        logger.warn('Adding a new static route failed',
          {
            params: { staticRouteRequest, err }
          });
        throw new Error(err);
      }

      device = await devices.findOneAndUpdate(
        { _id: device._id },
        {
          $push: {
            staticroutes: route
          }
        },
        { new: true, runValidators: true }
      );

      const copy = Object.assign({}, staticRouteRequest);
      copy.org = orgList[0];
      copy.method = 'staticroutes';
      copy._id = route.id;
      const { ids } = await dispatcher.apply(device, copy.method, user, copy);
      DevicesService.setLocationHeader(server, response, ids, orgList[0]);
      const result = {
        _id: route._id.toString(),
        gateway: route.gateway,
        destination: route.destination,
        ifname: route.ifname,
        metric: route.metric
      };

      return Service.successResponse(result, 201);
    } catch (e) {
      return Service.rejectResponse(
        e.message || 'Internal Server Error',
        e.status || 500
      );
    }
  }

  /**
   * Modify static route
   *
   * id String Numeric ID of the Device
   * route String Numeric ID of the Route to modify
   * staticRouteRequest StaticRouteRequest  (optional)
   * returns StaticRoute
   **/
  static async devicesIdStaticroutesRoutePATCH (request, { user, server }, response) {
    const { id, org, staticRouteRequest } = request;
    try {
      const orgList = await getAccessTokenOrgList(user, org, true);
      const deviceObject = await devices.find({
        _id: mongoose.Types.ObjectId(id),
        org: { $in: orgList }
      });
      if (!deviceObject || deviceObject.length === 0) {
        return Service.rejectResponse('Device not found', 404);
      }
      if (!deviceObject[0].isApproved && !staticRouteRequest.isApproved) {
        return Service.rejectResponse('Device must be first approved', 400);
      }

      const device = deviceObject[0];
      const copy = Object.assign({}, staticRouteRequest);
      copy.org = orgList[0];
      copy.method = 'staticroutes';
      copy.action = staticRouteRequest.status === 'add-failed' ? 'add' : 'del';
      const { ids } = await dispatcher.apply(device, copy.method, user, copy);
      DevicesService.setLocationHeader(server, response, ids, orgList[0]);
      return Service.successResponse({ deviceId: device.id });
    } catch (e) {
      return Service.rejectResponse(
        e.message || 'Internal Server Error',
        e.status || 500
      );
    }
  }

  /**
   * Get device statistics from the database
   * @param {string} id      - device ID in mongodb, if not specified, get all devices stats
   * @param {string} ifNum   - device interface bus address
   *                           if not specified, get all device stats
   * @param {string} org     - organization ID in mongodb
   * @param {Date} startTime - start time to get stats, if not specified get all previous time
   * @param {Date} endTime   - end time to get stats, if not specified get to latest time
   * @return {Array} - Objects with device stats
   */
  static async queryDeviceStats ({ id, ifNum, org, startTime, endTime }) {
    const match = { org: mongoose.Types.ObjectId(org) };

    if (id) match.device = mongoose.Types.ObjectId(id);
    if (startTime && endTime) {
      match.$and = [{ time: { $gte: +startTime } }, { time: { $lte: +endTime } }];
    } else if (startTime) match.time = { $gte: +startTime };
    else if (endTime) match.time = { $lte: +endTime };

    const pipeline = [
      { $match: match },
      { $project: { time: 1, stats: { $objectToArray: '$stats' } } },
      { $unwind: '$stats' },
      ...(ifNum ? [{ $match: { 'stats.k': ifNum.replaceAll('.', ':') } }] : []),
      {
        $group:
              {
                _id: { time: '$time', interface: (ifNum) || 'All' },
                rx_bps: { $sum: '$stats.v.rx_bps' },
                tx_bps: { $sum: '$stats.v.tx_bps' },
                rx_pps: { $sum: '$stats.v.rx_pps' },
                tx_pps: { $sum: '$stats.v.tx_pps' }
              }
      },
      {
        $project: {
          _id: 0,
          time: '$_id.time',
          interface: '$_id.interface',
          rx_bps: '$rx_bps',
          tx_bps: '$tx_bps',
          rx_pps: '$rx_pps',
          tx_pps: '$tx_pps'
        }
      },
      { $sort: { time: -1 } }
    ];

    const stats = await deviceStats.aggregate(pipeline).allowDiskUse(true);
    return stats;
  }

  /**
   * Get tunnel statistics from the database
   * @param {string} id          - device ID in mongodb, if not specified, get all stats
   * @param {string} tunnelnum   - tunnel number (usually a devId address)
   *                               if not specified, get all tunnels stats
   * @param {string} org         - organization ID in mongodb
   * @param {Date} startTime     - start time to get stats, if not specified get all previous time
   * @param {Date} endTime       - end time to get stats, if not specified get to latest time
   * @return {Array} - Objects with tunnel stats
   */
  static async queryDeviceTunnelStats ({ id, tunnelnum, org, startTime, endTime }) {
    const match = { org: mongoose.Types.ObjectId(org) };

    if (id) match.device = mongoose.Types.ObjectId(id);
    if (startTime && endTime) {
      match.$and = [{ time: { $gte: +startTime } }, { time: { $lte: +endTime } }];
    } else if (startTime) match.time = { $gte: +startTime };
    else if (endTime) match.time = { $lte: +endTime };

    const pipeline = [
      { $match: match },
      { $project: { time: 1, tunnels: { $objectToArray: '$tunnels' } } },
      { $unwind: '$tunnels' },
      ...(tunnelnum ? [{ $match: { 'tunnels.k': tunnelnum } }] : []),
      {
        $group:
              {
                _id: { time: '$time', tunnel: (tunnelnum) || 'All' },
                rx_bps: { $sum: '$tunnels.v.rx_bps' },
                tx_bps: { $sum: '$tunnels.v.tx_bps' },
                rx_pps: { $sum: '$tunnels.v.rx_pps' },
                tx_pps: { $sum: '$tunnels.v.tx_pps' },
                drop_rate: { $max: '$tunnels.v.drop_rate' },
                rtt: { $max: '$tunnels.v.rtt' },
                status: { $min: '$tunnels.v.status' }
              }
      },
      {
        $project: {
          _id: 0,
          time: '$_id.time',
          interface: '$_id.tunnel',
          rx_bps: '$rx_bps',
          tx_bps: '$tx_bps',
          rx_pps: '$rx_pps',
          tx_pps: '$tx_pps',
          drop_rate: '$drop_rate',
          rtt: '$rtt',
          status: '$status'
        }
      },
      { $sort: { time: -1 } }
    ];

    const stats = await deviceStats.aggregate(pipeline).allowDiskUse(true);
    return stats;
  }

  /**
   * Get device health from the database
   * @param {string} id      - device ID in mongodb, if not specified, get all devices stats
   * @param {string} org     - organization ID in mongodb
   * @param {Date} startTime - start time to get stats, if not specified get all previous time
   * @param {Date} endTime   - end time to get stats, if not specified get to latest time
   * @return {Array} - Objects with device stats
   */
  static async queryDeviceHealth ({ id, org, startTime, endTime }) {
    const match = { org: mongoose.Types.ObjectId(org) };
    if (id) match.device = mongoose.Types.ObjectId(id);
    if (startTime && endTime) {
      match.$and = [{ time: { $gte: +startTime } }, { time: { $lte: +endTime } }];
    } else if (startTime) match.time = { $gte: +startTime };
    else if (endTime) match.time = { $lte: +endTime };

    const pipeline = [
      { $match: match },
      {
        $project: {
          _id: 0,
          time: 1,
          cpu: '$health.cpu',
          disk: '$health.disk',
          mem: '$health.mem',
          temp: '$health.temp'
        }
      },
      { $sort: { time: -1 } }
    ];

    const stats = await deviceStats.aggregate(pipeline).allowDiskUse(true);
    return stats;
  }

  /**
   * Retrieve devices statistics information
   *
   * id Object Numeric ID of the Device to fetch information about
   * returns DeviceStatistics
   **/
  static async devicesStatisticsGET ({ org, startTime, endTime }, { user }) {
    try {
      const orgList = await getAccessTokenOrgList(user, org, true);
      const stats = await DevicesService.queryDeviceStats({
        org: orgList[0].toString(),
        ifNum: null, // null to get all interfaces stats
        id: null, // null get all devices stats
        startTime: startTime,
        endTime: endTime
      });
      return Service.successResponse(stats);
    } catch (e) {
      return Service.rejectResponse(
        e.message || 'Internal Server Error',
        e.status || 500
      );
    }
  }

  /**
   * Retrieve device statistics information
   *
   * id Object Numeric ID of the Device to fetch information about
   * returns DeviceStatistics
   **/
  static async devicesIdStatisticsGET ({ id, org, ifnum, startTime, endTime }, { user }) {
    try {
      const orgList = await getAccessTokenOrgList(user, org, true);
      const stats = await DevicesService.queryDeviceStats({
        org: orgList[0].toString(),
        id: id,
        ifNum: ifnum,
        startTime: startTime,
        endTime: endTime
      });
      return Service.successResponse(stats);
    } catch (e) {
      return Service.rejectResponse(
        e.message || 'Internal Server Error',
        e.status || 500
      );
    }
  }

  /**
   * Retrieve device tunnels
   *
   * id Object Numeric ID of the Device to fetch information about
   * returns List
   **/
  static async devicesIdTunnelsGET ({ id, org }, { user }) {
    try {
      const orgList = await getAccessTokenOrgList(user, org, true);

      const tunnels = await tunnelsModel.find({
        isActive: true,
        org: { $in: orgList },
        $or: [{ deviceA: id }, { deviceB: id }]
      }).populate('deviceA', 'name interfaces machineId')
        .populate('deviceB', 'name interfaces machineId')
        .populate('pathlabel')
        .populate('peer')
        .populate('org', 'tunnelRange')
        .lean();

      const tunnelMap = tunnels.map((d) => {
        return TunnelsService.selectTunnelParams(d);
      });

      return Service.successResponse(tunnelMap);
    } catch (e) {
      return Service.rejectResponse(
        e.message || 'Internal Server Error',
        e.status || 500
      );
    }
  }

  /**
   * Retrieve device tunnel statistics information
   *
   * id Object Numeric ID of the Device to fetch information about
   * returns DeviceTunnelStatistics
   **/
  static async devicesIdTunnelStatisticsGET ({ id, org, tunnelnum, startTime, endTime }, { user }) {
    try {
      const orgList = await getAccessTokenOrgList(user, org, true);
      const stats = await DevicesService.queryDeviceTunnelStats({
        org: orgList[0].toString(),
        id: id,
        tunnelnum: tunnelnum,
        startTime: startTime,
        endTime: endTime
      });
      return Service.successResponse(stats);
    } catch (e) {
      return Service.rejectResponse(
        e.message || 'Internal Server Error',
        e.status || 500
      );
    }
  }

  /**
   * Retrieve device health information
   *
   * id Object Numeric ID of the Device to fetch information about
   * returns DeviceHealth
   **/
  static async devicesIdHealthGET ({ id, org, startTime, endTime }, { user }) {
    try {
      const orgList = await getAccessTokenOrgList(user, org, true);
      const stats = await DevicesService.queryDeviceHealth({
        org: orgList[0].toString(),
        id: id,
        startTime: startTime,
        endTime: endTime
      });
      return Service.successResponse(stats);
    } catch (e) {
      return Service.rejectResponse(
        e.message || 'Internal Server Error',
        e.status || 500
      );
    }
  }

  /**
   * Delete DHCP
   *
   * id String Numeric ID of the Device
   * dhcpId String Numeric ID of the DHCP to delete
   * org String Organization to be filtered by (optional)
   * no response value expected for this operation
   **/
  static async devicesIdDhcpDhcpIdDELETE ({ id, dhcpId, force, org }, { user, server }, response) {
    try {
      const isForce = (force === 'yes');
      const orgList = await getAccessTokenOrgList(user, org, true);
      const device = await devices.findOneAndUpdate(
        {
          _id: mongoose.Types.ObjectId(id),
          org: { $in: orgList }
        },
        { $set: { 'dhcp.$[elem].status': 'del-wait' } },
        {
          arrayFilters: [{ 'elem._id': mongoose.Types.ObjectId(dhcpId) }],
          new: false
        }
      );

      if (!device) return Service.rejectResponse('Device not found', 404);
      const deleteDhcp = device.dhcp.filter((s) => {
        return (s.id === dhcpId);
      });

      if (deleteDhcp.length !== 1) return Service.rejectResponse('DHCP ID not found', 404);

      const deleteDhcpObj = deleteDhcp[0].toObject();

      // If previous status was del-wait, no need to resend the job
      if (deleteDhcpObj.status !== 'del-wait') {
        const copy = Object.assign({}, deleteDhcpObj);
        copy.org = orgList[0];
        copy.method = 'dhcp';
        copy._id = dhcpId;
        copy.action = 'del';
        const { ids } = await dispatcher.apply(device, copy.method, user, copy);
        DevicesService.setLocationHeader(server, response, ids, orgList[0]);
      }

      // If force delete specified, delete the entry regardless of the job status
      if (isForce) {
        await devices.findOneAndUpdate(
          { _id: device._id },
          {
            $pull: {
              dhcp: {
                _id: mongoose.Types.ObjectId(dhcpId)
              }
            }
          }
        );
      }

      return Service.successResponse(null, 202);
    } catch (e) {
      return Service.rejectResponse(
        e.message || 'Internal Server Error',
        e.status || 500
      );
    }
  }

  /**
   * Get DHCP by ID
   *
   * id String Numeric ID of the Device
   * dhcpId String Numeric ID of the DHCP to get
   * org String Organization to be filtered by (optional)
   * returns Dhcp
   **/
  static async devicesIdDhcpDhcpIdGET ({ id, dhcpId, org }, { user }) {
    try {
      const orgList = await getAccessTokenOrgList(user, org, true);
      const device = await devices.findOne(
        {
          _id: mongoose.Types.ObjectId(id),
          org: { $in: orgList }
        }
      );

      if (!device) return Service.rejectResponse('Device not found', 404);
      const resultDhcp = device.dhcp.filter((s) => {
        return (s.id === dhcpId);
      });
      if (resultDhcp.length !== 1) return Service.rejectResponse('DHCP ID not found', 404);

      const result = {
        _id: resultDhcp[0].id,
        interface: resultDhcp[0].interface,
        rangeStart: resultDhcp[0].rangeStart,
        rangeEnd: resultDhcp[0].rangeEnd,
        dns: resultDhcp[0].dns,
        macAssign: resultDhcp[0].macAssign,
        status: resultDhcp[0].status
      };

      return Service.successResponse(result, 200);
    } catch (e) {
      return Service.rejectResponse(
        e.message || 'Internal Server Error',
        e.status || 500
      );
    }
  }

  /**
   * Modify DHCP
   *
   * id String Numeric ID of the Device
   * dhcpId String Numeric ID of the DHCP to modify
   * org String Organization to be filtered by (optional)
   * dhcpRequest DhcpRequest  (optional)
   * returns Dhcp
   **/
  static async devicesIdDhcpDhcpIdPUT ({ id, dhcpId, org, ...dhcpRequest }, { user, server }, res) {
    try {
      const orgList = await getAccessTokenOrgList(user, org, true);
      const deviceObject = await devices.findOne({
        _id: mongoose.Types.ObjectId(id),
        org: { $in: orgList }
      });
      if (!deviceObject) {
        return Service.rejectResponse('Device not found', 404);
      }
      if (!deviceObject.isApproved) {
        throw new Error('Device must be first approved');
      }
      // Currently we allow only one change at a time to the device
      if (deviceObject.dhcp.some(d => d.status.includes('wait'))) {
        throw new Error('Only one device change is allowed at any time');
      }
      const dhcpFiltered = deviceObject.dhcp.filter((s) => {
        return (s.id === dhcpId);
      });
      if (dhcpFiltered.length !== 1) return Service.rejectResponse('DHCP ID not found', 404);

      DevicesService.validateDhcpRequest(deviceObject, dhcpRequest);

      // Verify there is no DHCP interfaces duplication
      const hasDuplicates = deviceObject.dhcp.some(s =>
        s.id !== dhcpId && s.interface === dhcpRequest.interface
      );
      if (hasDuplicates) throw new Error('Multiple DHCP for the same interface not allowed');

      const dhcpData = {
        _id: dhcpId,
        interface: dhcpRequest.interface,
        rangeStart: dhcpRequest.rangeStart,
        rangeEnd: dhcpRequest.rangeEnd,
        dns: dhcpRequest.dns,
        macAssign: dhcpRequest.macAssign
      };

      const updDevice = await devices.findOneAndUpdate(
        { _id: deviceObject._id },
        { $set: { 'dhcp.$[elem]': dhcpData } },
        { arrayFilters: [{ 'elem._id': mongoose.Types.ObjectId(dhcpId) }], new: true }
      );

      const { ids } = await dispatcher.apply([deviceObject], 'modify', user, {
        org: orgList[0],
        newDevice: updDevice
      });
      DevicesService.setLocationHeader(server, res, ids, orgList[0]);
      return Service.successResponse(dhcpData, 202);
    } catch (e) {
      return Service.rejectResponse(
        e.message || 'Internal Server Error',
        e.status || 500
      );
    }
  }

  /**
   * ReApply DHCP
   *
   * id String Numeric ID of the Device
   * dhcpId String Numeric ID of the DHCP to modify
   * org String Organization to be filtered by (optional)
   * dhcpRequest DhcpRequest  (optional)
   * returns Dhcp
   **/
  static async devicesIdDhcpDhcpIdPATCH ({ id, dhcpId, org }, { user, server }, response) {
    try {
      const orgList = await getAccessTokenOrgList(user, org, true);
      const deviceObject = await devices.findOne({
        _id: mongoose.Types.ObjectId(id),
        org: { $in: orgList }
      });
      if (!deviceObject) {
        return Service.rejectResponse('Device not found', 404);
      }
      if (!deviceObject.isApproved) {
        throw new Error('Device must be first approved');
      }
      // Currently we allow only one change at a time to the device
      if (deviceObject.dhcp.some(d => d.status.includes('wait'))) {
        throw new Error('Only one device change is allowed at any time');
      }
      const dhcpFiltered = deviceObject.dhcp.filter((s) => {
        return (s.id === dhcpId);
      });
      if (dhcpFiltered.length !== 1) return Service.rejectResponse('DHCP ID not found', 404);
      const dhcpObject = dhcpFiltered[0].toObject();

      // allow to patch only in the case of failed
      if (dhcpObject.status !== 'add-failed' && dhcpObject.status !== 'remove-failed') {
        throw new Error('Only allowed for add or removed failed jobs');
      }

      const copy = Object.assign({}, dhcpObject);
      copy.org = orgList[0];
      copy.method = 'dhcp';
      copy.action = dhcpObject.status === 'add-failed' ? 'add' : 'del';
      const { ids } = await dispatcher.apply(deviceObject, copy.method, user, copy);
      DevicesService.setLocationHeader(server, response, ids, orgList[0]);
      const dhcpData = {
        _id: dhcpObject.id,
        interface: dhcpObject.interface,
        rangeStart: dhcpObject.rangeStart,
        rangeEnd: dhcpObject.rangeEnd,
        dns: dhcpObject.dns,
        macAssign: dhcpObject.macAssign,
        status: dhcpObject.status
      };

      return Service.successResponse(dhcpData, 202);
    } catch (e) {
      return Service.rejectResponse(
        e.message || 'Internal Server Error',
        e.status || 500
      );
    }
  }

  /**
   * Retrieve device DHCP information
   *
   * id String Numeric ID of the Device to fetch information about
   * offset Integer The number of items to skip before starting to collect the result set (optional)
   * limit Integer The numbers of items to return (optional)
   * org String Organization to be filtered by (optional)
   * returns List
   **/
  static async devicesIdDhcpGET ({ id, offset, limit, org }, { user }) {
    try {
      const orgList = await getAccessTokenOrgList(user, org, false);
      const device = await devices.findOne(
        {
          _id: mongoose.Types.ObjectId(id),
          org: { $in: orgList }
        }
      );

      if (!device) return Service.rejectResponse('Device not found', 404);
      let result = [];
      const start = offset || 0;
      const size = limit || device.dhcp.length;
      if (device.dhcp && device.dhcp.length > 0 && start < device.dhcp.length) {
        const end = Math.min(start + size, device.dhcp.length);
        result = device.dhcp.slice(start, end);
      }

      const mappedResult = result.map(r => {
        return {
          _id: r.id,
          interface: r.interface,
          rangeStart: r.rangeStart,
          rangeEnd: r.rangeEnd,
          dns: r.dns,
          macAssign: r.macAssign,
          status: r.status
        };
      });

      return Service.successResponse(mappedResult, 200);
    } catch (e) {
      return Service.rejectResponse(
        e.message || 'Internal Server Error',
        e.status || 500
      );
    }
  }

  static dhcpValidationSchema (dhcpRequest) {
    const _ipListValidation = (option) => {
      return Joi.string().required().custom((val, helpers) => {
        const gateways = val.split(/\s*,\s*/);
        const ipSchema = Joi.string().ip({ version: ['ipv4'], cidr: 'forbidden' });

        const valid = gateways.every(d => {
          const res = ipSchema.validate(d);
          return res.error === undefined;
        });

        if (valid) {
          return val;
        } else {
          return helpers.message(
            `the value "${val}" is not a valid DHCP option for "${option}"`);
        }
      });
    };

    const _domainName = (option) => {
      return Joi.string().required().custom((val, helpers) => {
        const valid = validateFQDN(val, false);
        if (!valid) {
          return helpers.message(`Invalid value for DHCP option "${option}"`);
        };
      });
    };

    const _number = (min = Number.MIN_VALUE, max = Number.MAX_VALUE, option = '') => {
      return Joi.number().integer().required().min(min).max(max).error(errors => {
        errors.forEach(err => {
          switch (err.code) {
            case 'number.base':
              err.message = `Value for DHCP Option "${option}" must be a number`;
              break;
            case 'number.min':
              err.message = `Value for DHCP Option "${option}"  \
              have to be greater than ${err.local.limit}`;
              break;
            case 'number.max':
              err.message = `Value for DHCP Option "${option}"  \
              have to be smaller than ${err.local.limit}`;
              break;
            default:
              break;
          }
        });
        return errors;
      });
    };

    const option = Joi.object({
      _id: Joi.string().optional(),
      option: Joi.string().required().valid(
        'routers', 'tftp-server-name', 'ntp-servers',
        'interface-mtu', 'time-offset', 'domain-name'),
      code: Joi.string().valid('3', '66', '42', '26', '2', '15').required(),
      value: Joi.when('option', {
        switch: [
          { is: 'routers', then: _ipListValidation('routers') },
          { is: 'domain-name', then: _domainName('domain-name') },
          { is: 'tftp-server-name', then: Joi.string().required() },
          { is: 'ntp-servers', then: _ipListValidation('ntp-servers') },
          { is: 'interface-mtu', then: _number(500, 9999, 'interface-mtu') },
          { is: 'time-offset', then: _number(-2147483648, 2147483647, 'interface-mtu') } // int32
        ]
      })
    });

    const schema = Joi.array().items(option);
    return schema.validate(dhcpRequest.options);
  }

  /**
   * Validate that the dhcp request
   * @param {Object} device - the device object
   * @param {Object} dhcpRequest - request values
   * @throw error, if not valid
   */
  static validateDhcpRequest (device, dhcpRequest) {
    if (!dhcpRequest.interface || dhcpRequest.interface === '') {
      throw new Error('Interface is required to define DHCP Server');
    };
    const interfaceObj = device.interfaces.find(i => {
      return i.devId === dhcpRequest.interface;
    });
    if (!interfaceObj) {
      throw new Error(`Unknown interface: ${dhcpRequest.interface} in DHCP Server parameters`);
    }
    if (!interfaceObj.isAssigned) {
      throw new Error(
        `DHCP Server can be defined only for assigned interfaces (${interfaceObj.name})`);
    }
    if (interfaceObj.type !== 'LAN') {
      throw new Error('DHCP Server can be defined only for LAN interfaces');
    }
    if (interfaceObj.IPv4 === '') {
      // eslint-disable-next-line max-len
      throw new Error(`DHCP Server cannot be defined for interface ${interfaceObj.name} without IP`);
    }

    // check that DHCP Range Start/End IP are on the same subnet with interface IP
    if (!cidr.overlap(`${interfaceObj.IPv4}/${interfaceObj.IPv4Mask}`,
    `${dhcpRequest.rangeStart}/32`)) {
      // eslint-disable-next-line max-len
      throw new Error('DHCP Server Range Start IP address is not on the same subnet with interface IP');
    }
    if (!cidr.overlap(`${interfaceObj.IPv4}/${interfaceObj.IPv4Mask}`,
    `${dhcpRequest.rangeEnd}/32`)) {
      // eslint-disable-next-line max-len
      throw new Error('DHCP Server Range End IP address is not on the same subnet with interface IP');
    }

    const [start, end] = getStartEndIp(interfaceObj.IPv4, interfaceObj.IPv4Mask);
    if (dhcpRequest.rangeStart === start || dhcpRequest.rangeStart === end) {
      // eslint-disable-next-line max-len
      throw new Error('DHCP Server Range Start IP address cannot be Network or Broadcast IP');
    }

    if (dhcpRequest.rangeEnd === start || dhcpRequest.rangeEnd === end) {
      // eslint-disable-next-line max-len
      throw new Error('DHCP Server Range End IP address cannot be Network or Broadcast IP');
    }

    // check that DHCP range End address IP is greater than Start IP address
    const ip2int = IP => IP.split('.')
      .reduce((res, val, idx) => res + (+val) * 256 ** (3 - idx), 0);
    if (ip2int(dhcpRequest.rangeStart) > ip2int(dhcpRequest.rangeEnd)) {
      throw new Error('DHCP Server Range End IP address must be greater than Start IP address');
    }
    // Check that no repeated mac, host or IP
    const macLen = dhcpRequest.macAssign.length;
    const uniqMacs = uniqBy(dhcpRequest.macAssign, 'mac');
    const uniqHosts = uniqBy(dhcpRequest.macAssign, 'host');
    const uniqIPs = uniqBy(dhcpRequest.macAssign, 'ipv4');
    if (uniqMacs.length !== macLen) {
      throw new Error('DHCP Server MAC bindings MACs are not unique');
    }
    if (uniqHosts.length !== macLen) {
      throw new Error('DHCP Server MAC bindings hosts are not unique');
    }
    if (uniqIPs.length !== macLen) {
      throw new Error('DHCP Server MAC bindings IPs are not unique');
    }

    // validate DHCP options values.
    const result = this.dhcpValidationSchema(dhcpRequest);
    if (result.error) {
      throw new Error(`${result.error.details[0].message}`);
    }
  }

  /**
   * Add DHCP server
   *
   * id String Numeric ID of the Device
   * org String Organization to be filtered by (optional)
   * dhcpRequest DhcpRequest  (optional)
   * returns Dhcp
   **/
  static async devicesIdDhcpPOST ({ id, org, ...dhcpRequest }, { user, server }, response) {
    let session;
    try {
      session = await mongoConns.getMainDB().startSession();
      await session.startTransaction();
      const orgList = await getAccessTokenOrgList(user, org, true);
      const deviceObject = await devices.findOne({
        _id: mongoose.Types.ObjectId(id),
        org: { $in: orgList }
      }).session(session);
      if (!deviceObject) {
        return Service.rejectResponse('Device not found', 404);
      }
      if (!deviceObject.isApproved) {
        throw new Error('Device must be first approved');
      }
      DevicesService.validateDhcpRequest(deviceObject, dhcpRequest);

      // Verify that no dhcp has been defined for the interface
      const dhcpObject = deviceObject.dhcp.filter((s) => {
        return (s.interface === dhcpRequest.interface);
      });
      if (dhcpObject.length > 0) throw new Error('DHCP already configured for that interface');

      // for bridge feature we allow to set only one dhcp config
      // for one of the interface in the bridge
      const interfaceObj = deviceObject.interfaces.find(i => i.devId === dhcpRequest.interface);
      const addr = interfaceObj.IPv4;
      const bridgedInterfacesIds = deviceObject.interfaces.filter(i => {
        return i.devId !== dhcpRequest.interface && i.isAssigned && i.IPv4 === addr;
      }).map(i => i.devId);

      if (bridgedInterfacesIds.length) {
        const dhcp = deviceObject.dhcp.map(d => d.interface);
        const dhcpConfigured = bridgedInterfacesIds.some(i => dhcp.includes(i));
        if (dhcpConfigured) {
          throw new Error(`DHCP already configured for an interface in ${addr} bridge`);
        }
      }

      const dhcpData = {
        interface: dhcpRequest.interface,
        rangeStart: dhcpRequest.rangeStart,
        rangeEnd: dhcpRequest.rangeEnd,
        dns: dhcpRequest.dns,
        macAssign: dhcpRequest.macAssign,
        status: 'add-wait'
      };

      // eslint-disable-next-line new-cap
      const dhcp = new dhcpModel(dhcpData);
      dhcp.$session(session);

      await devices.findOneAndUpdate(
        { _id: deviceObject._id },
        {
          $push: {
            dhcp: dhcp
          }
        },
        { new: true }
      ).session(session);

      await session.commitTransaction();
      session = null;

      const copy = Object.assign({}, dhcpRequest);
      copy.method = 'dhcp';
      copy._id = dhcp.id;
      copy.action = 'add';
      copy.org = orgList[0];
      const { ids } = await dispatcher.apply(deviceObject, copy.method, user, copy);
      const result = { ...dhcpData, _id: dhcp._id.toString() };
      DevicesService.setLocationHeader(server, response, ids, orgList[0]);
      return Service.successResponse(result, 202);
    } catch (e) {
      if (session) session.abortTransaction();
      return Service.rejectResponse(
        e.message || 'Internal Server Error',
        e.status || 500
      );
    }
  }

  static async devicesIdInterfacesIdActionPOST ({
    org, id, interfaceId, ...interfaceOperationReq
  }, { user }) {
    try {
      const orgList = await getAccessTokenOrgList(user, org, false);

      const deviceObject = await devices.findOne({
        _id: id,
        org: { $in: orgList },
        'interfaces._id': interfaceId
      }).lean();

      if (!deviceObject) {
        return Service.rejectResponse('Device or Interface not found', 404);
      };

      const selectedIf = deviceObject.interfaces.find(i => i._id.toString() === interfaceId);
      const { valid, err } = validateOperations(selectedIf, interfaceOperationReq);

      if (!valid) {
        logger.warn('interface perform operation failed',
          {
            params: { body: interfaceOperationReq, err: err }
          });
        return Service.rejectResponse(err, 500);
      }

      const interfaceType = selectedIf.deviceType;

      const actions = {
        lte: {
          reset: {
            job: true,
            message: 'reset-lte',
            title: 'Reset LTE modem'
          },
          pin: {
            job: false,
            message: 'modify-lte-pin',
            onError: async (jobId, agentError, parsedError) => {
              try {
                const regex = new RegExp(/(?<='data': {).+?(?=})/g);
                let data = agentError.match(regex);
                if (data) {
                  data = data[0].replace(/'/g, '"');
                }

                data = JSON.parse(`{${data}}`);
                data = mapLteNames(data);
                await updatePin(data, deviceObject, interfaceId, selectedIf);
                return JSON.stringify({ err_msg: parsedError, data: data });
              } catch (err) { }
            },
            onComplete: async (jobId, response) => {
              if (response.message && response.message.data) {
                const data = mapLteNames(response.message.data);
                response.message.data = data;
                await updatePin(data, deviceObject, interfaceId, selectedIf);
                return data;
              }
            }
          }
        }
      };

      const agentAction = actions[interfaceType]
        ? actions[interfaceType][interfaceOperationReq.op]
          ? actions[interfaceType][interfaceOperationReq.op] : null : null;

      if (agentAction) {
        const params = interfaceOperationReq.params || {};
        params.dev_id = selectedIf.devId;

        if (agentAction.validate) {
          const { valid, err } = agentAction.validate();

          if (!valid) {
            logger.warn('interface perform operation failed',
              {
                params: { body: interfaceOperationReq, err: err }
              });
            return Service.rejectResponse(err, 500);
          }
        }

        if (agentAction.job) {
          const tasks = [{ entity: 'agent', message: agentAction.message, params: params }];
          const callback = agentAction.onComplete ? agentAction.onComplete : null;
          try {
            const job = await deviceQueues
              .addJob(
                deviceObject.machineId,
                user.username,
                orgList[0],
                // Data
                {
                  title: agentAction.title,
                  tasks: tasks
                },
                // Response data
                {
                  method: agentAction.message,
                  data: {
                    device: deviceObject._id,
                    org: orgList[0],
                    shouldUpdateTunnel: false
                  }
                },
                // Metadata
                { priority: 'normal', attempts: 1, removeOnComplete: false },
                // Complete callback
                callback
              );
            logger.info('Interface action job queued', { params: { job } });
          } catch (err) {
            logger.error('Interface action job failed', {
              params: { machineId: deviceObject.machineId, error: err.message }
            });
            return Service.rejectResponse(err.message, 500);
          }
        } else {
          const isConnected = connections.isConnected(deviceObject.machineId);
          if (!isConnected) {
            return Service.successResponse({
              error: null,
              deviceStatus: 'disconnected'
            });
          }

          let response = {};
          try {
            response = await connections.deviceSendMessage(
              null,
              deviceObject.machineId,
              {
                entity: 'agent',
                message: agentAction.message,
                params: params
              },
              configs.get('directMessageTimeout', 'number')
            );
          } catch (e) {
            return DevicesService.handleRequestError(e, { deviceStatus: 'connected' });
          }

          if (!response.ok) {
            logger.error('Failed to perform interface operation', {
              params: {
                deviceId: id, response: response.message
              }
            });

            // The error message is *a string* that looks as follows:
            // 'modify-lte-pin({'enable': True, ....'}): {'err_msg': '...', 'data': {....}}'
            // Here, prase it and get the 'err_mgs' and the 'data' if exists.
            let error = null;

            let fullErrMsg = null;
            if (Array.isArray(response?.message?.errors) && response.message.errors?.[0]) {
              // from agent version 6, the error message contains 'errors' list.
              fullErrMsg = response.message.errors[0];
            } else {
              fullErrMsg = response.message;
            }

            const regex = new RegExp(/(?<='err_msg': ').+?(?=')/g);
            const errMsg = fullErrMsg.match(regex);
            if (errMsg) {
              error = errMsg[0];
            }

            if (agentAction.onError) {
              error = await agentAction.onError(null, fullErrMsg, error);
            }

            return Service.rejectResponse(error, 500);
          }

          if (agentAction.onComplete) {
            await agentAction.onComplete(null, response);
          }

          return Service.successResponse({
            ...response,
            deviceStatus: 'connected',
            error: null
          }, 200);
        }
      }

      return Service.successResponse({ deviceStatus: 'connected', error: null }, 200);
    } catch (e) {
      return Service.rejectResponse(
        e.message || 'Invalid input',
        e.status || 500
      );
    }
  };

  /**
   * Get Device Status Information
   *
   * id String Numeric ID of the Device to retrieve configuration
   * org String Organization to be filtered by (optional)
   * returns DeviceStatus
   **/
  static async devicesIdStatusGET ({ id, org }, { user }) {
    try {
      const orgList = await getAccessTokenOrgList(user, org, false);
      const device = await devices.findOne(
        { _id: id, org: { $in: orgList } },
        'sync machineId isApproved interfaces.devId interfaces.internetAccess interfaces.linkStatus'
      ).lean();
      if (!device) {
        return Service.rejectResponse('Device not found', 404);
      }
      const { sync, machineId, isApproved, interfaces } = device;
      const isConnected = connections.isConnected(machineId);

      const status = deviceStatus.getDeviceStatus(machineId) || {};
      const lteStatus = status.lteStatus;
      const wifiStatus = status.wifiStatus;

      return Service.successResponse({
        sync,
        isApproved,
        connection: `${isConnected ? '' : 'dis'}connected`,
        interfaces,
        lteStatus,
        wifiStatus
      });
    } catch (e) {
      return Service.rejectResponse(
        e.message || 'Invalid input',
        e.status || 500
      );
    }
  }

  /**
   * Send Linux Command to Device
   *
   * id String Numeric ID of the Device
   * org String Organization to be filtered by
   * sendRequest Send Command Request
   * returns Command Output Result
   **/
  static async devicesIdSendPOST ({ id, org, ...deviceSendRequest }, { user }, response) {
    try {
      if (!deviceSendRequest.api || !deviceSendRequest.entity) {
        throw new Error('Request must include entity and api fields');
      }
      const orgList = await getAccessTokenOrgList(user, org, false);
      const deviceObject = await devices.findOne({
        _id: mongoose.Types.ObjectId(id),
        org: { $in: orgList }
      });
      if (!deviceObject) {
        return Service.rejectResponse('Device not found', 404);
      }
      if (!deviceObject.isApproved) {
        throw new Error('Device must be first approved');
      }
      if (!connections.isConnected(deviceObject.machineId)) {
        return Service.successResponse({
          error: null,
          deviceStatus: 'disconnected'
        });
      }

      const request = {
        entity: deviceSendRequest.entity,
        message: deviceSendRequest.api
      };
      if (deviceSendRequest.params) {
        request.params = deviceSendRequest.params;
      }

      const result = await connections.deviceSendMessage(
        null,
        deviceObject.machineId,
        request,
        100000 // 100 sec
      );

      return Service.successResponse({ ...result, error: null }, 200);
    } catch (e) {
      return DevicesService.handleRequestError(e, { deviceStatus: 'connected' });
    }
  }

  /**
   * Get OSPF configuration
   *
   * id String Numeric ID of the Device
   * org String Organization to be filtered by (optional)
   * returns OSPF configuration
   **/
  static async devicesIdRoutingOSPFGET ({ id, org }, { user }) {
    try {
      const orgList = await getAccessTokenOrgList(user, org, false);
      const device = await devices.findOne(
        {
          _id: mongoose.Types.ObjectId(id),
          org: { $in: orgList }
        }
      );

      if (!device) return Service.rejectResponse('Device not found', 404);

      return Service.successResponse(device.ospf, 200);
    } catch (e) {
      return Service.rejectResponse(
        e.message || 'Internal Server Error',
        e.status || 500
      );
    }
  }

  /**
   * Modify OSPF configuration
   *
   * id String Numeric ID of the Device
   * org String Organization to be filtered by
   * ospfConfigs ospfConfigs
   * returns OSPF configuration
   **/
  static async devicesIdRoutingOSPFPUT ({ id, org, ...ospfConfigs }, { user, server }, response) {
    try {
      const orgList = await getAccessTokenOrgList(user, org, true);
      const deviceObject = await devices.findOne({
        _id: mongoose.Types.ObjectId(id),
        org: { $in: orgList }
      });
      if (!deviceObject) {
        return Service.rejectResponse('Device not found', 404);
      }
      if (!deviceObject.isApproved) {
        throw new Error('Device must be first approved');
      }

      const updDevice = await devices.findOneAndUpdate(
        { _id: deviceObject._id },
        { $set: { ospf: ospfConfigs } },
        { new: true, runValidators: true }
      );

      const { ids } = await dispatcher.apply([deviceObject], 'modify', user, {
        org: orgList[0],
        newDevice: updDevice
      });
      DevicesService.setLocationHeader(server, response, ids, orgList[0]);
      return Service.successResponse(ospfConfigs, 202);
    } catch (e) {
      return Service.rejectResponse(
        e.message || 'Internal Server Error',
        e.status || 500
      );
    }
  }

  /**
   * Modify device coordinates configuration
   *
   * id String Numeric ID of the Device
   * org String Organization to be filtered by
   * coordsConfig Coordinates Configs
   * returns coordinates configuration
   **/
  static async devicesIdCoordsPUT ({ id, org, ...coordsConfigs }, { user, server }, response) {
    try {
      const orgList = await getAccessTokenOrgList(user, org, true);

      if (!coordsConfigs.coords ||
        coordsConfigs.coords.length !== 2 ||
        coordsConfigs.coords.some((c) => typeof c !== 'number')) {
        throw new Error('Coordinates should contain an array of longitude, latitude numbers');
      }

      const updDevice = await devices.updateOne(
        { _id: mongoose.Types.ObjectId(id), org: { $in: orgList } },
        { $set: { coords: coordsConfigs.coords } },
        { runValidators: true, upsert: false }
      );

      if (updDevice.n !== 1) { // Device not matched
        throw new Error('Device not found');
      }

      return Service.successResponse(coordsConfigs, 200);
    } catch (e) {
      return Service.rejectResponse(
        e.message || 'Internal Server Error',
        e.status || 500
      );
    }
  }

  /**
   * Sets Location header of the response, used in some integrations
   * @param {Object} response - response to http request
   * @param {Array} jobsIds - array of jobs ids
   * @param {string} orgId - ID of the organization
   */
  static setLocationHeader (server, response, jobsIds, orgId) {
    if (jobsIds.length) {
      const locationHeader = `${server}/api/jobs?status=all&ids=${
        jobsIds.join('%2C')}&org=${orgId}`;
      response.setHeader('Location', locationHeader);
    }
  }

  static handleRequestError (e, payload, code = 200) {
    if (e instanceof TypedError && e.code === ErrorTypes.TIMEOUT.code) {
      return Service.successResponse({ ...payload, error: 'timeout' }, code);
    } else {
      return Service.rejectResponse(
        e.message || 'Internal Server Error',
        e.status || 500
      );
    }
  }
}

const deviceApplicationFilters = [{
  // split applications array to objects. Note! this creates duplication in devices,
  // remember to group it back
  $unwind: {
    path: '$applications',
    preserveNullAndEmptyArrays: true
  }
},
{
  $lookup: {
    from: 'applications',
    localField: 'applications.app',
    foreignField: '_id',
    as: 'applications.app'
  }
},
{
  $unwind: {
    path: '$applications.app',
    preserveNullAndEmptyArrays: true
  }
},
{
  $lookup: {
    from: 'applicationStore',
    localField: 'applications.app.appStoreApp',
    foreignField: '_id',
    as: 'applications.app.appStoreApp'
  }
},
{
  $unwind: {
    path: '$applications.app.appStoreApp',
    preserveNullAndEmptyArrays: true
  }
},
{
  $group: {
    _id: '$_id',
    device: { $first: '$$ROOT' },
    applications: {
      $push: '$applications'
    }
  }
},
{
  $addFields: {
    'device.applications': {
      $filter: {
        input: '$applications',
        as: 'app',
        cond: {
          $ne: ['$$app.app', {}]
        }
      }
    }
  }
},
{
  $replaceRoot: { newRoot: '$device' }
}];

async function updatePin (data, device, interfaceId, lteInterface) {
  // update pin in database
  await devices.updateOne(
    { _id: device.id, org: device.org, 'interfaces._id': interfaceId },
    {
      $set: {
        'interfaces.$.deviceParams.initial_pin1_state': data
      }
    }
  );

  // update pin in stats cache
  const devId = lteInterface.devId;
  const machineId = device.machineId;
  const updated = deviceStatus.getDeviceLteStatus(machineId, devId);
  updated.pinState = {
    ...updated.pinState,
    ...data
  };

  deviceStatus.setDeviceLteStatus(machineId, devId, updated);
}

module.exports = DevicesService;<|MERGE_RESOLUTION|>--- conflicted
+++ resolved
@@ -1949,13 +1949,8 @@
         // add device id to device request
         const deviceToValidate = {
           ...deviceRequest,
-<<<<<<< HEAD
-          _id: origDevice._id,
-          org: origDevice.org
-=======
           org: origDevice.org,
           _id: origDevice._id
->>>>>>> 5cab35cf
         };
         // unspecified 'interfaces' are allowed for backward compatibility of some integrations
         if (typeof deviceToValidate.interfaces === 'undefined') {
