// flexiWAN SD-WAN software - flexiEdge, flexiManage.
// For more information go to https://flexiwan.com
// Copyright (C) 2020  flexiWAN Ltd.

// This program is free software: you can redistribute it and/or modify
// it under the terms of the GNU Affero General Public License as
// published by the Free Software Foundation, either version 3 of the
// License, or (at your option) any later version.

// This program is distributed in the hope that it will be useful,
// but WITHOUT ANY WARRANTY; without even the implied warranty of
// MERCHANTABILITY or FITNESS FOR A PARTICULAR PURPOSE.  See the
// GNU Affero General Public License for more details.

// You should have received a copy of the GNU Affero General Public License
// along with this program.  If not, see <https://www.gnu.org/licenses/>.

const Service = require('./Service');
const { devices, staticroutes } = require('../models/devices');
const tunnelsModel = require('../models/tunnels');
const connections = require('../websocket/Connections')();
const deviceStatus = require('../periodic/deviceStatus')();
const { deviceStats } = require('../models/analytics/deviceStats');
const DevSwUpdater = require('../deviceLogic/DevSwVersionUpdateManager');
const mongoConns = require('../mongoConns.js')();
const mongoose = require('mongoose');
const pick = require('lodash/pick');
const logger = require('../logging/logging')({ module: module.filename, type: 'req' });
const flexibilling = require('../flexibilling');
const dispatcher = require('../deviceLogic/dispatcher');
const { validateDevice } = require('../deviceLogic/validators');
const { getAccessTokenOrgList } = require('../utils/membershipUtils');

class DevicesService {
  /**
   * Execute an action on the device side
   *
   * action String Command to execute
   * commandRequest CommandRequest  (optional)
   * no response value expected for this operation
   **/
  static async devicesApplyPOST ({ org, deviceCommand }, { user }) {
    try {
      // Find all devices of the organization
      const orgList = await getAccessTokenOrgList(user, org, true);
      const opDevices = await devices.find({ org: { $in: orgList } });
      // Apply the device command
      await dispatcher.apply(opDevices, deviceCommand.method, user, deviceCommand);

      return Service.successResponse({}, 204);
    } catch (e) {
      return Service.rejectResponse(
        e.message || 'Internal Server Error',
        e.status || 500
      );
    }
  }

  /**
   * Execute an action on the device side
   *
   * action String Command to execute
   * commandRequest CommandRequest  (optional)
   * no response value expected for this operation
   **/
  static async devicesIdApplyPOST ({ id, org, deviceCommand }, { user }) {
    try {
      const orgList = await getAccessTokenOrgList(user, org, true);
      const opDevice = await devices.find({
        _id: mongoose.Types.ObjectId(id),
        org: { $in: orgList }
      });

      if (opDevice.length === 1) {
        await dispatcher.apply(opDevice, deviceCommand.method, user, deviceCommand);
      } else {
        return Service.rejectResponse('Device not found');
      }
      return Service.successResponse({}, 204);
    } catch (e) {
      return Service.rejectResponse(
        e.message || 'Internal Server Error',
        e.status || 500
      );
    }
  }

  /**
   * Select the API fields from mongo Device Object
   *
   * @param {mongo Device Object} item
   */
  static selectDeviceParams (item) {
    // Pick relevant fields
    const retDevice = pick(item, [
      'org',
      'description',
      'defaultRoute',
      'deviceToken',
      'machineId',
      'site',
      'hostname',
      'name',
      '_id',
      'pendingDevModification',
      'isApproved',
      'fromToken',
      'account',
      'ipList',
      // Internal array, objects
      'labels',
      'staticroutes',
      'upgradeSchedule']);
    retDevice.deviceStatus = (retDevice.deviceStatus === "1") ? true : false;

    // pick interfaces
    const retInterfaces = item.interfaces.map(i => {
      const retIf = pick(i, [
        'IPv6',
        'PublicIP',
        'IPv4',
        'type',
        'MAC',
        'routing',
        'IPv6Mask',
        'isAssigned',
        'driver',
        'IPv4Mask',
        'name',
        'pciaddr',
        '_id',
        'pathlabels'
      ]);
      retIf._id = retIf._id.toString();
      return retIf;
    });

    // Update with additional objects
    retDevice._id = retDevice._id.toString();
    retDevice.account = retDevice.account.toString();
    retDevice.org = retDevice.org.toString();
    retDevice.upgradeSchedule = pick(item.upgradeSchedule, ['jobQueued', '_id', 'time']);
    retDevice.upgradeSchedule._id = retDevice.upgradeSchedule._id.toString();
    retDevice.versions = pick(item.versions, ['agent', 'router', 'device', 'vpp', 'frr']);
    retDevice.interfaces = retInterfaces;
    retDevice.isConnected = connections.isConnected(retDevice.machineId);
    // Add interface stats to mongoose response
    retDevice.deviceStatus = retDevice.isConnected
      ? deviceStatus.getDeviceStatus(retDevice.machineId) || 0 : 0;

    return retDevice;
  }

  /**
   * Get all registered devices
   *
   * offset Integer The number of items to skip before starting to collect the result set (optional)
   * limit Integer The numbers of items to return (optional)
   * returns List
   **/
  static async devicesGET ({ org, offset, limit }, { user }) {
    try {
<<<<<<< HEAD
      const result = await devices.find({ org: user.defaultOrg._id })
        .populate('interfaces.pathlabels');
=======
      const orgList = await getAccessTokenOrgList(user, org, false);
      const result = await devices.find({ org: { $in: orgList } });
>>>>>>> cef8cb7d

      const devicesMap = result.map(item => {
        return DevicesService.selectDeviceParams(item);
      });

      return Service.successResponse(devicesMap);
    } catch (e) {
      return Service.rejectResponse(
        e.message || 'Internal Server Error',
        e.status || 500
      );
    }
  }

  static async devicesUpgdSchedPOST ({ org, devicesUpgradeRequest }, { user }) {
    try {
      const orgList = await getAccessTokenOrgList(user, org, true);
      const query = { _id: { $in: devicesUpgradeRequest.devices }, org: { $in: orgList } };
      const numOfIdsFound = await devices.countDocuments(query);

      // The request is considered invalid if not all device IDs
      // are found in the database. This is done to prevent a partial
      // schedule of the devices in case of a user's mistake.
      if (numOfIdsFound < devicesUpgradeRequest.devices.length) {
        return Service.rejectResponse('Some devices were not found');
      }

      const set = {
        $set: {
          upgradeSchedule: {
            time: devicesUpgradeRequest.date,
            jobQueued: false
          }
        }
      };

      const options = { upsert: false, useFindAndModify: false };
      await devices.updateMany(query, set, options);
      return Service.successResponse(null, 204);
    } catch (e) {
      return Service.rejectResponse(
        e.message || 'Internal Server Error',
        e.status || 500
      );
    }
  }

  static async devicesIdUpgdSchedPOST ({ id, org, deviceUpgradeRequest }, { user }) {
    try {
      const orgList = await getAccessTokenOrgList(user, org, true);
      const query = { _id: id, org: { $in: orgList } };
      const set = {
        $set: {
          upgradeSchedule: {
            time: deviceUpgradeRequest.date,
            jobQueued: false
          }
        }
      };

      const options = { upsert: false, useFindAndModify: false };
      const res = await devices.updateOne(query, set, options);
      if (res.n === 0) {
        return Service.rejectResponse('Device not found');
      } else {
        return Service.successResponse(null, 204);
      }
    } catch (e) {
      return Service.rejectResponse(
        e.message || 'Internal Server Error',
        e.status || 500
      );
    }
  }

  /**
   * Get device software version
   *
   * returns DeviceLatestVersion
   **/
  static async devicesLatestVersionsGET ({ org }) {
    try {
      const swUpdater = await DevSwUpdater.getSwVerUpdaterInstance();
      return Service.successResponse({
        versions: swUpdater.getLatestSwVersions(),
        versionDeadline: swUpdater.getVersionUpDeadline()
      });
    } catch (e) {
      return Service.rejectResponse(
        e.message || 'Internal Server Error',
        e.status || 500
      );
    }
  }

  /**
   * Retrieve device
   *
   * id String Numeric ID of the Device to retrieve
   * Returns Device
   **/
  static async devicesIdGET ({ id, org }, { user }) {
    try {
<<<<<<< HEAD
      const result = await devices.findOne({ _id: id, org: user.defaultOrg._id })
        .populate('interfaces.pathlabels');
=======
      const orgList = await getAccessTokenOrgList(user, org, false);
      const result = await devices.findOne({ _id: id, org: { $in: orgList } });
>>>>>>> cef8cb7d
      const device = DevicesService.selectDeviceParams(result);

      return Service.successResponse([device]);
    } catch (e) {
      return Service.rejectResponse(
        e.message || 'Internal Server Error',
        e.status || 500
      );
    }
  }

  /**
   * Retrieve device configuration
   *
   * id String Numeric ID of the Device to retrieve configuration from
   * Returns Device Configuration
   **/
  static async devicesIdConfigurationGET ({ id, org }, { user }) {
    try {
      const orgList = await getAccessTokenOrgList(user, org, false);
      const device = await devices.find({
        _id: mongoose.Types.ObjectId(id),
        org: { $in: orgList }
      });
      if (!device || device.length === 0) {
        return Service.rejectResponse('Device not found');
      }

      if (!connections.isConnected(device[0].machineId)) {
        return Service.successResponse({
          status: 'disconnected',
          configurations: []
        });
      }

      const deviceConf = await connections.deviceSendMessage(
        null,
        device[0].machineId,
        { entity: 'agent', message: 'get-router-config' }
      );

      if (!deviceConf.ok) {
        logger.error('Failed to get device configuration', {
          params: {
            deviceId: id,
            response: deviceConf.message
          }
        });
        return Service.rejectResponse('Failed to get device configuration');
      }

      return Service.successResponse({
        status: 'connected',
        configuration: deviceConf.message
      });
    } catch (e) {
      return Service.rejectResponse(
        e.message || 'Internal Server Error',
        e.status || 500
      );
    }
  }

  /**
   * Retrieve device logs information
   *
   * id String Numeric ID of the Device to fetch information about
   * offset Integer The number of items to skip before starting to collect the result set (optional)
   * limit Integer The numbers of items to return (optional)
   * filter String Filter to be applied (optional)
   * returns DeviceLog
   **/
  static async devicesIdLogsGET ({ id, org, offset, limit, filter }, { user }) {
    try {
      const orgList = await getAccessTokenOrgList(user, org, false);
      const device = await devices.find({
        _id: mongoose.Types.ObjectId(id),
        org: { $in: orgList }
      });
      if (!device || device.length === 0) {
        return Service.rejectResponse('Device not found');
      }

      if (!connections.isConnected(device[0].machineId)) {
        return Service.successResponse({
          status: 'disconnected',
          log: []
        });
      }

      const deviceLogs = await connections.deviceSendMessage(
        null,
        device[0].machineId,
        {
          entity: 'agent',
          message: 'get-device-logs',
          params: {
            lines: limit || '100',
            filter: filter || 'all'
          }
        }
      );

      if (!deviceLogs.ok) {
        logger.error('Failed to get device logs', {
          params: {
            deviceId: id,
            response: deviceLogs.message
          }
        });
        return Service.rejectResponse('Failed to get device logs', 500);
      }

      return Service.successResponse({
        status: 'connected',
        logs: deviceLogs.message
      });
    } catch (e) {
      return Service.rejectResponse(
        e.message || 'Internal Server Error',
        e.status || 500
      );
    }
  }

  /**
   * Delete device
   *
   * id String Numeric ID of the Device to delete
   * no response value expected for this operation
   **/
  static async devicesIdDELETE ({ id, org }, { user }) {
    let session;
    try {
      session = await mongoConns.getMainDB().startSession();
      await session.startTransaction();
      const orgList = await getAccessTokenOrgList(user, org, true);
      const tunnelCount = await tunnelsModel.countDocuments({
        $or: [{ deviceA: id }, { deviceB: id }],
        isActive: true,
        org: { $in: orgList }
      }).session(session);

      if (tunnelCount > 0) {
        logger.debug('Tunnels found when deleting device',
          { params: { deviceId: id }, user: user });
        throw new Error('All device tunnels must be deleted before deleting a device');
      }

      const delDevices = await devices.find({
        _id: mongoose.Types.ObjectId(id),
        org: { $in: orgList }
      }).session(session);

      if (!delDevices.length) throw new Error('Device for deletion not found');
      connections.deviceDisconnect(delDevices[0].machineId);
      const deviceCount = await devices.countDocuments({
        account: delDevices[0].account
      }).session(session);

      // Unregister a device (by adding -1)
      await flexibilling.registerDevice({
        account: delDevices[0].account,
        count: deviceCount,
        increment: -1
      }, session);

      // Now we can remove the device
      await devices.remove({
        _id: id,
        org: { $in: orgList }
      }).session(session);

      await session.commitTransaction();
      session = null;

      return Service.successResponse(null, 204);
    } catch (e) {
      if (session) session.abortTransaction();
      return Service.rejectResponse(
        e.message || 'Internal Server Error',
        e.status || 500
      );
    }
  }

  /**
   * Modify device
   *
   * id String Numeric ID of the Device to modify
   * deviceRequest DeviceRequest  (optional)
   * returns Device
   **/
  static async devicesIdPUT ({ id, org, deviceRequest }, { user }) {
    let session;
    try {
      session = await mongoConns.getMainDB().startSession();
      await session.startTransaction();
<<<<<<< HEAD
      const origDevice = await devices.findOne({ _id: id, org: user.defaultOrg._id });
      const updDevice = await devices.findOneAndUpdate(
        { _id: id, org: user.defaultOrg._id },
=======

      const orgList = await getAccessTokenOrgList(user, org, true);
      const origDevice = await devices.findOne({
        _id: id,
        org: { $in: orgList }
      }).session(session);

      // Don't allow any changes if the device is not approved
      if (!origDevice.isApproved && !deviceRequest.isApproved) {
        throw new Error('Device must be first approved');
      }

      // Validate device changes only for approved devices,
      // and only if the request contains interfaces.
      if (origDevice.isApproved && deviceRequest.interfaces) {
        const { valid, err } = validateDevice(deviceRequest);
        if (!valid) {
          logger.warn('Device update failed',
            {
              params: { device: deviceRequest, err: err }
            });
          throw new Error('Device update failed');
        }
      }

      // If device changed to not approved disconnect it's socket
      if (deviceRequest.isApproved === false) connections.deviceDisconnect(origDevice.machineId);

      // TBD: Remove these fields from the yaml PUT request
      delete deviceRequest.machineId;
      delete deviceRequest.org;
      delete deviceRequest.hostname;
      delete deviceRequest.ipList;
      delete deviceRequest.fromToken;
      delete deviceRequest.deviceToken;
      delete deviceRequest.state;
      delete deviceRequest.emailTokens;
      delete deviceRequest.defaultAccount;
      delete deviceRequest.defaultOrg;

      // Currently we allow only one change at a time to the device,
      // to prevent inconsistencies between the device and the MGMT database.
      // Therefore, we block the request if there's a pending change in the queue.
      if (origDevice.pendingDevModification) {
        throw new Error('Only one device change is allowed at any time');
      }

      const updDevice = await devices.findOneAndUpdate(
        { _id: id, org: { $in: orgList } },
>>>>>>> cef8cb7d
        deviceRequest,
        { new: true, upsert: false, runValidators: true }
      ).session(session);

      await session.commitTransaction();
      session = null;

      // If the change made to the device fields requires a change on the
      // device itself, add a 'modify' job to the device's queue.
      if (origDevice) {
        await dispatcher.apply([origDevice], 'modify', user, {
          newDevice: updDevice
        });
      }
      console.log('omer ' + id);
      return DevicesService.selectDeviceParams(updDevice);
    } catch (e) {
      if (session) session.abortTransaction();

      return Service.rejectResponse(
        e.message || 'Internal Server Error',
        e.status || 500
      );
    }
  }

  /**
   * Retrieve device routes information
   *
   * id String Numeric ID of the Device to fetch information about
   * offset Integer The number of items to skip before starting to collect the result set (optional)
   * limit Integer The numbers of items to return (optional)
   * returns List
   **/
  static async devicesIdRoutesGET ({ id, org, offset, limit }, { user }) {
    try {
      const orgList = await getAccessTokenOrgList(user, org, false);
      const device = await devices.find({
        _id: mongoose.Types.ObjectId(id),
        org: { $in: orgList }
      });
      if (!device || device.length === 0) {
        return Service.rejectResponse('Device not found');
      }

      if (!connections.isConnected(device[0].machineId)) {
        return Service.successResponse({
          status: 'disconnected',
          osRoutes: [],
          vppRoutes: []
        });
      }

      const deviceOsRoutes = await connections.deviceSendMessage(
        null,
        device[0].machineId,
        { entity: 'agent', message: 'get-device-os-routes' }
      );

      if (!deviceOsRoutes.ok) {
        logger.error('Failed to get device routes', {
          params: {
            deviceId: id,
            response: deviceOsRoutes.message
          },
          req: null
        });
        return Service.rejectResponse('Failed to get device routes');
      }
      const response = {
        status: 'connected',
        osRoutes: deviceOsRoutes.message,
        vppRoutes: []
      };
      return Service.successResponse(response);
    } catch (e) {
      return Service.rejectResponse(
        e.message || 'Internal Server Error',
        e.status || 500
      );
    }
  }

  /**
   * Retrieve device static routes information
   *
   * id String Numeric ID of the Device to fetch information about
   * offset Integer The number of items to skip before starting to collect the result set (optional)
   * limit Integer The numbers of items to return (optional)
   * returns StaticRoute
   **/
  static async devicesIdStaticroutesGET ({ id, org, offset, limit }, { user }) {
    try {
      const orgList = await getAccessTokenOrgList(user, org, false);
      const deviceObject = await devices.find({
        _id: mongoose.Types.ObjectId(id),
        org: { $in: orgList }
      });
      if (!deviceObject || deviceObject.length === 0) {
        return Service.rejectResponse('Device not found');
      }

      const device = deviceObject[0];
      let routes = [];

      if (device.staticroutes.length) {
        routes = device.staticroutes;
      }

      routes = routes.map(value => {
        return {
          _id: value.id,
          destination_network: value.destination,
          gateway_ip: value.gateway,
          ifname: value.ifname,
          status: value.status
        };
      });
      return Service.successResponse(routes);
    } catch (e) {
      return Service.rejectResponse(
        e.message || 'Internal Server Error',
        e.status || 500
      );
    }
  }

  /**
   * Delete static route
   *
   * id String Numeric ID of the Device
   * route String Numeric ID of the Route to delete
   * no response value expected for this operation
   **/
  static async devicesIdStaticroutesRouteDELETE ({ id, org, route }, { user }) {
    try {
      const device = await devices.findOneAndUpdate(
        { _id: mongoose.Types.ObjectId(id) },
        { $set: { 'staticroutes.$[elem].status': 'waiting' } },
        {
          arrayFilters: [{ 'elem._id': mongoose.Types.ObjectId(id) }]
        }
      );

      const copy = Object.assign({}, route);
      copy.method = 'staticroutes';
      copy.id = route;
      copy.action = 'del';
      await dispatcher.apply(device, copy.method, user, copy);
      return Service.successResponse(null, 204);
    } catch (e) {
      return Service.rejectResponse(
        e.message || 'Internal Server Error',
        e.status || 500
      );
    }
  }

  /**
   * Create new static route
   *
   * id String Numeric ID of the Device
   * staticRouteRequest StaticRouteRequest  (optional)
   * returns DeviceStaticRouteInformation
   **/
  static async devicesIdStaticroutesPOST ({ id, org, staticRouteRequest }, { user }) {
    try {
      const orgList = await getAccessTokenOrgList(user, org, true);
      const deviceObject = await devices.find({
        _id: mongoose.Types.ObjectId(id),
        org: { $in: orgList }
      });
      if (!deviceObject || deviceObject.length === 0) {
        return Service.rejectResponse('Device not found');
      }
      if (!deviceObject[0].isApproved && !staticRouteRequest.isApproved) {
        return Service.rejectResponse('Device must be first approved', 400);
      }
      const device = deviceObject[0];

      // eslint-disable-next-line new-cap
      const route = new staticroutes({
        destination: staticRouteRequest.destination_network,
        gateway: staticRouteRequest.gateway_ip,
        ifname: staticRouteRequest.ifname,
        status: 'waiting'
      });

      await devices.findOneAndUpdate(
        { _id: device._id },
        {
          $push: {
            staticroutes: route
          }
        },
        { new: true }
      );

      const copy = Object.assign({}, staticRouteRequest);

      copy.method = 'staticroutes';
      copy.id = route.id;
      await dispatcher.apply(device, copy.method, user, copy);

      const result = {
        _id: route._id.toString(),
        gateway: route.gateway,
        destination: route.destination,
        ifname: route.ifname
      };

      return Service.successResponse(result, 201);
    } catch (e) {
      return Service.rejectResponse(
        e.message || 'Internal Server Error',
        e.status || 500
      );
    }
  }

  /**
   * Modify static route
   *
   * id String Numeric ID of the Device
   * route String Numeric ID of the Route to modify
   * staticRouteRequest StaticRouteRequest  (optional)
   * returns StaticRoute
   **/
  static async devicesIdStaticroutesRoutePATCH ({ id, org, staticRouteRequest }, { user }) {
    try {
      const orgList = await getAccessTokenOrgList(user, org, true);
      const deviceObject = await devices.find({
        _id: mongoose.Types.ObjectId(id),
        org: { $in: orgList }
      });
      if (!deviceObject || deviceObject.length === 0) {
        return Service.rejectResponse('Device not found');
      }
      if (!deviceObject[0].isApproved && !staticRouteRequest.isApproved) {
        return Service.rejectResponse('Device must be first approved', 400);
      }

      const device = deviceObject[0];
      const copy = Object.assign({}, staticRouteRequest);

      copy.method = 'staticroutes';
      copy.action = staticRouteRequest.status === 'add-failed' ? 'add' : 'del';
      await dispatcher.apply(device, copy.method, user, copy);
      return Service.successResponse({ deviceId: device.id });
    } catch (e) {
      return Service.rejectResponse(
        e.message || 'Internal Server Error',
        e.status || 500
      );
    }
  }

  static async queryDeviceStats ({ id, org, startTime, endTime }) {
    const match = { org: mongoose.Types.ObjectId(org) };

    if (id) match.device = mongoose.Types.ObjectId(id);
    if (startTime && endTime) {
      match.$and = [{ time: { $gte: startTime } }, { time: { $lte: endTime } }];
    } else if (startTime) match.time = { $gte: startTime };
    else if (endTime) match.time = { $lte: endTime };

    const pipeline = [
      { $match: match },
      { $project: { time: 1, stats: { $objectToArray: '$stats' } } },
      { $unwind: '$stats' },
      {
        $group:
              {
                _id: { time: '$time', interface: 'All' },
                rx_bps: { $sum: '$stats.v.rx_bps' },
                tx_bps: { $sum: '$stats.v.tx_bps' },
                rx_pps: { $sum: '$stats.v.rx_pps' },
                tx_pps: { $sum: '$stats.v.tx_pps' }
              }
      },
      {
        $project: {
          _id: 0,
          time: '$_id.time',
          interface: '$_id.interface',
          rx_bps: '$rx_bps',
          tx_bps: '$tx_bps',
          rx_pps: '$rx_pps',
          tx_pps: '$tx_pps'
        }
      },
      { $sort: { time: -1 } }
    ];

    const stats = await deviceStats.aggregate(pipeline).allowDiskUse(true);
    return stats;
  }

  /**
   * Retrieve devices statistics information
   *
   * id Object Numeric ID of the Device to fetch information about
   * returns DeviceStatistics
   **/
  static async devicesStatisticsGET ({ org }, { user }) {
    try {
      const startTime = Math.floor(new Date().getTime() / 1000) - 7200;
      const endTime = null;

      const orgList = await getAccessTokenOrgList(user, org, true);
      const stats = await DevicesService.queryDeviceStats({
        org: orgList[0]._id.toString(),
        id: null, // null get all devices stats
        startTime: startTime,
        endTime: endTime
      });
      return Service.successResponse(stats);
    } catch (e) {
      return Service.rejectResponse(
        e.message || 'Internal Server Error',
        e.status || 500
      );
    }
  }

  /**
   * Retrieve device statistics information
   *
   * id Object Numeric ID of the Device to fetch information about
   * returns DeviceStatistics
   **/
  static async devicesIdStatisticsGET ({ id, org }, { user }) {
    try {
      const startTime = Math.floor(new Date().getTime() / 1000) - 7200;
      const endTime = null;

      const orgList = await getAccessTokenOrgList(user, org, true);
      const stats = await DevicesService.queryDeviceStats({
        org: orgList[0]._id.toString(),
        id: id,
        startTime: startTime,
        endTime: endTime
      });
      return Service.successResponse(stats);
    } catch (e) {
      return Service.rejectResponse(
        e.message || 'Internal Server Error',
        e.status || 500
      );
    }
  }
}

module.exports = DevicesService;<|MERGE_RESOLUTION|>--- conflicted
+++ resolved
@@ -111,7 +111,7 @@
       'labels',
       'staticroutes',
       'upgradeSchedule']);
-    retDevice.deviceStatus = (retDevice.deviceStatus === "1") ? true : false;
+    retDevice.deviceStatus = (retDevice.deviceStatus === '1');
 
     // pick interfaces
     const retInterfaces = item.interfaces.map(i => {
@@ -160,13 +160,9 @@
    **/
   static async devicesGET ({ org, offset, limit }, { user }) {
     try {
-<<<<<<< HEAD
-      const result = await devices.find({ org: user.defaultOrg._id })
+      const orgList = await getAccessTokenOrgList(user, org, false);
+      const result = await devices.find({ org: { $in: orgList } })
         .populate('interfaces.pathlabels');
-=======
-      const orgList = await getAccessTokenOrgList(user, org, false);
-      const result = await devices.find({ org: { $in: orgList } });
->>>>>>> cef8cb7d
 
       const devicesMap = result.map(item => {
         return DevicesService.selectDeviceParams(item);
@@ -270,13 +266,9 @@
    **/
   static async devicesIdGET ({ id, org }, { user }) {
     try {
-<<<<<<< HEAD
-      const result = await devices.findOne({ _id: id, org: user.defaultOrg._id })
+      const orgList = await getAccessTokenOrgList(user, org, false);
+      const result = await devices.findOne({ _id: id, org: { $in: orgList } })
         .populate('interfaces.pathlabels');
-=======
-      const orgList = await getAccessTokenOrgList(user, org, false);
-      const result = await devices.findOne({ _id: id, org: { $in: orgList } });
->>>>>>> cef8cb7d
       const device = DevicesService.selectDeviceParams(result);
 
       return Service.successResponse([device]);
@@ -475,11 +467,6 @@
     try {
       session = await mongoConns.getMainDB().startSession();
       await session.startTransaction();
-<<<<<<< HEAD
-      const origDevice = await devices.findOne({ _id: id, org: user.defaultOrg._id });
-      const updDevice = await devices.findOneAndUpdate(
-        { _id: id, org: user.defaultOrg._id },
-=======
 
       const orgList = await getAccessTokenOrgList(user, org, true);
       const origDevice = await devices.findOne({
@@ -529,7 +516,6 @@
 
       const updDevice = await devices.findOneAndUpdate(
         { _id: id, org: { $in: orgList } },
->>>>>>> cef8cb7d
         deviceRequest,
         { new: true, upsert: false, runValidators: true }
       ).session(session);
