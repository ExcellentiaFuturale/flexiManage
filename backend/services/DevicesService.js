// flexiWAN SD-WAN software - flexiEdge, flexiManage.
// For more information go to https://flexiwan.com
// Copyright (C) 2020  flexiWAN Ltd.

// This program is free software: you can redistribute it and/or modify
// it under the terms of the GNU Affero General Public License as
// published by the Free Software Foundation, either version 3 of the
// License, or (at your option) any later version.

// This program is distributed in the hope that it will be useful,
// but WITHOUT ANY WARRANTY; without even the implied warranty of
// MERCHANTABILITY or FITNESS FOR A PARTICULAR PURPOSE.  See the
// GNU Affero General Public License for more details.

// You should have received a copy of the GNU Affero General Public License
// along with this program.  If not, see <https://www.gnu.org/licenses/>.

const Service = require('./Service');
const configs = require('../configs')();
const { devices, staticroutes, dhcpModel } = require('../models/devices');
const tunnelsModel = require('../models/tunnels');
const connections = require('../websocket/Connections')();
const deviceStatus = require('../periodic/deviceStatus')();
const { deviceStats } = require('../models/analytics/deviceStats');
const DevSwUpdater = require('../deviceLogic/DevSwVersionUpdateManager');
const mongoConns = require('../mongoConns.js')();
const mongoose = require('mongoose');
const pick = require('lodash/pick');
const uniqBy = require('lodash/uniqBy');
const isEqual = require('lodash/isEqual');
const logger = require('../logging/logging')({ module: module.filename, type: 'req' });
const flexibilling = require('../flexibilling');
const dispatcher = require('../deviceLogic/dispatcher');
const { validateDevice } = require('../deviceLogic/validators');
const { getAccessTokenOrgList } = require('../utils/membershipUtils');

class DevicesService {
  /**
   * Execute an action on the device side
   *
   * action String Command to execute
   * commandRequest CommandRequest  (optional)
   * no response value expected for this operation
   **/
  static async devicesApplyPOST ({ org, deviceCommand }, { user }, response) {
    try {
      // Find all devices of the organization
      const orgList = await getAccessTokenOrgList(user, org, true);
      const opDevices = await devices.find({ org: { $in: orgList } })
        .populate('interfaces.pathlabels', '_id name description color type');
      // Apply the device command
<<<<<<< HEAD
      const appliedResults = await dispatcher.apply(opDevices, deviceCommand.method,
        user, { org: orgList[0], ...deviceCommand });
      const retJobs = Array.isArray(appliedResults) ? appliedResults : appliedResults.jobs;
      const jobIds = retJobs.flat().map(job => job.id);
      const userWarning = Array.isArray(appliedResults) ? null : appliedResults.userWarning;
      const location = `${configs.get('restServerUrl')}/api/jobs?status=all&ids=${
        jobIds.join('%2C')}&org=${orgList[0]}`;
      response.setHeader('Location', location);
      return Service.successResponse({ ids: jobIds, userWarning }, 202);
=======
      const { ids, status, message } = await dispatcher.apply(opDevices, deviceCommand.method,
        user, { org: orgList[0], ...deviceCommand });
      response.setHeader('Location', DevicesService.jobsListUrl(ids, orgList[0]));
      return Service.successResponse({ ids, status, message }, 202);
>>>>>>> 5ca293a9
    } catch (e) {
      return Service.rejectResponse(
        e.message || 'Internal Server Error',
        e.status || 500
      );
    }
  }

  /**
   * Execute an action on the device side
   *
   * action String Command to execute
   * commandRequest CommandRequest  (optional)
   * no response value expected for this operation
   **/
  static async devicesIdApplyPOST ({ id, org, deviceCommand }, { user }, response) {
    try {
      const orgList = await getAccessTokenOrgList(user, org, true);
      const opDevice = await devices.find({
        _id: mongoose.Types.ObjectId(id),
        org: { $in: orgList }
      })
        .populate('interfaces.pathlabels', '_id name description color type'); ;

      if (opDevice.length !== 1) return Service.rejectResponse('Device not found');

      const { ids, status, message } = await dispatcher.apply(opDevice, deviceCommand.method,
        user, { org: orgList[0], ...deviceCommand });
      response.setHeader('Location', DevicesService.jobsListUrl(ids, orgList[0]));
      return Service.successResponse({ ids, status, message }, 202);
    } catch (e) {
      return Service.rejectResponse(
        e.message || 'Internal Server Error',
        e.status || 500
      );
    }
  }

  /**
   * Select the API fields from mongo Device Object
   *
   * @param {mongo Device Object} item
   */
  static selectDeviceParams (item) {
    // Pick relevant fields
    const retDevice = pick(item, [
      'org',
      'description',
      'defaultRoute',
      'deviceToken',
      'machineId',
      'site',
      'hostname',
      'name',
      '_id',
      'pendingDevModification',
      'isApproved',
      'fromToken',
      'account',
      'ipList',
      'policies',
      // Internal array, objects
      'labels',
      'upgradeSchedule']);
    retDevice.deviceStatus = (retDevice.deviceStatus === '1');

    // pick interfaces
    const retInterfaces = item.interfaces.map(i => {
      const retIf = pick(i, [
        'IPv6',
        'PublicIP',
        'gateway',
        'IPv4',
        'type',
        'MAC',
        'routing',
        'IPv6Mask',
        'isAssigned',
        'driver',
        'IPv4Mask',
        'name',
        'pciaddr',
        '_id',
        'pathlabels'
      ]);
      retIf._id = retIf._id.toString();
      return retIf;
    });

    const retStaticRoutes = item.staticroutes.map(r => {
      const retRoute = pick(r, [
        '_id',
        'destination',
        'gateway',
        'interface'
      ]);
      retRoute._id = retRoute._id.toString();
      return retRoute;
    });

    const retDhcpList = item.dhcp.map(d => {
      const retDhcp = pick(d, [
        '_id',
        'interface',
        'rangeStart',
        'rangeEnd',
        'dns',
        'status'
      ]);

      const macAssignList = d.macAssign.map(m => {
        return pick(m, [
          'host', 'mac', 'ipv4'
        ]);
      });

      retDhcp.macAssign = macAssignList;
      retDhcp._id = retDhcp._id.toString();
      return retDhcp;
    });

    // Update with additional objects
    retDevice._id = retDevice._id.toString();
    retDevice.account = retDevice.account.toString();
    retDevice.org = retDevice.org.toString();
    retDevice.upgradeSchedule = pick(item.upgradeSchedule, ['jobQueued', '_id', 'time']);
    retDevice.upgradeSchedule._id = retDevice.upgradeSchedule._id.toString();
    retDevice.upgradeSchedule.time = (retDevice.upgradeSchedule.time)
      ? retDevice.upgradeSchedule.time.toISOString() : null;
    retDevice.versions = pick(item.versions, ['agent', 'router', 'device', 'vpp', 'frr']);
    retDevice.interfaces = retInterfaces;
    retDevice.staticroutes = retStaticRoutes;
    retDevice.dhcp = retDhcpList;
    retDevice.isConnected = connections.isConnected(retDevice.machineId);
    // Add interface stats to mongoose response
    retDevice.deviceStatus = retDevice.isConnected
      ? deviceStatus.getDeviceStatus(retDevice.machineId) || {} : {};

    return retDevice;
  }

  /**
   * Get all registered devices
   *
   * offset Integer The number of items to skip before starting to collect the result set (optional)
   * limit Integer The numbers of items to return (optional)
   * returns List
   **/
  static async devicesGET ({ org, offset, limit }, { user }) {
    try {
      const orgList = await getAccessTokenOrgList(user, org, false);
      const result = await devices.find({ org: { $in: orgList } })
        .populate('interfaces.pathlabels', '_id name description color type')
        .populate('policies.multilink.policy', '_id name description');

      const devicesMap = result.map(item => {
        return DevicesService.selectDeviceParams(item);
      });

      return Service.successResponse(devicesMap);
    } catch (e) {
      return Service.rejectResponse(
        e.message || 'Internal Server Error',
        e.status || 500
      );
    }
  }

  static async devicesUpgdSchedPOST ({ org, devicesUpgradeRequest }, { user }) {
    try {
      const orgList = await getAccessTokenOrgList(user, org, true);
      const query = { _id: { $in: devicesUpgradeRequest.devices }, org: { $in: orgList } };
      const numOfIdsFound = await devices.countDocuments(query);

      // The request is considered invalid if not all device IDs
      // are found in the database. This is done to prevent a partial
      // schedule of the devices in case of a user's mistake.
      if (numOfIdsFound < devicesUpgradeRequest.devices.length) {
        return Service.rejectResponse('Some devices were not found');
      }

      const set = {
        $set: {
          upgradeSchedule: {
            time: devicesUpgradeRequest.date,
            jobQueued: false
          }
        }
      };

      const options = { upsert: false, useFindAndModify: false };
      await devices.updateMany(query, set, options);
      return Service.successResponse(null, 204);
    } catch (e) {
      return Service.rejectResponse(
        e.message || 'Internal Server Error',
        e.status || 500
      );
    }
  }

  static async devicesIdUpgdSchedPOST ({ id, org, deviceUpgradeRequest }, { user }) {
    try {
      const orgList = await getAccessTokenOrgList(user, org, true);
      const query = { _id: id, org: { $in: orgList } };
      const set = {
        $set: {
          upgradeSchedule: {
            time: deviceUpgradeRequest.date,
            jobQueued: false
          }
        }
      };

      const options = { upsert: false, useFindAndModify: false };
      const res = await devices.updateOne(query, set, options);
      if (res.n === 0) {
        return Service.rejectResponse('Device not found');
      } else {
        return Service.successResponse(null, 204);
      }
    } catch (e) {
      return Service.rejectResponse(
        e.message || 'Internal Server Error',
        e.status || 500
      );
    }
  }

  /**
   * Get device software version
   *
   * returns DeviceLatestVersion
   **/
  static async devicesLatestVersionsGET () {
    try {
      const swUpdater = await DevSwUpdater.getSwVerUpdaterInstance();
      return Service.successResponse({
        versions: swUpdater.getLatestSwVersions(),
        versionDeadline: swUpdater.getVersionUpDeadline()
      });
    } catch (e) {
      return Service.rejectResponse(
        e.message || 'Internal Server Error',
        e.status || 500
      );
    }
  }

  /**
   * Retrieve device
   *
   * id String Numeric ID of the Device to retrieve
   * Returns Device
   **/
  static async devicesIdGET ({ id, org }, { user }) {
    try {
      const orgList = await getAccessTokenOrgList(user, org, false);
      const result = await devices.findOne({ _id: id, org: { $in: orgList } })
        .populate('interfaces.pathlabels', '_id name description color type')
        .populate('policies.multilink.policy', '_id name description');
      const device = DevicesService.selectDeviceParams(result);

      return Service.successResponse([device]);
    } catch (e) {
      return Service.rejectResponse(
        e.message || 'Internal Server Error',
        e.status || 500
      );
    }
  }

  /**
   * Retrieve device configuration
   *
   * id String Numeric ID of the Device to retrieve configuration from
   * Returns Device Configuration
   **/
  static async devicesIdConfigurationGET ({ id, org }, { user }) {
    try {
      const orgList = await getAccessTokenOrgList(user, org, false);
      const device = await devices.find({
        _id: mongoose.Types.ObjectId(id),
        org: { $in: orgList }
      });
      if (!device || device.length === 0) {
        return Service.rejectResponse('Device not found', 404);
      }

      if (!connections.isConnected(device[0].machineId)) {
        return Service.successResponse({
          status: 'disconnected',
          configurations: []
        });
      }

      const deviceConf = await connections.deviceSendMessage(
        null,
        device[0].machineId,
        { entity: 'agent', message: 'get-router-config' }
      );

      if (!deviceConf.ok) {
        logger.error('Failed to get device configuration', {
          params: {
            deviceId: id,
            response: deviceConf.message
          }
        });
        return Service.rejectResponse('Failed to get device configuration');
      }

      return Service.successResponse({
        status: 'connected',
        configuration: deviceConf.message
      });
    } catch (e) {
      return Service.rejectResponse(
        e.message || 'Internal Server Error',
        e.status || 500
      );
    }
  }

  /**
   * Retrieve device logs information
   *
   * id String Numeric ID of the Device to fetch information about
   * offset Integer The number of items to skip before starting to collect the result set (optional)
   * limit Integer The numbers of items to return (optional)
   * filter String Filter to be applied (optional)
   * returns DeviceLog
   **/
  static async devicesIdLogsGET ({ id, org, offset, limit, filter }, { user }) {
    try {
      const orgList = await getAccessTokenOrgList(user, org, false);
      const device = await devices.find({
        _id: mongoose.Types.ObjectId(id),
        org: { $in: orgList }
      });
      if (!device || device.length === 0) {
        return Service.rejectResponse('Device not found');
      }

      if (!connections.isConnected(device[0].machineId)) {
        return Service.successResponse({
          status: 'disconnected',
          log: []
        });
      }

      const deviceLogs = await connections.deviceSendMessage(
        null,
        device[0].machineId,
        {
          entity: 'agent',
          message: 'get-device-logs',
          params: {
            lines: limit || '100',
            filter: filter || 'all'
          }
        }
      );

      if (!deviceLogs.ok) {
        logger.error('Failed to get device logs', {
          params: {
            deviceId: id,
            response: deviceLogs.message
          }
        });
        return Service.rejectResponse('Failed to get device logs', 500);
      }

      return Service.successResponse({
        status: 'connected',
        logs: deviceLogs.message
      });
    } catch (e) {
      return Service.rejectResponse(
        e.message || 'Internal Server Error',
        e.status || 500
      );
    }
  }

  /**
   * Delete device
   *
   * id String Numeric ID of the Device to delete
   * no response value expected for this operation
   **/
  static async devicesIdDELETE ({ id, org }, { user }) {
    let session;
    try {
      session = await mongoConns.getMainDB().startSession();
      await session.startTransaction();
      const orgList = await getAccessTokenOrgList(user, org, true);
      const tunnelCount = await tunnelsModel.countDocuments({
        $or: [{ deviceA: id }, { deviceB: id }],
        isActive: true,
        org: { $in: orgList }
      }).session(session);

      if (tunnelCount > 0) {
        logger.debug('Tunnels found when deleting device',
          { params: { deviceId: id }, user: user });
        throw new Error('All device tunnels must be deleted before deleting a device');
      }

      const delDevices = await devices.find({
        _id: mongoose.Types.ObjectId(id),
        org: { $in: orgList }
      }).session(session);

      if (!delDevices.length) throw new Error('Device for deletion not found');
      connections.deviceDisconnect(delDevices[0].machineId);
      const deviceCount = await devices.countDocuments({
        account: delDevices[0].account
      }).session(session);

      // Unregister a device (by adding -1)
      await flexibilling.registerDevice({
        account: delDevices[0].account,
        count: deviceCount,
        increment: -1
      }, session);

      // Now we can remove the device
      await devices.remove({
        _id: id,
        org: { $in: orgList }
      }).session(session);

      await session.commitTransaction();
      session = null;

      return Service.successResponse(null, 204);
    } catch (e) {
      if (session) session.abortTransaction();
      return Service.rejectResponse(
        e.message || 'Internal Server Error',
        e.status || 500
      );
    }
  }

  /**
   * Modify device
   *
   * id String Numeric ID of the Device to modify
   * deviceRequest DeviceRequest  (optional)
   * returns Device
   **/
  static async devicesIdPUT ({ id, org, deviceRequest }, { user }) {
    let session;
    try {
      session = await mongoConns.getMainDB().startSession();
      await session.startTransaction();

      const orgList = await getAccessTokenOrgList(user, org, true);
      const origDevice = await devices.findOne({
        _id: id,
        org: { $in: orgList }
      })
        .session(session)
        .populate('interfaces.pathlabels', '_id name description color type');

      // Don't allow any changes if the device is not approved
      if (!origDevice.isApproved && !deviceRequest.isApproved) {
        throw new Error('Device must be first approved');
      }

      // Validate device changes only for approved devices,
      // and only if the request contains interfaces.
      if (origDevice.isApproved && deviceRequest.interfaces) {
        const { valid, err } = validateDevice(deviceRequest);
        if (!valid) {
          logger.warn('Device update failed',
            {
              params: { device: deviceRequest, err: err }
            });
          throw new Error(err);
        }
      }

      // If device changed to not approved disconnect it's socket
      if (deviceRequest.isApproved === false) connections.deviceDisconnect(origDevice.machineId);

      // TBD: Remove these fields from the yaml PUT request
      delete deviceRequest.machineId;
      delete deviceRequest.org;
      delete deviceRequest.hostname;
      delete deviceRequest.ipList;
      delete deviceRequest.fromToken;
      delete deviceRequest.deviceToken;
      delete deviceRequest.state;
      delete deviceRequest.emailTokens;
      delete deviceRequest.defaultAccount;
      delete deviceRequest.defaultOrg;

      // Currently we allow only one change at a time to the device,
      // to prevent inconsistencies between the device and the MGMT database.
      // Therefore, we block the request if there's a pending change in the queue.
      if (origDevice.pendingDevModification) {
        throw new Error('Only one device change is allowed at any time');
      }

      const updDevice = await devices.findOneAndUpdate(
        { _id: id, org: { $in: orgList } },
        deviceRequest,
        { new: true, upsert: false, runValidators: true }
      )
        .session(session)
        .populate('interfaces.pathlabels', '_id name description color type');

      await session.commitTransaction();
      session = null;

      // If the change made to the device fields requires a change on the
      // device itself, add a 'modify' job to the device's queue.
      if (origDevice) {
        await dispatcher.apply([origDevice], 'modify', user, {
          newDevice: updDevice
        });
      }

      return DevicesService.selectDeviceParams(updDevice);
    } catch (e) {
      if (session) session.abortTransaction();

      return Service.rejectResponse(
        e.message || 'Internal Server Error',
        e.status || 500
      );
    }
  }

  /**
   * Retrieve device routes information
   *
   * id String Numeric ID of the Device to fetch information about
   * offset Integer The number of items to skip before starting to collect the result set (optional)
   * limit Integer The numbers of items to return (optional)
   * returns List
   **/
  static async devicesIdRoutesGET ({ id, org, offset, limit }, { user }) {
    try {
      const orgList = await getAccessTokenOrgList(user, org, false);
      const device = await devices.find({
        _id: mongoose.Types.ObjectId(id),
        org: { $in: orgList }
      });
      if (!device || device.length === 0) {
        return Service.rejectResponse('Device not found');
      }

      if (!connections.isConnected(device[0].machineId)) {
        return Service.successResponse({
          status: 'disconnected',
          osRoutes: [],
          vppRoutes: []
        });
      }

      const deviceOsRoutes = await connections.deviceSendMessage(
        null,
        device[0].machineId,
        { entity: 'agent', message: 'get-device-os-routes' }
      );

      if (!deviceOsRoutes.ok) {
        logger.error('Failed to get device routes', {
          params: {
            deviceId: id,
            response: deviceOsRoutes.message
          },
          req: null
        });
        return Service.rejectResponse('Failed to get device routes');
      }
      const response = {
        status: 'connected',
        osRoutes: deviceOsRoutes.message,
        vppRoutes: []
      };
      return Service.successResponse(response);
    } catch (e) {
      return Service.rejectResponse(
        e.message || 'Internal Server Error',
        e.status || 500
      );
    }
  }

  /**
   * Retrieve device static routes information
   *
   * id String Numeric ID of the Device to fetch information about
   * offset Integer The number of items to skip before starting to collect the result set (optional)
   * limit Integer The numbers of items to return (optional)
   * returns StaticRoute
   **/
  static async devicesIdStaticroutesGET ({ id, org, offset, limit }, { user }) {
    try {
      const orgList = await getAccessTokenOrgList(user, org, false);
      const deviceObject = await devices.find({
        _id: mongoose.Types.ObjectId(id),
        org: { $in: orgList }
      });
      if (!deviceObject || deviceObject.length === 0) {
        return Service.rejectResponse('Device not found');
      }

      const device = deviceObject[0];
      let routes = [];

      if (device.staticroutes.length) {
        routes = device.staticroutes;
      }

      routes = routes.map(value => {
        return {
          _id: value.id,
          destination: value.destination,
          gateway: value.gateway,
          ifname: value.ifname,
          metric: value.metric,
          status: value.status
        };
      });
      return Service.successResponse(routes);
    } catch (e) {
      return Service.rejectResponse(
        e.message || 'Internal Server Error',
        e.status || 500
      );
    }
  }

  /**
   * Delete static route
   *
   * id String Numeric ID of the Device
   * route String Numeric ID of the Route to delete
   * no response value expected for this operation
   **/
  static async devicesIdStaticroutesRouteDELETE ({ id, org, route }, { user }) {
    try {
      const orgList = await getAccessTokenOrgList(user, org, true);
      const device = await devices.findOneAndUpdate(
        {
          _id: mongoose.Types.ObjectId(id),
          org: { $in: orgList }
        },
        { $set: { 'staticroutes.$[elem].status': 'waiting' } },
        {
          arrayFilters: [{ 'elem._id': mongoose.Types.ObjectId(id) }]
        }
      );

      if (!device) throw new Error('Device not found');
      const deleteRoute = device.staticroutes.filter((s) => {
        return (s.id === route);
      });

      if (deleteRoute.length !== 1) throw new Error('Static route not found');
      const copy = Object.assign({}, deleteRoute[0].toObject());
      copy.method = 'staticroutes';
      copy._id = route;
      copy.action = 'del';
      await dispatcher.apply(device, copy.method, user, copy);
      return Service.successResponse(null, 204);
    } catch (e) {
      return Service.rejectResponse(
        e.message || 'Internal Server Error',
        e.status || 500
      );
    }
  }

  /**
   * Create new static route
   *
   * id String Numeric ID of the Device
   * staticRouteRequest StaticRouteRequest  (optional)
   * returns DeviceStaticRouteInformation
   **/
  static async devicesIdStaticroutesPOST ({ id, org, staticRouteRequest }, { user }) {
    try {
      const orgList = await getAccessTokenOrgList(user, org, true);
      const deviceObject = await devices.find({
        _id: mongoose.Types.ObjectId(id),
        org: { $in: orgList }
      });
      if (!deviceObject || deviceObject.length === 0) {
        return Service.rejectResponse('Device not found');
      }
      if (!deviceObject[0].isApproved && !staticRouteRequest.isApproved) {
        return Service.rejectResponse('Device must be first approved', 400);
      }
      const device = deviceObject[0];

      // eslint-disable-next-line new-cap
      const route = new staticroutes({
        destination: staticRouteRequest.destination,
        gateway: staticRouteRequest.gateway,
        ifname: staticRouteRequest.ifname,
        metric: staticRouteRequest.metric,
        status: 'waiting'
      });

      await devices.findOneAndUpdate(
        { _id: device._id },
        {
          $push: {
            staticroutes: route
          }
        },
        { new: true }
      );

      const copy = Object.assign({}, staticRouteRequest);

      copy.method = 'staticroutes';
      copy._id = route.id;
      await dispatcher.apply(device, copy.method, user, copy);

      const result = {
        _id: route._id.toString(),
        gateway: route.gateway,
        destination: route.destination,
        ifname: route.ifname,
        metric: route.metric
      };

      return Service.successResponse(result, 201);
    } catch (e) {
      return Service.rejectResponse(
        e.message || 'Internal Server Error',
        e.status || 500
      );
    }
  }

  /**
   * Modify static route
   *
   * id String Numeric ID of the Device
   * route String Numeric ID of the Route to modify
   * staticRouteRequest StaticRouteRequest  (optional)
   * returns StaticRoute
   **/
  static async devicesIdStaticroutesRoutePATCH ({ id, org, staticRouteRequest }, { user }) {
    try {
      const orgList = await getAccessTokenOrgList(user, org, true);
      const deviceObject = await devices.find({
        _id: mongoose.Types.ObjectId(id),
        org: { $in: orgList }
      });
      if (!deviceObject || deviceObject.length === 0) {
        return Service.rejectResponse('Device not found');
      }
      if (!deviceObject[0].isApproved && !staticRouteRequest.isApproved) {
        return Service.rejectResponse('Device must be first approved', 400);
      }

      const device = deviceObject[0];
      const copy = Object.assign({}, staticRouteRequest);

      copy.method = 'staticroutes';
      copy.action = staticRouteRequest.status === 'add-failed' ? 'add' : 'del';
      await dispatcher.apply(device, copy.method, user, copy);
      return Service.successResponse({ deviceId: device.id });
    } catch (e) {
      return Service.rejectResponse(
        e.message || 'Internal Server Error',
        e.status || 500
      );
    }
  }

  static async queryDeviceStats ({ id, org, startTime, endTime }) {
    const match = { org: mongoose.Types.ObjectId(org) };

    if (id) match.device = mongoose.Types.ObjectId(id);
    if (startTime && endTime) {
      match.$and = [{ time: { $gte: startTime } }, { time: { $lte: endTime } }];
    } else if (startTime) match.time = { $gte: startTime };
    else if (endTime) match.time = { $lte: endTime };

    const pipeline = [
      { $match: match },
      { $project: { time: 1, stats: { $objectToArray: '$stats' } } },
      { $unwind: '$stats' },
      {
        $group:
              {
                _id: { time: '$time', interface: 'All' },
                rx_bps: { $sum: '$stats.v.rx_bps' },
                tx_bps: { $sum: '$stats.v.tx_bps' },
                rx_pps: { $sum: '$stats.v.rx_pps' },
                tx_pps: { $sum: '$stats.v.tx_pps' }
              }
      },
      {
        $project: {
          _id: 0,
          time: '$_id.time',
          interface: '$_id.interface',
          rx_bps: '$rx_bps',
          tx_bps: '$tx_bps',
          rx_pps: '$rx_pps',
          tx_pps: '$tx_pps'
        }
      },
      { $sort: { time: -1 } }
    ];

    const stats = await deviceStats.aggregate(pipeline).allowDiskUse(true);
    return stats;
  }

  /**
   * Retrieve devices statistics information
   *
   * id Object Numeric ID of the Device to fetch information about
   * returns DeviceStatistics
   **/
  static async devicesStatisticsGET ({ org }, { user }) {
    try {
      const startTime = Math.floor(new Date().getTime() / 1000) - 7200;
      const endTime = null;

      const orgList = await getAccessTokenOrgList(user, org, true);
      const stats = await DevicesService.queryDeviceStats({
        org: orgList[0].toString(),
        id: null, // null get all devices stats
        startTime: startTime,
        endTime: endTime
      });
      return Service.successResponse(stats);
    } catch (e) {
      return Service.rejectResponse(
        e.message || 'Internal Server Error',
        e.status || 500
      );
    }
  }

  /**
   * Retrieve device statistics information
   *
   * id Object Numeric ID of the Device to fetch information about
   * returns DeviceStatistics
   **/
  static async devicesIdStatisticsGET ({ id, org }, { user }) {
    try {
      const startTime = Math.floor(new Date().getTime() / 1000) - 7200;
      const endTime = null;

      const orgList = await getAccessTokenOrgList(user, org, true);
      const stats = await DevicesService.queryDeviceStats({
        org: orgList[0].toString(),
        id: id,
        startTime: startTime,
        endTime: endTime
      });
      return Service.successResponse(stats);
    } catch (e) {
      return Service.rejectResponse(
        e.message || 'Internal Server Error',
        e.status || 500
      );
    }
  }

  /**
   * Delete DHCP
   *
   * id String Numeric ID of the Device
   * dhcpId String Numeric ID of the DHCP to delete
   * org String Organization to be filtered by (optional)
   * no response value expected for this operation
   **/
  static async devicesIdDhcpDhcpIdDELETE ({ id, dhcpId, force, org }, { user }, response) {
    try {
      const isForce = (force === 'yes');
      const orgList = await getAccessTokenOrgList(user, org, true);
      const device = await devices.findOneAndUpdate(
        {
          _id: mongoose.Types.ObjectId(id),
          org: { $in: orgList }
        },
        { $set: { 'dhcp.$[elem].status': 'del-wait' } },
        {
          arrayFilters: [{ 'elem._id': mongoose.Types.ObjectId(dhcpId) }],
          new: false
        }
      );

      if (!device) throw new Error('Device not found');
      const deleteDhcp = device.dhcp.filter((s) => {
        return (s.id === dhcpId);
      });

      if (deleteDhcp.length !== 1) throw new Error('DHCP ID not found');

      const deleteDhcpObj = deleteDhcp[0].toObject();

      // If previous status was del-wait, no need to resend the job
      if (deleteDhcpObj.status !== 'del-wait') {
        const copy = Object.assign({}, deleteDhcpObj);
        copy.method = 'dhcp';
        copy._id = dhcpId;
        copy.action = 'del';
        const { ids } = await dispatcher.apply(device, copy.method, user, copy);
        response.setHeader('Location', DevicesService.jobsListUrl(ids, orgList[0]));
      }

      // If force delete specified, delete the entry regardless of the job status
      if (isForce) {
        await devices.findOneAndUpdate(
          { _id: device._id },
          {
            $pull: {
              dhcp: {
                _id: mongoose.Types.ObjectId(dhcpId)
              }
            }
          }
        );
      }

      return Service.successResponse({}, 202);
    } catch (e) {
      return Service.rejectResponse(
        e.message || 'Internal Server Error',
        e.status || 500
      );
    }
  }

  /**
   * Get DHCP by ID
   *
   * id String Numeric ID of the Device
   * dhcpId String Numeric ID of the DHCP to get
   * org String Organization to be filtered by (optional)
   * returns Dhcp
   **/
  static async devicesIdDhcpDhcpIdGET ({ id, dhcpId, org }, { user }) {
    try {
      const orgList = await getAccessTokenOrgList(user, org, true);
      const device = await devices.findOne(
        {
          _id: mongoose.Types.ObjectId(id),
          org: { $in: orgList }
        }
      );

      if (!device) throw new Error('Device not found');
      const resultDhcp = device.dhcp.filter((s) => {
        return (s.id === dhcpId);
      });
      if (resultDhcp.length !== 1) throw new Error('DHCP ID not found');

      const result = {
        _id: resultDhcp[0].id,
        interface: resultDhcp[0].interface,
        rangeStart: resultDhcp[0].rangeStart,
        rangeEnd: resultDhcp[0].rangeEnd,
        dns: resultDhcp[0].dns,
        macAssign: resultDhcp[0].macAssign,
        status: resultDhcp[0].status
      };

      return Service.successResponse(result, 200);
    } catch (e) {
      return Service.rejectResponse(
        e.message || 'Internal Server Error',
        e.status || 500
      );
    }
  }

  /**
   * Modify DHCP
   *
   * id String Numeric ID of the Device
   * dhcpId String Numeric ID of the DHCP to modify
   * org String Organization to be filtered by (optional)
   * dhcpRequest DhcpRequest  (optional)
   * returns Dhcp
   **/
  static async devicesIdDhcpDhcpIdPUT ({ id, dhcpId, org, dhcpRequest }, { user }, response) {
    try {
      const orgList = await getAccessTokenOrgList(user, org, true);
      const deviceObject = await devices.findOne({
        _id: mongoose.Types.ObjectId(id),
        org: { $in: orgList }
      });
      if (!deviceObject) {
        throw new Error('Device not found');
      }
      if (!deviceObject.isApproved) {
        throw new Error('Device must be first approved');
      }
      // Currently we allow only one change at a time to the device
      if (deviceObject.pendingDevModification ||
              deviceObject.dhcp.some(d => d.status.includes('wait'))) {
        throw new Error('Only one device change is allowed at any time');
      }
      const dhcpFiltered = deviceObject.dhcp.filter((s) => {
        return (s.id === dhcpId);
      });
      if (dhcpFiltered.length !== 1) throw new Error('DHCP ID not found');
      const origDhcp = dhcpFiltered[0].toObject();
      const origCmpDhcp = {
        _id: origDhcp._id.toString(),
        dns: origDhcp.dns,
        interface: origDhcp.interface,
        macAssign: origDhcp.macAssign.map(m => ({ host: m.host, mac: m.mac, ipv4: m.ipv4 })),
        rangeStart: origDhcp.rangeStart,
        rangeEnd: origDhcp.rangeEnd
      };

      const dhcpData = {
        _id: dhcpId,
        interface: dhcpRequest.interface,
        rangeStart: dhcpRequest.rangeStart,
        rangeEnd: dhcpRequest.rangeEnd,
        dns: dhcpRequest.dns,
        macAssign: dhcpRequest.macAssign,
        status: 'add-wait'
      };

      // Check if any difference exists between request to current dhcp,
      // in that case no need to resend data
      if (!isEqual(dhcpRequest, origCmpDhcp)) {
        const copy = Object.assign({}, dhcpRequest);
        copy.method = 'dhcp';
        copy.action = 'modify';
        copy.origDhcp = origCmpDhcp;
        const { ids } = await dispatcher.apply(deviceObject, copy.method, user, copy);
        response.setHeader('Location', DevicesService.jobsListUrl(ids, orgList[0]));

        await devices.findOneAndUpdate(
          { _id: deviceObject._id },
          { $set: { 'dhcp.$[elem]': dhcpData } },
          { arrayFilters: [{ 'elem._id': mongoose.Types.ObjectId(dhcpId) }] });
      }

      return Service.successResponse(dhcpData, 202);
    } catch (e) {
      return Service.rejectResponse(
        e.message || 'Internal Server Error',
        e.status || 500
      );
    }
  }

  /**
   * ReApply DHCP
   *
   * id String Numeric ID of the Device
   * dhcpId String Numeric ID of the DHCP to modify
   * org String Organization to be filtered by (optional)
   * dhcpRequest DhcpRequest  (optional)
   * returns Dhcp
   **/
  static async devicesIdDhcpDhcpIdPATCH ({ id, dhcpId, org }, { user }, response) {
    try {
      const orgList = await getAccessTokenOrgList(user, org, true);
      const deviceObject = await devices.findOne({
        _id: mongoose.Types.ObjectId(id),
        org: { $in: orgList }
      });
      if (!deviceObject) {
        throw new Error('Device not found');
      }
      if (!deviceObject.isApproved) {
        throw new Error('Device must be first approved');
      }
      // Currently we allow only one change at a time to the device
      if (deviceObject.pendingDevModification ||
        deviceObject.dhcp.some(d => d.status.includes('wait'))) {
        throw new Error('Only one device change is allowed at any time');
      }
      const dhcpFiltered = deviceObject.dhcp.filter((s) => {
        return (s.id === dhcpId);
      });
      if (dhcpFiltered.length !== 1) throw new Error('DHCP ID not found');
      const dhcpObject = dhcpFiltered[0].toObject();

      // allow to patch only in the case of failed
      if (dhcpObject.status !== 'add-failed' && dhcpObject.status !== 'remove-failed') {
        throw new Error('Only allowed for add or removed failed jobs');
      }

      const copy = Object.assign({}, dhcpObject);
      copy.method = 'dhcp';
      copy.action = dhcpObject.status === 'add-failed' ? 'add' : 'del';
      const { ids } = await dispatcher.apply(deviceObject, copy.method, user, copy);
      response.setHeader('Location', DevicesService.jobsListUrl(ids, orgList[0]));

      const dhcpData = {
        _id: dhcpObject.id,
        interface: dhcpObject.interface,
        rangeStart: dhcpObject.rangeStart,
        rangeEnd: dhcpObject.rangeEnd,
        dns: dhcpObject.dns,
        macAssign: dhcpObject.macAssign,
        status: dhcpObject.status
      };

      return Service.successResponse(dhcpData, 202);
    } catch (e) {
      return Service.rejectResponse(
        e.message || 'Internal Server Error',
        e.status || 500
      );
    }
  }

  /**
   * Retrieve device DHCP information
   *
   * id String Numeric ID of the Device to fetch information about
   * offset Integer The number of items to skip before starting to collect the result set (optional)
   * limit Integer The numbers of items to return (optional)
   * org String Organization to be filtered by (optional)
   * returns List
   **/
  static async devicesIdDhcpGET ({ id, offset, limit, org }, { user }) {
    try {
      const orgList = await getAccessTokenOrgList(user, org, false);
      const device = await devices.findOne(
        {
          _id: mongoose.Types.ObjectId(id),
          org: { $in: orgList }
        }
      );

      if (!device) throw new Error('Device not found');
      let result = [];
      const start = offset || 0;
      const size = limit || device.dhcp.length;
      if (device.dhcp && device.dhcp.length > 0 && start < device.dhcp.length) {
        const end = Math.min(start + size, device.dhcp.length);
        result = device.dhcp.slice(start, end);
      }

      const mappedResult = result.map(r => {
        return {
          _id: r.id,
          interface: r.interface,
          rangeStart: r.rangeStart,
          rangeEnd: r.rangeEnd,
          dns: r.dns,
          macAssign: r.macAssign,
          status: r.status
        };
      });

      return Service.successResponse(mappedResult, 200);
    } catch (e) {
      return Service.rejectResponse(
        e.message || 'Internal Server Error',
        e.status || 500
      );
    }
  }

  /**
   * Validate that the dhcp request
   * @param {Object} dhcpRequest - request values
   * @throw error, if not valid
   */
  static validateDhcpRequest (dhcpRequest) {
    // Check that no repeated mac, host or IP
    const macLen = dhcpRequest.macAssign.length;
    const uniqMacs = uniqBy(dhcpRequest.macAssign, 'mac');
    const uniqHosts = uniqBy(dhcpRequest.macAssign, 'host');
    const uniqIPs = uniqBy(dhcpRequest.macAssign, 'ipv4');
    if (uniqMacs.length !== macLen) throw new Error('MAC bindings MACs are not unique');
    if (uniqHosts.length !== macLen) throw new Error('MAC bindings hosts are not unique');
    if (uniqIPs.length !== macLen) throw new Error('MAC bindings IPs are not unique');
  }

  /**
   * Add DHCP server
   *
   * id String Numeric ID of the Device
   * org String Organization to be filtered by (optional)
   * dhcpRequest DhcpRequest  (optional)
   * returns Dhcp
   **/
  static async devicesIdDhcpPOST ({ id, org, dhcpRequest }, { user }, response) {
    let session;
    try {
      session = await mongoConns.getMainDB().startSession();
      await session.startTransaction();
      const orgList = await getAccessTokenOrgList(user, org, true);
      DevicesService.validateDhcpRequest(dhcpRequest);
      const deviceObject = await devices.findOne({
        _id: mongoose.Types.ObjectId(id),
        org: { $in: orgList }
      }).session(session);
      if (!deviceObject) {
        throw new Error('Device not found');
      }
      if (!deviceObject.isApproved) {
        throw new Error('Device must be first approved');
      }

      // Verify that no dhcp has been defined for the interface
      const dhcpObject = deviceObject.dhcp.filter((s) => {
        return (s.interface === dhcpRequest.interface);
      });
      if (dhcpObject.length > 0) throw new Error('DHCP already configured for that interface');

      const dhcpData = {
        interface: dhcpRequest.interface,
        rangeStart: dhcpRequest.rangeStart,
        rangeEnd: dhcpRequest.rangeEnd,
        dns: dhcpRequest.dns,
        macAssign: dhcpRequest.macAssign,
        status: 'add-wait'
      };

      // eslint-disable-next-line new-cap
      const dhcp = new dhcpModel(dhcpData);
      dhcp.$session(session);

      await devices.findOneAndUpdate(
        { _id: deviceObject._id },
        {
          $push: {
            dhcp: dhcp
          }
        },
        { new: true }
      ).session(session);

      const copy = Object.assign({}, dhcpRequest);

      copy.method = 'dhcp';
      copy._id = dhcp.id;
      copy.action = 'add';
      const { ids } = await dispatcher.apply(deviceObject, copy.method, user, copy);
      const result = { ...dhcpData, _id: dhcp._id.toString() };
      response.setHeader('Location', DevicesService.jobsListUrl(ids, orgList[0]));

      await session.commitTransaction();
      session = null;

      return Service.successResponse(result, 202);
    } catch (e) {
      if (session) session.abortTransaction();
      return Service.rejectResponse(
        e.message || 'Internal Server Error',
        e.status || 500
      );
    }
  }

  /**
   * Returns an URL of jobs list request
   * @param {Array} jobsIds - array of jobs ids
   * @param {string} orgId - ID of the organzation
   */
  static jobsListUrl (jobsIds, orgId) {
    return `${configs.get('restServerUrl')}/api/jobs?status=all&ids=${
      jobsIds.join('%2C')}&org=${orgId}`;
  }
}

module.exports = DevicesService;<|MERGE_RESOLUTION|>--- conflicted
+++ resolved
@@ -49,22 +49,10 @@
       const opDevices = await devices.find({ org: { $in: orgList } })
         .populate('interfaces.pathlabels', '_id name description color type');
       // Apply the device command
-<<<<<<< HEAD
-      const appliedResults = await dispatcher.apply(opDevices, deviceCommand.method,
-        user, { org: orgList[0], ...deviceCommand });
-      const retJobs = Array.isArray(appliedResults) ? appliedResults : appliedResults.jobs;
-      const jobIds = retJobs.flat().map(job => job.id);
-      const userWarning = Array.isArray(appliedResults) ? null : appliedResults.userWarning;
-      const location = `${configs.get('restServerUrl')}/api/jobs?status=all&ids=${
-        jobIds.join('%2C')}&org=${orgList[0]}`;
-      response.setHeader('Location', location);
-      return Service.successResponse({ ids: jobIds, userWarning }, 202);
-=======
       const { ids, status, message } = await dispatcher.apply(opDevices, deviceCommand.method,
         user, { org: orgList[0], ...deviceCommand });
       response.setHeader('Location', DevicesService.jobsListUrl(ids, orgList[0]));
       return Service.successResponse({ ids, status, message }, 202);
->>>>>>> 5ca293a9
     } catch (e) {
       return Service.rejectResponse(
         e.message || 'Internal Server Error',
