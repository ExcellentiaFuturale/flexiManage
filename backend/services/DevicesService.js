// flexiWAN SD-WAN software - flexiEdge, flexiManage.
// For more information go to https://flexiwan.com
// Copyright (C) 2020  flexiWAN Ltd.

// This program is free software: you can redistribute it and/or modify
// it under the terms of the GNU Affero General Public License as
// published by the Free Software Foundation, either version 3 of the
// License, or (at your option) any later version.

// This program is distributed in the hope that it will be useful,
// but WITHOUT ANY WARRANTY; without even the implied warranty of
// MERCHANTABILITY or FITNESS FOR A PARTICULAR PURPOSE.  See the
// GNU Affero General Public License for more details.

// You should have received a copy of the GNU Affero General Public License
// along with this program.  If not, see <https://www.gnu.org/licenses/>.

const Service = require('./Service');
const configs = require('../configs')();
const { devices, staticroutes, dhcpModel } = require('../models/devices');
const tunnelsModel = require('../models/tunnels');
const pathLabelsModel = require('../models/pathlabels');
const firewallPoliciesModel = require('../models/firewallPolicies');
const connections = require('../websocket/Connections')();
const deviceStatus = require('../periodic/deviceStatus')();
const { deviceStats } = require('../models/analytics/deviceStats');
const DevSwUpdater = require('../deviceLogic/DevSwVersionUpdateManager');
const mongoConns = require('../mongoConns.js')();
const mongoose = require('mongoose');
const validator = require('validator');
const net = require('net');
const pick = require('lodash/pick');
const path = require('path');
const uniqBy = require('lodash/uniqBy');
const omit = require('lodash/omit');
const isEqual = require('lodash/isEqual');
const logger = require('../logging/logging')({ module: module.filename, type: 'req' });
const flexibilling = require('../flexibilling');
const dispatcher = require('../deviceLogic/dispatcher');
const { queueFirewallPolicyJob } = require('../deviceLogic/firewallPolicy');
const { validateOperations } = require('../deviceLogic/interfaces');
const {
  validateDevice,
  validateDhcpConfig,
  validateStaticRoute
} = require('../deviceLogic/validators');
const { getAllOrganizationLanSubnets } = require('../utils/deviceUtils');
const { getAccessTokenOrgList } = require('../utils/membershipUtils');
const wifiChannels = require('../utils/wifi-channels');
const apnsJson = require(path.join(__dirname, '..', 'utils', 'mcc_mnc_apn.json'));
const deviceQueues = require('../utils/deviceQueue')(
  configs.get('kuePrefix'),
  configs.get('redisUrl')
);
const cidr = require('cidr-tools');
const { TypedError, ErrorTypes } = require('../utils/errors');

class DevicesService {
  /**
   * Execute an action on the device side
   *
   * action String Command to execute
   * commandRequest CommandRequest  (optional)
   * no response value expected for this operation
   **/
  static async devicesApplyPOST ({ org, deviceCommand }, { user, server }, response) {
    try {
      // Find all devices of the organization
      const orgList = await getAccessTokenOrgList(user, org, true);
      const opDevices = await devices.find({ org: { $in: orgList } })
        .populate('interfaces.pathlabels', '_id name description color type');
      // Apply the device command
      const { ids, status, message } = await dispatcher.apply(opDevices, deviceCommand.method,
        user, { org: orgList[0], ...deviceCommand });
      DevicesService.setLocationHeader(server, response, ids, orgList[0]);
      return Service.successResponse({ ids, status, message }, 202);
    } catch (e) {
      return Service.rejectResponse(
        e.message || 'Internal Server Error',
        e.status || 500
      );
    }
  }

  /**
   * Execute an action on the device side
   *
   * action String Command to execute
   * commandRequest CommandRequest  (optional)
   * no response value expected for this operation
   **/
  static async devicesIdApplyPOST ({ id, org, deviceCommand }, { user, server }, response) {
    try {
      const orgList = await getAccessTokenOrgList(user, org, true);
      const opDevice = await devices.find({
        _id: mongoose.Types.ObjectId(id),
        org: { $in: orgList }
      })
        .populate('interfaces.pathlabels', '_id name description color type'); ;

      if (opDevice.length !== 1) return Service.rejectResponse('Device not found');

      const { ids, status, message } = await dispatcher.apply(opDevice, deviceCommand.method,
        user, { org: orgList[0], ...deviceCommand });
      DevicesService.setLocationHeader(server, response, ids, orgList[0]);
      return Service.successResponse({ ids, status, message }, 202);
    } catch (e) {
      return Service.rejectResponse(
        e.message || 'Internal Server Error',
        e.status || 500
      );
    }
  }

  /**
   * Select the API fields from mongo Device Object
   *
   * @param {mongo Device Object} item
   */
  static selectDeviceParams (item) {
    // Pick relevant fields
    const retDevice = pick(item, [
      'org',
      'description',
      'deviceToken',
      'machineId',
      'site',
      'hostname',
      'serial',
      'name',
      '_id',
      'isApproved',
      'fromToken',
      'account',
      'ipList',
      'policies',
      'applications',
      // Internal array, objects
      'labels',
      'upgradeSchedule',
      'sync',
      'ospf'
    ]);

    retDevice.isConnected = connections.isConnected(retDevice.machineId);

    // pick interfaces
    let retInterfaces;
    if (item.interfaces) {
      retInterfaces = item.interfaces.map(i => {
        const retIf = pick(i, [
          'IPv6',
          'PublicIP',
          'PublicPort',
          'NatType',
          'useStun',
          'useFixedPublicPort',
          'internetAccess',
          'monitorInternet',
          'gateway',
          'metric',
          'mtu',
          'dhcp',
          'IPv4',
          'type',
          'MAC',
          'routing',
          'IPv6Mask',
          'isAssigned',
          'driver',
          'IPv4Mask',
          'name',
          'devId',
          '_id',
          'pathlabels',
          'deviceType',
          'configuration',
          'deviceParams',
          'dnsServers',
          'dnsDomains',
          'useDhcpDnsServers',
          'ospf'
        ]);
        retIf._id = retIf._id.toString();
        // if device is not connected then internet access status is unknown
        retIf.internetAccess = retDevice.isConnected ? retIf.internetAccess : '';
        return retIf;
      });
    } else retInterfaces = [];

    let retStaticRoutes;
    if (item.staticroutes) {
      retStaticRoutes = item.staticroutes.map(r => {
        const retRoute = pick(r, [
          '_id',
          'destination',
          'gateway',
          'ifname',
          'metric',
          'redistributeViaOSPF'
        ]);
        retRoute._id = retRoute._id.toString();
        return retRoute;
      });
    } else retStaticRoutes = [];

    let retDhcpList;
    if (item.dhcp) {
      retDhcpList = item.dhcp.map(d => {
        const retDhcp = pick(d, [
          '_id',
          'interface',
          'rangeStart',
          'rangeEnd',
          'dns',
          'status'
        ]);

        let macAssignList;
        if (d.macAssign) {
          macAssignList = d.macAssign.map(m => {
            return pick(m, [
              'host', 'mac', 'ipv4'
            ]);
          });
        } else macAssignList = [];

        retDhcp.macAssign = macAssignList;
        retDhcp._id = retDhcp._id.toString();
        return retDhcp;
      });
    } else retDhcpList = [];

    const retFirewallRules = (item.firewall && item.firewall.rules)
      ? item.firewall.rules.map(r => {
        const retRule = pick(r, [
          '_id',
          'description',
          'priority',
          'enabled',
          'direction',
          'inbound',
          'classification',
          'action',
          'internalIP',
          'internalPortStart',
          'interfaces'
        ]);
        retRule._id = retRule._id.toString();
        return retRule;
      }) : [];

    // Update with additional objects
    retDevice._id = retDevice._id.toString();
    retDevice.account = retDevice.account.toString();
    retDevice.org = retDevice.org.toString();
    retDevice.upgradeSchedule = pick(item.upgradeSchedule, ['jobQueued', '_id', 'time']);
    retDevice.upgradeSchedule._id = retDevice.upgradeSchedule._id.toString();
    retDevice.upgradeSchedule.time = (retDevice.upgradeSchedule.time)
      ? retDevice.upgradeSchedule.time.toISOString() : null;
    retDevice.versions = pick(item.versions, ['agent', 'router', 'device', 'vpp', 'frr']);
    retDevice.interfaces = retInterfaces;
    retDevice.staticroutes = retStaticRoutes;
    retDevice.dhcp = retDhcpList;
    retDevice.deviceSpecificRulesEnabled = item.deviceSpecificRulesEnabled;
    retDevice.firewall = {
      rules: retFirewallRules
    };
    // Add interface stats to mongoose response
    retDevice.deviceStatus = retDevice.isConnected
      ? deviceStatus.getDeviceStatus(retDevice.machineId) || {} : {};
    return retDevice;
  }

  /**
   * Get all registered devices
   *
   * offset Integer The number of items to skip before starting to collect the result set (optional)
   * limit Integer The numbers of items to return (optional)
   * returns List
   **/
  static async devicesGET ({ org, offset, limit }, { user }) {
    try {
      const orgList = await getAccessTokenOrgList(user, org, false);
      const result = await devices.find({ org: { $in: orgList } })
        .skip(offset)
        .limit(limit)
        .populate('interfaces.pathlabels', '_id name description color type')
<<<<<<< HEAD
        .populate('policies.multilink.policy', '_id name description')
        .populate({
          path: 'applications.applicationInfo',
          populate: {
            path: 'libraryApp'
          }
        });
=======
        .populate('policies.firewall.policy', '_id name description')
        .populate('policies.multilink.policy', '_id name description');
>>>>>>> fc7e78a1

      const devicesMap = result.map(item => {
        return DevicesService.selectDeviceParams(item);
      });

      return Service.successResponse(devicesMap);
    } catch (e) {
      return Service.rejectResponse(
        e.message || 'Internal Server Error',
        e.status || 500
      );
    }
  }

  static async devicesUpgdSchedPOST ({ org, devicesUpgradeRequest }, { user }) {
    try {
      const orgList = await getAccessTokenOrgList(user, org, true);
      const query = { _id: { $in: devicesUpgradeRequest.devices }, org: { $in: orgList } };
      const numOfIdsFound = await devices.countDocuments(query);

      // The request is considered invalid if not all device IDs
      // are found in the database. This is done to prevent a partial
      // schedule of the devices in case of a user's mistake.
      if (numOfIdsFound < devicesUpgradeRequest.devices.length) {
        return Service.rejectResponse('Some devices were not found');
      }

      const set = {
        $set: {
          upgradeSchedule: {
            time: devicesUpgradeRequest.date,
            jobQueued: false
          }
        }
      };

      const options = { upsert: false, useFindAndModify: false };
      await devices.updateMany(query, set, options);
      return Service.successResponse(null, 204);
    } catch (e) {
      return Service.rejectResponse(
        e.message || 'Internal Server Error',
        e.status || 500
      );
    }
  }

  static async devicesIdUpgdSchedPOST ({ id, org, deviceUpgradeRequest }, { user }) {
    try {
      const orgList = await getAccessTokenOrgList(user, org, true);
      const query = { _id: id, org: { $in: orgList } };
      const set = {
        $set: {
          upgradeSchedule: {
            time: deviceUpgradeRequest.date,
            jobQueued: false
          }
        }
      };

      const options = { upsert: false, useFindAndModify: false };
      const res = await devices.updateOne(query, set, options);
      if (res.n === 0) {
        return Service.rejectResponse('Device not found');
      } else {
        return Service.successResponse(null, 204);
      }
    } catch (e) {
      return Service.rejectResponse(
        e.message || 'Internal Server Error',
        e.status || 500
      );
    }
  }

  /**
   * Get device software version
   *
   * returns DeviceLatestVersion
   **/
  static async devicesLatestVersionsGET () {
    try {
      const swUpdater = DevSwUpdater.getSwVerUpdaterInstance();
      const { versions, versionDeadline } = await swUpdater.getLatestSwVersions();
      return Service.successResponse({
        versions,
        versionDeadline
      });
    } catch (e) {
      return Service.rejectResponse(
        e.message || 'Internal Server Error',
        e.status || 500
      );
    }
  }

  /**
   * Retrieve device
   *
   * id String Numeric ID of the Device to retrieve
   * Returns Device
   **/
  static async devicesIdGET ({ id, org }, { user }) {
    try {
      const orgList = await getAccessTokenOrgList(user, org, false);
      const result = await devices.findOne({ _id: id, org: { $in: orgList } })
        .populate('interfaces.pathlabels', '_id name description color type')
<<<<<<< HEAD
        .populate('policies.multilink.policy', '_id name description')
        .populate({
          path: 'applications.applicationInfo',
          populate: {
            path: 'libraryApp'
          }
        });

=======
        .populate('policies.firewall.policy', '_id name description rules')
        .populate('policies.multilink.policy', '_id name description');
>>>>>>> fc7e78a1
      const device = DevicesService.selectDeviceParams(result);

      return Service.successResponse([device]);
    } catch (e) {
      return Service.rejectResponse(
        e.message || 'Internal Server Error',
        e.status || 500
      );
    }
  }

  /**
   * Retrieve device configuration
   *
   * id String Numeric ID of the Device to retrieve configuration from
   * Returns Device Configuration
   **/
  static async devicesIdConfigurationGET ({ id, org }, { user }) {
    let deviceStatus = 'unknown';
    try {
      const orgList = await getAccessTokenOrgList(user, org, false);
      const device = await devices.find({
        _id: mongoose.Types.ObjectId(id),
        org: { $in: orgList }
      });
      if (!device || device.length === 0) {
        return Service.rejectResponse('Device not found', 404);
      }

      if (!connections.isConnected(device[0].machineId)) {
        return Service.successResponse({
          error: null,
          deviceStatus: 'disconnected',
          configuration: []
        });
      }
      deviceStatus = 'connected';

      const deviceConf = await connections.deviceSendMessage(
        null,
        device[0].machineId,
        { entity: 'agent', message: 'get-device-config' },
        configs.get('directMessageTimeout', 'number')
      );

      if (!deviceConf.ok) {
        logger.error('Failed to get device configuration', {
          params: {
            deviceId: id,
            response: deviceConf.message
          }
        });
        return Service.rejectResponse('Failed to get device configuration');
      }

      // Skip items with empty params
      const configuration = !Array.isArray(deviceConf.message) ? []
        : deviceConf.message.filter(item => item.params);

      return Service.successResponse({
        error: null,
        deviceStatus: 'connected',
        configuration
      });
    } catch (e) {
      return DevicesService.handleRequestError(e,
        { deviceStatus: deviceStatus, configuration: [] });
    }
  }

  static async devicesIdInterfacesIdStatusGET ({ id, interfaceId, org }, { user }) {
    try {
      const orgList = await getAccessTokenOrgList(user, org, false);

      const deviceObject = await devices.findOne({
        _id: id,
        org: { $in: orgList },
        'interfaces._id': interfaceId
      }).lean();

      if (!deviceObject) {
        throw new Error('Device or Interface not found');
      };

      const supportedMessages = {
        lte: {
          message: 'get-lte-info',
          defaultResponse: {
            connectivity: false,
            simStatus: null,
            signals: {},
            hardwareInfo: {},
            packetServiceState: {},
            phoneNumber: null,
            systemInfo: {},
            defaultSettings: {},
            pinState: {},
            connectionState: null,
            registrationNetworkState: {}
          },
          parseResponse: async response => {
            response = mapLteNames(response);
            let defaultApn = response.defaultSettings ? response.defaultSettings.apn : null;
            const mcc = response.systemInfo.mcc;
            const mnc = response.systemInfo.mnc;

            if (mcc && mnc) {
              const key = mcc + '-' + mnc;
              if (apnsJson[key]) {
                defaultApn = apnsJson[key];
              }
            }

            // update pin state
            await devices.updateOne(
              { _id: id, org: { $in: orgList }, 'interfaces._id': interfaceId },
              {
                $set: {
                  'interfaces.$.deviceParams.initial_pin1_state': status.pinState,
                  'interfaces.$.deviceParams.default_settings': status.defaultSettings
                }
              }
            );

            return {
              ...response,
              defaultSettings: {
                ...response.defaultSettings,
                apn: defaultApn
              }
            };
          }
        },
        wifi: {
          message: 'get-wifi-info',
          defaultResponse: {
            clients: [],
            accessPointStatus: false
          },
          parseResponse: async response => {
            response = mapWifiNames(response);
            return { ...response, wifiChannels };
          }
        }
      };

      const ifc = deviceObject.interfaces.find(i => i._id.toString() === interfaceId);
      const message = supportedMessages[ifc.deviceType];
      if (!message) {
        throw new Error('Unsupported request');
      }

      if (!connections.isConnected(deviceObject.machineId)) {
        return Service.successResponse({
          error: null,
          deviceStatus: 'disconnected',
          status: message.defaultResponse
        });
      }

      let response = message.defaultResponse;
      try {
        response = await connections.deviceSendMessage(
          null,
          deviceObject.machineId,
          {
            entity: 'agent',
            message: message.message,
            params: { dev_id: ifc.devId }
          },
          configs.get('directMessageTimeout', 'number')
        );
      } catch (e) {
        return DevicesService.handleRequestError(e,
          { deviceStatus: 'connected', status: response });
      }

      if (!response.ok) {
        logger.error('Failed to get interface info', {
          params: {
            deviceId: id, response: response.message
          }
        });
        return Service.rejectResponse('Failed to get interface status', 500);
      }

      let status = response.message;
      if (message.parseResponse) {
        status = await message.parseResponse(status);
      }

      return Service.successResponse({
        error: null,
        deviceStatus: 'connected',
        status
      });
    } catch (e) {
      return Service.rejectResponse(
        e.message || 'Internal Server Error',
        e.status || 500
      );
    }
  }

  /**
   * Retrieve device logs information
   *
   * id String Numeric ID of the Device to fetch information about
   * offset Integer The number of items to skip before starting to collect the result set (optional)
   * limit Integer The numbers of items to return (optional)
   * filter String Filter to be applied (optional)
   * returns DeviceLog
   **/
  static async devicesIdLogsGET ({ id, org, offset, limit, filter }, { user }) {
    try {
      const orgList = await getAccessTokenOrgList(user, org, false);
      const device = await devices.find({
        _id: mongoose.Types.ObjectId(id),
        org: { $in: orgList }
      });
      if (!device || device.length === 0) {
        return Service.rejectResponse('Device not found');
      }

      if (!connections.isConnected(device[0].machineId)) {
        return Service.successResponse({
          error: null,
          deviceStatus: 'disconnected',
          logs: []
        });
      }

      const deviceLogs = await connections.deviceSendMessage(
        null,
        device[0].machineId,
        {
          entity: 'agent',
          message: 'get-device-logs',
          params: {
            lines: limit || '100',
            filter: filter || 'all'
          }
        },
        configs.get('directMessageTimeout', 'number')
      );

      if (!deviceLogs.ok) {
        let errorMessage = '';
        switch (filter) {
          case 'fwagent':
            errorMessage = 'Failed to get flexiEdge agent logs';
            break;
          case 'syslog':
            errorMessage = 'Failed to get syslog logs';
            break;
          case 'dhcp':
            errorMessage =
              'Failed to get DHCP Server logs.' +
              ' Please verify DHCP Server is enabled on the device';
            break;
          case 'vpp':
            errorMessage = 'Failed to get VPP logs';
            break;
          case 'ospf':
            errorMessage = 'Failed to get OSPF logs';
            break;
          case 'hostapd':
            errorMessage = 'Failed to get Hostapd logs';
            break;
          case 'agentui':
            errorMessage = 'Failed to get flexiEdge UI logs';
            break;
          default:
            errorMessage = 'Failed to get device logs';
        }
        logger.error(errorMessage, {
          params: {
            deviceId: id,
            response: deviceLogs.message,
            filter: filter
          }
        });
        return Service.rejectResponse(errorMessage, 500);
      }

      return Service.successResponse({
        error: null,
        deviceStatus: 'connected',
        logs: deviceLogs.message
      });
    } catch (e) {
      return DevicesService.handleRequestError(e, { deviceStatus: 'connected', logs: [] });
    }
  }

  static async devicesIdPacketTracesGET ({ id, org, packets, timeout }, { user }) {
    try {
      const orgList = await getAccessTokenOrgList(user, org, false);
      const device = await devices.find({
        _id: mongoose.Types.ObjectId(id),
        org: { $in: orgList }
      });
      if (!device || device.length === 0) {
        return Service.rejectResponse('Device not found');
      }

      if (!connections.isConnected(device[0].machineId)) {
        return Service.successResponse({
          error: null,
          deviceStatus: 'disconnected',
          traces: []
        });
      }

      timeout = timeout || 5;
      const devicePacketTraces = await connections.deviceSendMessage(
        null,
        device[0].machineId,
        {
          entity: 'agent',
          message: 'get-device-packet-traces',
          params: {
            packets: packets || 100,
            timeout: timeout
          }
        },
        timeout + configs.get('directMessageTimeout', 'number')
      );

      if (!devicePacketTraces.ok) {
        logger.error('Failed to get device packet traces', {
          params: {
            deviceId: id,
            response: devicePacketTraces.message
          }
        });
        return Service.rejectResponse('Failed to get device packet traces', 500);
      }

      return Service.successResponse({
        error: null,
        deviceStatus: 'connected',
        traces: devicePacketTraces.message
      });
    } catch (e) {
      return DevicesService.handleRequestError(e, { deviceStatus: 'connected', traces: [] });
    }
  }

  /**
   * Delete device
   *
   * id String Numeric ID of the Device to delete
   * no response value expected for this operation
   **/
  static async devicesIdDELETE ({ id, org }, { user }) {
    let session;
    try {
      session = await mongoConns.getMainDB().startSession();
      await session.startTransaction();
      const orgList = await getAccessTokenOrgList(user, org, true);
      const tunnelCount = await tunnelsModel.countDocuments({
        $or: [{ deviceA: id }, { deviceB: id }],
        isActive: true,
        org: { $in: orgList }
      }).session(session);

      if (tunnelCount > 0) {
        logger.debug('Tunnels found when deleting device',
          { params: { deviceId: id }, user: user });
        throw new Error('All device tunnels must be deleted before deleting a device');
      }

      const delDevices = await devices.find({
        _id: mongoose.Types.ObjectId(id),
        org: { $in: orgList }
      }).session(session);

      if (!delDevices.length) throw new Error('Device for deletion not found');
      connections.deviceDisconnect(delDevices[0].machineId);
      const deviceCount = await devices.countDocuments({
        account: delDevices[0].account
      }).session(session);

      const orgCount = await devices.countDocuments({
        account: delDevices[0].account, org: orgList[0]
      }).session(session);

      // Unregister a device (by adding -1)
      await flexibilling.registerDevice({
        account: delDevices[0].account,
        org: orgList[0],
        count: deviceCount,
        orgCount: orgCount,
        increment: -1
      }, session);

      // Now we can remove the device
      await devices.remove({
        _id: id,
        org: { $in: orgList }
      }).session(session);

      await session.commitTransaction();
      session = null;

      return Service.successResponse(null, 204);
    } catch (e) {
      if (session) session.abortTransaction();
      return Service.rejectResponse(
        e.message || 'Internal Server Error',
        e.status || 500
      );
    }
  }

  /**
   * Modify device
   *
   * id String Numeric ID of the Device to modify
   * deviceRequest DeviceRequest  (optional)
   * returns Device
   **/
  static async devicesIdPUT ({ id, org, deviceRequest }, { user, server }, response) {
    let session;
    try {
      session = await mongoConns.getMainDB().startSession();
      await session.startTransaction();

      const orgList = await getAccessTokenOrgList(user, org, true);
      const origDevice = await devices.findOne({
        _id: id,
        org: { $in: orgList }
      })
        .session(session)
        .populate('interfaces.pathlabels', '_id name description color type');

      // Don't allow any changes if the device is not approved
      if (!origDevice.isApproved && !deviceRequest.isApproved) {
        throw new Error('Device must be first approved');
      }

      // check LAN subnet overlap if updated device is running
      const devStatus = deviceStatus.getDeviceStatus(origDevice.machineId);
      const isRunning = (devStatus && devStatus.state && devStatus.state === 'running');

      let orgLanSubnets = [];

      if (isRunning && configs.get('forbidLanSubnetOverlaps', 'boolean')) {
        orgLanSubnets = await getAllOrganizationLanSubnets(origDevice.org);
      }

      // Make sure interfaces are not deleted, only modified
      if (Array.isArray(deviceRequest.interfaces)) {
        // not allowed to assign path labels of a different organization
        let orgPathLabels = await pathLabelsModel.find({ org: origDevice.org }, '_id').lean();
        orgPathLabels = orgPathLabels.map(pl => pl._id.toString());
        const notAllowedPathLabels = deviceRequest.interfaces.map(intf =>
          !Array.isArray(intf.pathlabels) ? []
            : intf.pathlabels.map(pl => pl._id).filter(id => !orgPathLabels.includes(id))
        ).flat();
        if (notAllowedPathLabels.length) {
          logger.error('Not allowed path labels', { params: { notAllowedPathLabels } });
          throw new Error('Not allowed to assign path labels of a different organization');
        };
        deviceRequest.interfaces = await Promise.all(origDevice.interfaces.map(async origIntf => {
          const updIntf = deviceRequest.interfaces.find(rif => origIntf._id.toString() === rif._id);
          if (updIntf) {
            // Public port and NAT type is assigned by system only
            updIntf.PublicPort = updIntf.useStun ? origIntf.PublicPort : configs.get('tunnelPort');
            updIntf.NatType = updIntf.useStun ? origIntf.NatType : 'Static';
            updIntf.internetAccess = origIntf.internetAccess;
            // Device type is assigned by system only
            updIntf.deviceType = origIntf.deviceType;

            // Check tunnels connectivity
            if (origIntf.isAssigned) {
              // if interface unassigned make sure it's not used by any tunnel
              if (!updIntf.isAssigned) {
                const numTunnels = await tunnelsModel
                  .countDocuments({
                    isActive: true,
                    $or: [{ interfaceA: origIntf._id }, { interfaceB: origIntf._id }]
                  });
                if (numTunnels > 0) {
                  // eslint-disable-next-line max-len
                  throw new Error('Unassigned interface used by existing tunnels, please delete related tunnels before');
                }
              } else {
                // interface still assigned, check if removed path labels not used by any tunnel
                const pathlabels = (Array.isArray(updIntf.pathlabels))
                  ? updIntf.pathlabels.map(p => p._id.toString()) : [];
                const remLabels = (Array.isArray(origIntf.pathlabels))
                  ? origIntf.pathlabels.filter(
                    p => !pathlabels.includes(p._id.toString())
                  ) : [];
                if (remLabels.length > 0) {
                  const remLabelsArray = remLabels.map(p => p._id);
                  const numTunnels = await tunnelsModel
                    .countDocuments({
                      isActive: true,
                      $or: [{ interfaceA: origIntf._id }, { interfaceB: origIntf._id }],
                      pathlabel: { $in: remLabelsArray }
                    });
                  if (numTunnels > 0) {
                  // eslint-disable-next-line max-len
                    throw new Error('Removed label used by existing tunnels, please delete related tunnels before');
                  }
                }
              }
              if (!updIntf.isAssigned || origIntf.type !== updIntf.type) {
                // check firewall rules
                if (deviceRequest.firewall) {
                  const { rules } = deviceRequest.firewall;
                  if (rules.some(r => r.direction === 'inbound' &&
                    r.classification.destination.ipProtoPort.interface === origIntf.devId)) {
                    throw new Error(
                      `Not allowed to change WAN interface ${origIntf.name},\
                      it is reffered in inbound firewall rules.`
                    );
                  }
                  if (rules.some(r => r.direction === 'outbound' &&
                    r.interfaces.includes(origIntf.devId))) {
                    throw new Error(
                      `Not allowed to change LAN interface ${origIntf.name},\
                      it is reffered in outbound firewall rules.`
                    );
                  }
                }
              }
            }

            // Unassigned interfaces are not controlled from manage
            // we only get these parameters from the device itself.
            // It might be that the IP of the LTE interface is changed when a user
            // changes the unassigned LTE configuration.
            // In this case, we don't want to throw the below error
            if (!updIntf.isAssigned && updIntf.deviceType !== 'lte') {
              if ((updIntf.IPv4 && updIntf.IPv4 !== origIntf.IPv4) ||
                (updIntf.IPv4Mask && updIntf.IPv4Mask !== origIntf.IPv4Mask) ||
                (updIntf.gateway && updIntf.gateway !== origIntf.gateway)) {
                throw new Error(
                  `Not allowed to modify parameters of unassigned interfaces (${origIntf.name})`
                );
              }
            };
            // For unasigned and non static interfaces we use linux network parameters
            if (!updIntf.isAssigned || updIntf.dhcp === 'yes') {
              updIntf.IPv4 = origIntf.IPv4;
              updIntf.IPv4Mask = origIntf.IPv4Mask;
              updIntf.gateway = origIntf.gateway;
            };
            // don't update metric on an unassigned interface,
            // except lte interface because we enable lte connection on it,
            // hence we need the metric fo it
            if (!updIntf.isAssigned && updIntf.deviceType !== 'lte') {
              if (updIntf.metric && updIntf.metric !== origIntf.metric) {
                throw new Error(
                  `Not allowed to change metric of unassigned interfaces (${origIntf.name})`
                );
              }
              updIntf.metric = origIntf.metric;
            };
            // don't update MTU on an unassigned interface,
            if (!updIntf.isAssigned && updIntf.mtu && updIntf.mtu !== origIntf.mtu) {
              throw new Error(
                `Not allowed to change MTU of unassigned interfaces (${origIntf.name})`
              );
            }

            // don't allow set OSPF keyID without key and vise versa
            const keyId = updIntf.ospf.keyId;
            const key = updIntf.ospf.key;
            if ((keyId && !key) || (!keyId && key)) {
              throw new Error(
                `(${origIntf.name}) Not allowed to save OSPF key ID without key and vice versa`
              );
            }

            if (updIntf.isAssigned && updIntf.type === 'WAN') {
              const dhcp = updIntf.dhcp;
              const servers = updIntf.dnsServers;
              const domains = updIntf.dnsDomains;

              // Prevent static IP without dns servers
              if (dhcp === 'no' && servers.length === 0) {
                throw new Error(`DNS ip address is required for ${origIntf.name}`);
              }

              // Prevent override dhcp DNS info without dns servers
              if (dhcp === 'yes' && !updIntf.useDhcpDnsServers && servers.length === 0) {
                throw new Error(`DNS ip address is required for ${origIntf.name}`);
              }

              const isValidIpList = servers.every(ip => net.isIPv4(ip));
              if (!isValidIpList) {
                throw new Error(`DNS ip addresses are not valid for (${origIntf.name})`);
              }

              const isValidDomainList = domains.every(domain => {
                return validator.isFQDN(domain, { require_tld: false });
              });
              if (!isValidDomainList) {
                throw new Error(`DNS domain list is not valid for (${origIntf.name})`);
              }
            }

            if (updIntf.isAssigned !== origIntf.isAssigned ||
              updIntf.type !== origIntf.type ||
              updIntf.dhcp !== origIntf.dhcp ||
              updIntf.IPv4 !== origIntf.IPv4 ||
              updIntf.IPv4Mask !== origIntf.IPv4Mask ||
              updIntf.gateway !== origIntf.gateway
            ) {
              updIntf.modified = true;
            }
            return updIntf;
          }
          return origIntf;
        }));
      };

      // add device id to device request
      const deviceToValidate = {
        ...deviceRequest,
        _id: origDevice._id
      };
      // unspecified 'interfaces' are allowed for backward compatibility of some integrations
      if (typeof deviceToValidate.interfaces === 'undefined') {
        deviceToValidate.interfaces = origDevice.interfaces;
      }

      // Map dhcp config if needed
      if (Array.isArray(deviceRequest.dhcp)) {
        deviceRequest.dhcp = deviceRequest.dhcp.map(d => {
          const ifc = deviceRequest.interfaces.find(i => i.devId === d.interface);
          if (!ifc) return d;
          const origIfc = origDevice.interfaces.find(i => i.devId === ifc.devId);
          if (!origIfc) return d;

          // if the interface is going to be unassigned now but it was assigned
          // and it was in a bridge,
          // we check if we can reassociate the dhcp to another assigned interface in the bridge.
          // For example: eth3 and eth4 was in a bridge and dhcp was configured to eth3.
          // now, the user unassigned the eth3. In this case we reassociate the dhcp to the eth4.
          if (!ifc.isAssigned && origIfc.isAssigned) {
            const anotherBridgedIfc = deviceRequest.interfaces.find(i =>
              i.devId !== ifc.devId && i.IPv4 === ifc.IPv4 && i.isAssigned);
            if (anotherBridgedIfc) {
              return { ...d, interface: anotherBridgedIfc.devId };
            }
          }

          // if the IP of the interface is changed and it was in a bridge,
          // we check if we can reassociate the dhcp to another assigned
          // interface which has the orig IP.
          // For example: eth3 and eth4 was in a bridge and dhcp was configured to eth3.
          // now, the user changed the IP of eth3. In this case we reassociate the dhcp to the eth4.
          if (ifc.isAssigned && ifc.IPv4 !== origIfc.IPv4) {
            const anotherAssignWithSameIp = deviceRequest.interfaces.find(i =>
              i.devId !== ifc.devId && i.IPv4 === origIfc.IPv4 && i.isAssigned);
            if (anotherAssignWithSameIp) {
              return { ...d, interface: anotherAssignWithSameIp.devId };
            }
          }

          return d;
        });

        // validate DHCP info if it exists
        for (const dhcpRequest of deviceRequest.dhcp) {
          DevicesService.validateDhcpRequest(deviceToValidate, dhcpRequest);
        }
      }

      // validate static routes
      if (Array.isArray(deviceRequest.staticroutes)) {
        const tunnels = await tunnelsModel.find({
          isActive: true,
          $or: [{ deviceA: origDevice._id }, { deviceB: origDevice._id }]
        }, { num: 1 }).lean();
        for (const route of deviceRequest.staticroutes) {
          const { valid, err } = validateStaticRoute(deviceToValidate, tunnels, route);
          if (!valid) {
            logger.warn('Wrong static route parameters',
              {
                params: { route, err }
              });
            throw new Error(err);
          }
        }
      }

      // Don't allow to modify/assign/unassign
      // interfaces that are assigned with DHCP
      if (Array.isArray(deviceRequest.interfaces)) {
        let dhcp = [...origDevice.dhcp];
        if (Array.isArray(deviceRequest.dhcp)) {
          // check only for the remaining dhcp configs
          dhcp = dhcp.filter(orig =>
            deviceRequest.dhcp.find(upd => orig.interface === upd.interface)
          );
        }
        const modifiedInterfaces = deviceRequest.interfaces
          .filter(intf => intf.modified)
          .map(intf => {
            return {
              devId: intf.devId,
              type: intf.type,
              addr: intf.IPv4 && intf.IPv4Mask ? `${intf.IPv4}/${intf.IPv4Mask}` : '',
              gateway: intf.gateway
            };
          });
        const { valid, err } = validateDhcpConfig(
          { ...origDevice.toObject(), dhcp },
          modifiedInterfaces
        );
        if (!valid) {
          logger.warn('Device update failed',
            {
              params: { device: deviceRequest, err }
            });
          throw new Error(err);
        }
      }

      const { valid, err } = validateDevice(deviceToValidate, isRunning, orgLanSubnets);

      if (!valid) {
        logger.warn('Device update failed',
          {
            params: { device: deviceRequest, devStatus, err }
          });
        throw new Error(err);
      }

      // If device changed to not approved disconnect it's socket
      if (deviceRequest.isApproved === false) connections.deviceDisconnect(origDevice.machineId);

      // TBD: Remove these fields from the yaml PUT request
      delete deviceRequest.machineId;
      delete deviceRequest.org;
      delete deviceRequest.hostname;
      delete deviceRequest.ipList;
      delete deviceRequest.fromToken;
      delete deviceRequest.deviceToken;
      delete deviceRequest.state;
      delete deviceRequest.emailTokens;
      delete deviceRequest.defaultAccount;
      delete deviceRequest.defaultOrg;
      delete deviceRequest.sync;

      const updDevice = await devices.findOneAndUpdate(
        { _id: id, org: { $in: orgList } },
        { ...deviceRequest },
        { new: true, upsert: false, runValidators: true }
      )
        .session(session)
        .populate('interfaces.pathlabels', '_id name description color type')
        .populate('policies.firewall.policy', '_id name description rules')
        .populate('policies.multilink.policy', '_id name description');
      await session.commitTransaction();
      session = null;

      // If the change made to the device fields requires a change on the
      // device itself, add a 'modify' job to the device's queue.
      let modifyDevResult = { ids: [] };
      if (origDevice) {
        modifyDevResult = await dispatcher.apply([origDevice], 'modify', user, {
          org: orgList[0],
          newDevice: updDevice
        });
      }

      // If firewall rules modified then need to send install firewall policy job to the device
      const modifyFirewallResult = { ids: [] };
      const updRules = updDevice.firewall.rules.toObject();
      const origRules = origDevice.firewall.rules.toObject();
      const rulesModified =
        origDevice.deviceSpecificRulesEnabled !== updDevice.deviceSpecificRulesEnabled ||
        !(updRules.length === origRules.length && updRules.every((updatedRule, index) =>
          isEqual(
            omit(updatedRule, ['_id', 'name', 'classification']),
            omit(origRules[index], ['_id', 'name', 'classification'])
          ) &&
          isEqual(
            omit(updatedRule.classification.source, ['_id']),
            omit(origRules[index].classification.source, ['_id'])
          ) &&
          isEqual(
            omit(updatedRule.classification.destination, ['_id']),
            omit(origRules[index].classification.destination, ['_id'])
          )
        ));

      if (rulesModified) {
        const requestTime = Date.now();
        const { firewall } = updDevice.policies;
        let firewallPolicy;
        if (firewall && firewall.status && firewall.status.startsWith('install')) {
          firewallPolicy = await firewallPoliciesModel.findOne(
            { org: orgList[0], _id: firewall.policy },
            { rules: 1, name: 1 }
          ).session(session);
        };
        const jobs = await queueFirewallPolicyJob(
          [updDevice],
          firewallPolicy || updDevice.deviceSpecificRulesEnabled ? 'install' : 'uninstall',
          requestTime,
          firewallPolicy,
          user,
          orgList[0]
        );
        modifyFirewallResult.ids = jobs.filter(j => j.status === 'fulfilled').map(j => j.value);
      }
      const status = [...modifyDevResult.ids, ...modifyFirewallResult.ids].length > 0 ? 202 : 200;
      DevicesService.setLocationHeader(server, response, modifyDevResult.ids, orgList[0]);
      const deviceObj = DevicesService.selectDeviceParams(updDevice);
      return Service.successResponse(deviceObj, status);
    } catch (e) {
      if (session) session.abortTransaction();

      return Service.rejectResponse(
        e.message || 'Internal Server Error',
        e.status || 500
      );
    }
  }

  /**
   * Retrieve device routes information
   *
   * id String Numeric ID of the Device to fetch information about
   * offset Integer The number of items to skip before starting to collect the result set (optional)
   * limit Integer The numbers of items to return (optional)
   * returns List
   **/
  static async devicesIdRoutesGET ({ id, org, offset, limit }, { user }) {
    try {
      const orgList = await getAccessTokenOrgList(user, org, false);
      const device = await devices.find({
        _id: mongoose.Types.ObjectId(id),
        org: { $in: orgList }
      });
      if (!device || device.length === 0) {
        return Service.rejectResponse('Device not found');
      }

      if (!connections.isConnected(device[0].machineId)) {
        return Service.successResponse({
          error: null,
          deviceStatus: 'disconnected',
          osRoutes: [],
          vppRoutes: []
        });
      }

      const deviceOsRoutes = await connections.deviceSendMessage(
        null,
        device[0].machineId,
        { entity: 'agent', message: 'get-device-os-routes' },
        configs.get('directMessageTimeout', 'number')
      );

      if (!deviceOsRoutes.ok) {
        logger.error('Failed to get device routes', {
          params: {
            deviceId: id,
            response: deviceOsRoutes.message
          },
          req: null
        });
        return Service.rejectResponse('Failed to get device routes');
      }
      const response = {
        error: null,
        deviceStatus: 'connected',
        osRoutes: deviceOsRoutes.message,
        vppRoutes: []
      };
      return Service.successResponse(response);
    } catch (e) {
      return DevicesService.handleRequestError(e,
        { deviceStatus: 'connected', osRoutes: [], vppRoutes: [] });
    }
  }

  /**
   * Retrieve device static routes information
   *
   * id String Numeric ID of the Device to fetch information about
   * offset Integer The number of items to skip before starting to collect the result set (optional)
   * limit Integer The numbers of items to return (optional)
   * returns StaticRoute
   **/
  static async devicesIdStaticroutesGET ({ id, org, offset, limit }, { user }) {
    try {
      const orgList = await getAccessTokenOrgList(user, org, false);
      const deviceObject = await devices.find({
        _id: mongoose.Types.ObjectId(id),
        org: { $in: orgList }
      });
      if (!deviceObject || deviceObject.length === 0) {
        return Service.rejectResponse('Device not found');
      }

      const device = deviceObject[0];
      let routes = [];

      if (device.staticroutes.length) {
        routes = device.staticroutes;
      }

      routes = routes.map(value => {
        return {
          _id: value.id,
          destination: value.destination,
          gateway: value.gateway,
          ifname: value.ifname,
          metric: value.metric,
          status: value.status,
          redistributeViaOSPF: value.redistributeViaOSPF
        };
      });
      return Service.successResponse(routes);
    } catch (e) {
      return Service.rejectResponse(
        e.message || 'Internal Server Error',
        e.status || 500
      );
    }
  }

  /**
   * Delete static route
   *
   * id String Numeric ID of the Device
   * route String Numeric ID of the Route to delete
   * no response value expected for this operation
   **/
  static async devicesIdStaticroutesRouteDELETE ({ id, org, route }, { user, server }, response) {
    try {
      const orgList = await getAccessTokenOrgList(user, org, true);
      const device = await devices.findOne(
        {
          _id: mongoose.Types.ObjectId(id),
          org: { $in: orgList }
        }
      );

      if (!device) throw new Error('Device not found');
      const deleteRoute = device.staticroutes.filter((s) => {
        return (s.id === route);
      });

      if (deleteRoute.length !== 1) throw new Error('Static route not found');
      const copy = Object.assign({}, deleteRoute[0].toObject());
      copy.org = orgList[0];
      copy.method = 'staticroutes';
      copy._id = route;
      copy.action = 'del';
      const { ids } = await dispatcher.apply(device, copy.method, user, copy);
      DevicesService.setLocationHeader(server, response, ids, orgList[0]);
      return Service.successResponse(null, 204);
    } catch (e) {
      return Service.rejectResponse(
        e.message || 'Internal Server Error',
        e.status || 500
      );
    }
  }

  /**
   * Create new static route
   *
   * id String Numeric ID of the Device
   * staticRouteRequest StaticRouteRequest  (optional)
   * returns DeviceStaticRouteInformation
   **/
  static async devicesIdStaticroutesPOST (request, { user, server }, response) {
    const { id, org, staticRouteRequest } = request;
    try {
      const orgList = await getAccessTokenOrgList(user, org, true);
      let device = await devices.findOne({
        _id: mongoose.Types.ObjectId(id),
        org: { $in: orgList }
      });
      if (!device) {
        return Service.rejectResponse('Device not found');
      }
      if (!device.isApproved && !staticRouteRequest.isApproved) {
        return Service.rejectResponse('Device must be first approved', 400);
      }

      // eslint-disable-next-line new-cap
      const route = new staticroutes({
        destination: staticRouteRequest.destination,
        gateway: staticRouteRequest.gateway,
        ifname: staticRouteRequest.ifname,
        metric: staticRouteRequest.metric
      });

      const error = route.validateSync();
      if (error) {
        logger.warn('static route validation failed',
          {
            params: { staticRouteRequest, error }
          });
        throw new Error(error.message);
      }

      const tunnels = await tunnelsModel.find({
        isActive: true,
        $or: [{ deviceA: device._id }, { deviceB: device._id }]
      }, { num: 1 });
      const { valid, err } = validateStaticRoute(device, tunnels, route);
      if (!valid) {
        logger.warn('Adding a new static route failed',
          {
            params: { staticRouteRequest, err }
          });
        throw new Error(err);
      }

      device = await devices.findOneAndUpdate(
        { _id: device._id },
        {
          $push: {
            staticroutes: route
          }
        },
        { new: true, runValidators: true }
      );

      const copy = Object.assign({}, staticRouteRequest);
      copy.org = orgList[0];
      copy.method = 'staticroutes';
      copy._id = route.id;
      const { ids } = await dispatcher.apply(device, copy.method, user, copy);
      DevicesService.setLocationHeader(server, response, ids, orgList[0]);
      const result = {
        _id: route._id.toString(),
        gateway: route.gateway,
        destination: route.destination,
        ifname: route.ifname,
        metric: route.metric
      };

      return Service.successResponse(result, 201);
    } catch (e) {
      return Service.rejectResponse(
        e.message || 'Internal Server Error',
        e.status || 500
      );
    }
  }

  /**
   * Modify static route
   *
   * id String Numeric ID of the Device
   * route String Numeric ID of the Route to modify
   * staticRouteRequest StaticRouteRequest  (optional)
   * returns StaticRoute
   **/
  static async devicesIdStaticroutesRoutePATCH (request, { user, server }, response) {
    const { id, org, staticRouteRequest } = request;
    try {
      const orgList = await getAccessTokenOrgList(user, org, true);
      const deviceObject = await devices.find({
        _id: mongoose.Types.ObjectId(id),
        org: { $in: orgList }
      });
      if (!deviceObject || deviceObject.length === 0) {
        return Service.rejectResponse('Device not found');
      }
      if (!deviceObject[0].isApproved && !staticRouteRequest.isApproved) {
        return Service.rejectResponse('Device must be first approved', 400);
      }

      const device = deviceObject[0];
      const copy = Object.assign({}, staticRouteRequest);
      copy.org = orgList[0];
      copy.method = 'staticroutes';
      copy.action = staticRouteRequest.status === 'add-failed' ? 'add' : 'del';
      const { ids } = await dispatcher.apply(device, copy.method, user, copy);
      DevicesService.setLocationHeader(server, response, ids, orgList[0]);
      return Service.successResponse({ deviceId: device.id });
    } catch (e) {
      return Service.rejectResponse(
        e.message || 'Internal Server Error',
        e.status || 500
      );
    }
  }

  /**
   * Get device statistics from the database
   * @param {string} id      - device ID in mongodb, if not specified, get all devices stats
   * @param {string} ifNum   - device interface bus address
   *                           if not specified, get all device stats
   * @param {string} org     - organization ID in mongodb
   * @param {Date} startTime - start time to get stats, if not specified get all previous time
   * @param {Date} endTime   - end time to get stats, if not specified get to latest time
   * @return {Array} - Objects with device stats
   */
  static async queryDeviceStats ({ id, ifNum, org, startTime, endTime }) {
    const match = { org: mongoose.Types.ObjectId(org) };

    if (id) match.device = mongoose.Types.ObjectId(id);
    if (startTime && endTime) {
      match.$and = [{ time: { $gte: +startTime } }, { time: { $lte: +endTime } }];
    } else if (startTime) match.time = { $gte: +startTime };
    else if (endTime) match.time = { $lte: +endTime };

    const pipeline = [
      { $match: match },
      { $project: { time: 1, stats: { $objectToArray: '$stats' } } },
      { $unwind: '$stats' },
      ...(ifNum ? [{ $match: { 'stats.k': ifNum.replace('.', ':') } }] : []),
      {
        $group:
              {
                _id: { time: '$time', interface: (ifNum) || 'All' },
                rx_bps: { $sum: '$stats.v.rx_bps' },
                tx_bps: { $sum: '$stats.v.tx_bps' },
                rx_pps: { $sum: '$stats.v.rx_pps' },
                tx_pps: { $sum: '$stats.v.tx_pps' }
              }
      },
      {
        $project: {
          _id: 0,
          time: '$_id.time',
          interface: '$_id.interface',
          rx_bps: '$rx_bps',
          tx_bps: '$tx_bps',
          rx_pps: '$rx_pps',
          tx_pps: '$tx_pps'
        }
      },
      { $sort: { time: -1 } }
    ];

    const stats = await deviceStats.aggregate(pipeline).allowDiskUse(true);
    return stats;
  }

  /**
   * Get tunnel statistics from the database
   * @param {string} id          - device ID in mongodb, if not specified, get all stats
   * @param {string} tunnelnum   - tunnel number (usually a devId address)
   *                               if not specified, get all tunnels stats
   * @param {string} org         - organization ID in mongodb
   * @param {Date} startTime     - start time to get stats, if not specified get all previous time
   * @param {Date} endTime       - end time to get stats, if not specified get to latest time
   * @return {Array} - Objects with tunnel stats
   */
  static async queryDeviceTunnelStats ({ id, tunnelnum, org, startTime, endTime }) {
    const match = { org: mongoose.Types.ObjectId(org) };

    if (id) match.device = mongoose.Types.ObjectId(id);
    if (startTime && endTime) {
      match.$and = [{ time: { $gte: +startTime } }, { time: { $lte: +endTime } }];
    } else if (startTime) match.time = { $gte: +startTime };
    else if (endTime) match.time = { $lte: +endTime };

    const pipeline = [
      { $match: match },
      { $project: { time: 1, tunnels: { $objectToArray: '$tunnels' } } },
      { $unwind: '$tunnels' },
      ...(tunnelnum ? [{ $match: { 'tunnels.k': tunnelnum } }] : []),
      {
        $group:
              {
                _id: { time: '$time', tunnel: (tunnelnum) || 'All' },
                rx_bps: { $sum: '$tunnels.v.rx_bps' },
                tx_bps: { $sum: '$tunnels.v.tx_bps' },
                rx_pps: { $sum: '$tunnels.v.rx_pps' },
                tx_pps: { $sum: '$tunnels.v.tx_pps' },
                drop_rate: { $max: '$tunnels.v.drop_rate' },
                rtt: { $max: '$tunnels.v.rtt' },
                status: { $min: '$tunnels.v.status' }
              }
      },
      {
        $project: {
          _id: 0,
          time: '$_id.time',
          interface: '$_id.tunnel',
          rx_bps: '$rx_bps',
          tx_bps: '$tx_bps',
          rx_pps: '$rx_pps',
          tx_pps: '$tx_pps',
          drop_rate: '$drop_rate',
          rtt: '$rtt',
          status: '$status'
        }
      },
      { $sort: { time: -1 } }
    ];

    const stats = await deviceStats.aggregate(pipeline).allowDiskUse(true);
    return stats;
  }

  /**
   * Get device health from the database
   * @param {string} id      - device ID in mongodb, if not specified, get all devices stats
   * @param {string} org     - organization ID in mongodb
   * @param {Date} startTime - start time to get stats, if not specified get all previous time
   * @param {Date} endTime   - end time to get stats, if not specified get to latest time
   * @return {Array} - Objects with device stats
   */
  static async queryDeviceHealth ({ id, org, startTime, endTime }) {
    const match = { org: mongoose.Types.ObjectId(org) };
    if (id) match.device = mongoose.Types.ObjectId(id);
    if (startTime && endTime) {
      match.$and = [{ time: { $gte: +startTime } }, { time: { $lte: +endTime } }];
    } else if (startTime) match.time = { $gte: +startTime };
    else if (endTime) match.time = { $lte: +endTime };

    const pipeline = [
      { $match: match },
      {
        $project: {
          _id: 0,
          time: 1,
          cpu: '$health.cpu',
          disk: '$health.disk',
          mem: '$health.mem',
          temp: '$health.temp'
        }
      },
      { $sort: { time: -1 } }
    ];

    const stats = await deviceStats.aggregate(pipeline).allowDiskUse(true);
    return stats;
  }

  /**
   * Retrieve devices statistics information
   *
   * id Object Numeric ID of the Device to fetch information about
   * returns DeviceStatistics
   **/
  static async devicesStatisticsGET ({ org, startTime, endTime }, { user }) {
    try {
      const orgList = await getAccessTokenOrgList(user, org, true);
      const stats = await DevicesService.queryDeviceStats({
        org: orgList[0].toString(),
        ifNum: null, // null to get all interfaces stats
        id: null, // null get all devices stats
        startTime: startTime,
        endTime: endTime
      });
      return Service.successResponse(stats);
    } catch (e) {
      return Service.rejectResponse(
        e.message || 'Internal Server Error',
        e.status || 500
      );
    }
  }

  /**
   * Retrieve device statistics information
   *
   * id Object Numeric ID of the Device to fetch information about
   * returns DeviceStatistics
   **/
  static async devicesIdStatisticsGET ({ id, org, ifnum, startTime, endTime }, { user }) {
    try {
      const orgList = await getAccessTokenOrgList(user, org, true);
      const stats = await DevicesService.queryDeviceStats({
        org: orgList[0].toString(),
        id: id,
        ifNum: ifnum,
        startTime: startTime,
        endTime: endTime
      });
      return Service.successResponse(stats);
    } catch (e) {
      return Service.rejectResponse(
        e.message || 'Internal Server Error',
        e.status || 500
      );
    }
  }

  /**
   * Retrieve device tunnel statistics information
   *
   * id Object Numeric ID of the Device to fetch information about
   * returns DeviceTunnelStatistics
   **/
  static async devicesIdTunnelStatisticsGET ({ id, org, tunnelnum, startTime, endTime }, { user }) {
    try {
      const orgList = await getAccessTokenOrgList(user, org, true);
      const stats = await DevicesService.queryDeviceTunnelStats({
        org: orgList[0].toString(),
        id: id,
        tunnelnum: tunnelnum,
        startTime: startTime,
        endTime: endTime
      });
      return Service.successResponse(stats);
    } catch (e) {
      return Service.rejectResponse(
        e.message || 'Internal Server Error',
        e.status || 500
      );
    }
  }

  /**
   * Retrieve device health information
   *
   * id Object Numeric ID of the Device to fetch information about
   * returns DeviceHealth
   **/
  static async devicesIdHealthGET ({ id, org, startTime, endTime }, { user }) {
    try {
      const orgList = await getAccessTokenOrgList(user, org, true);
      const stats = await DevicesService.queryDeviceHealth({
        org: orgList[0].toString(),
        id: id,
        startTime: startTime,
        endTime: endTime
      });
      return Service.successResponse(stats);
    } catch (e) {
      return Service.rejectResponse(
        e.message || 'Internal Server Error',
        e.status || 500
      );
    }
  }

  /**
   * Delete DHCP
   *
   * id String Numeric ID of the Device
   * dhcpId String Numeric ID of the DHCP to delete
   * org String Organization to be filtered by (optional)
   * no response value expected for this operation
   **/
  static async devicesIdDhcpDhcpIdDELETE ({ id, dhcpId, force, org }, { user, server }, response) {
    try {
      const isForce = (force === 'yes');
      const orgList = await getAccessTokenOrgList(user, org, true);
      const device = await devices.findOneAndUpdate(
        {
          _id: mongoose.Types.ObjectId(id),
          org: { $in: orgList }
        },
        { $set: { 'dhcp.$[elem].status': 'del-wait' } },
        {
          arrayFilters: [{ 'elem._id': mongoose.Types.ObjectId(dhcpId) }],
          new: false
        }
      );

      if (!device) throw new Error('Device not found');
      const deleteDhcp = device.dhcp.filter((s) => {
        return (s.id === dhcpId);
      });

      if (deleteDhcp.length !== 1) throw new Error('DHCP ID not found');

      const deleteDhcpObj = deleteDhcp[0].toObject();

      // If previous status was del-wait, no need to resend the job
      if (deleteDhcpObj.status !== 'del-wait') {
        const copy = Object.assign({}, deleteDhcpObj);
        copy.org = orgList[0];
        copy.method = 'dhcp';
        copy._id = dhcpId;
        copy.action = 'del';
        const { ids } = await dispatcher.apply(device, copy.method, user, copy);
        DevicesService.setLocationHeader(server, response, ids, orgList[0]);
      }

      // If force delete specified, delete the entry regardless of the job status
      if (isForce) {
        await devices.findOneAndUpdate(
          { _id: device._id },
          {
            $pull: {
              dhcp: {
                _id: mongoose.Types.ObjectId(dhcpId)
              }
            }
          }
        );
      }

      return Service.successResponse({}, 202);
    } catch (e) {
      return Service.rejectResponse(
        e.message || 'Internal Server Error',
        e.status || 500
      );
    }
  }

  /**
   * Get DHCP by ID
   *
   * id String Numeric ID of the Device
   * dhcpId String Numeric ID of the DHCP to get
   * org String Organization to be filtered by (optional)
   * returns Dhcp
   **/
  static async devicesIdDhcpDhcpIdGET ({ id, dhcpId, org }, { user }) {
    try {
      const orgList = await getAccessTokenOrgList(user, org, true);
      const device = await devices.findOne(
        {
          _id: mongoose.Types.ObjectId(id),
          org: { $in: orgList }
        }
      );

      if (!device) throw new Error('Device not found');
      const resultDhcp = device.dhcp.filter((s) => {
        return (s.id === dhcpId);
      });
      if (resultDhcp.length !== 1) throw new Error('DHCP ID not found');

      const result = {
        _id: resultDhcp[0].id,
        interface: resultDhcp[0].interface,
        rangeStart: resultDhcp[0].rangeStart,
        rangeEnd: resultDhcp[0].rangeEnd,
        dns: resultDhcp[0].dns,
        macAssign: resultDhcp[0].macAssign,
        status: resultDhcp[0].status
      };

      return Service.successResponse(result, 200);
    } catch (e) {
      return Service.rejectResponse(
        e.message || 'Internal Server Error',
        e.status || 500
      );
    }
  }

  /**
   * Modify DHCP
   *
   * id String Numeric ID of the Device
   * dhcpId String Numeric ID of the DHCP to modify
   * org String Organization to be filtered by (optional)
   * dhcpRequest DhcpRequest  (optional)
   * returns Dhcp
   **/
  static async devicesIdDhcpDhcpIdPUT ({ id, dhcpId, org, dhcpRequest }, { user, server }, res) {
    try {
      const orgList = await getAccessTokenOrgList(user, org, true);
      const deviceObject = await devices.findOne({
        _id: mongoose.Types.ObjectId(id),
        org: { $in: orgList }
      });
      if (!deviceObject) {
        throw new Error('Device not found');
      }
      if (!deviceObject.isApproved) {
        throw new Error('Device must be first approved');
      }
      // Currently we allow only one change at a time to the device
      if (deviceObject.dhcp.some(d => d.status.includes('wait'))) {
        throw new Error('Only one device change is allowed at any time');
      }
      const dhcpFiltered = deviceObject.dhcp.filter((s) => {
        return (s.id === dhcpId);
      });
      if (dhcpFiltered.length !== 1) throw new Error('DHCP ID not found');

      DevicesService.validateDhcpRequest(deviceObject, dhcpRequest);

      const dhcpData = {
        _id: dhcpId,
        interface: dhcpRequest.interface,
        rangeStart: dhcpRequest.rangeStart,
        rangeEnd: dhcpRequest.rangeEnd,
        dns: dhcpRequest.dns,
        macAssign: dhcpRequest.macAssign
      };

      const updDevice = await devices.findOneAndUpdate(
        { _id: deviceObject._id },
        { $set: { 'dhcp.$[elem]': dhcpData } },
        { arrayFilters: [{ 'elem._id': mongoose.Types.ObjectId(dhcpId) }], new: true }
      );

      const { ids } = await dispatcher.apply([deviceObject], 'modify', user, {
        org: orgList[0],
        newDevice: updDevice
      });
      DevicesService.setLocationHeader(server, res, ids, orgList[0]);
      return Service.successResponse(dhcpData, 202);
    } catch (e) {
      return Service.rejectResponse(
        e.message || 'Internal Server Error',
        e.status || 500
      );
    }
  }

  /**
   * ReApply DHCP
   *
   * id String Numeric ID of the Device
   * dhcpId String Numeric ID of the DHCP to modify
   * org String Organization to be filtered by (optional)
   * dhcpRequest DhcpRequest  (optional)
   * returns Dhcp
   **/
  static async devicesIdDhcpDhcpIdPATCH ({ id, dhcpId, org }, { user, server }, response) {
    try {
      const orgList = await getAccessTokenOrgList(user, org, true);
      const deviceObject = await devices.findOne({
        _id: mongoose.Types.ObjectId(id),
        org: { $in: orgList }
      });
      if (!deviceObject) {
        throw new Error('Device not found');
      }
      if (!deviceObject.isApproved) {
        throw new Error('Device must be first approved');
      }
      // Currently we allow only one change at a time to the device
      if (deviceObject.dhcp.some(d => d.status.includes('wait'))) {
        throw new Error('Only one device change is allowed at any time');
      }
      const dhcpFiltered = deviceObject.dhcp.filter((s) => {
        return (s.id === dhcpId);
      });
      if (dhcpFiltered.length !== 1) throw new Error('DHCP ID not found');
      const dhcpObject = dhcpFiltered[0].toObject();

      // allow to patch only in the case of failed
      if (dhcpObject.status !== 'add-failed' && dhcpObject.status !== 'remove-failed') {
        throw new Error('Only allowed for add or removed failed jobs');
      }

      const copy = Object.assign({}, dhcpObject);
      copy.org = orgList[0];
      copy.method = 'dhcp';
      copy.action = dhcpObject.status === 'add-failed' ? 'add' : 'del';
      const { ids } = await dispatcher.apply(deviceObject, copy.method, user, copy);
      DevicesService.setLocationHeader(server, response, ids, orgList[0]);
      const dhcpData = {
        _id: dhcpObject.id,
        interface: dhcpObject.interface,
        rangeStart: dhcpObject.rangeStart,
        rangeEnd: dhcpObject.rangeEnd,
        dns: dhcpObject.dns,
        macAssign: dhcpObject.macAssign,
        status: dhcpObject.status
      };

      return Service.successResponse(dhcpData, 202);
    } catch (e) {
      return Service.rejectResponse(
        e.message || 'Internal Server Error',
        e.status || 500
      );
    }
  }

  /**
   * Retrieve device DHCP information
   *
   * id String Numeric ID of the Device to fetch information about
   * offset Integer The number of items to skip before starting to collect the result set (optional)
   * limit Integer The numbers of items to return (optional)
   * org String Organization to be filtered by (optional)
   * returns List
   **/
  static async devicesIdDhcpGET ({ id, offset, limit, org }, { user }) {
    try {
      const orgList = await getAccessTokenOrgList(user, org, false);
      const device = await devices.findOne(
        {
          _id: mongoose.Types.ObjectId(id),
          org: { $in: orgList }
        }
      );

      if (!device) throw new Error('Device not found');
      let result = [];
      const start = offset || 0;
      const size = limit || device.dhcp.length;
      if (device.dhcp && device.dhcp.length > 0 && start < device.dhcp.length) {
        const end = Math.min(start + size, device.dhcp.length);
        result = device.dhcp.slice(start, end);
      }

      const mappedResult = result.map(r => {
        return {
          _id: r.id,
          interface: r.interface,
          rangeStart: r.rangeStart,
          rangeEnd: r.rangeEnd,
          dns: r.dns,
          macAssign: r.macAssign,
          status: r.status
        };
      });

      return Service.successResponse(mappedResult, 200);
    } catch (e) {
      return Service.rejectResponse(
        e.message || 'Internal Server Error',
        e.status || 500
      );
    }
  }

  /**
   * Validate that the dhcp request
   * @param {Object} device - the device object
   * @param {Object} dhcpRequest - request values
   * @throw error, if not valid
   */
  static validateDhcpRequest (device, dhcpRequest) {
    if (!dhcpRequest.interface || dhcpRequest.interface === '') {
      throw new Error('Interface is required to define DHCP');
    };
    const interfaceObj = device.interfaces.find(i => {
      return i.devId === dhcpRequest.interface;
    });
    if (!interfaceObj) {
      throw new Error(`Unknown interface: ${dhcpRequest.interface} in DHCP parameters`);
    }
    if (!interfaceObj.isAssigned) {
      throw new Error('DHCP can be defined only for assigned interfaces');
    }
    if (interfaceObj.type !== 'LAN') {
      throw new Error('DHCP can be defined only for LAN interfaces');
    }

    // check that DHCP Range Start/End IP are on the same subnet with interface IP
    if (!cidr.overlap(`${interfaceObj.IPv4}/${interfaceObj.IPv4Mask}`, dhcpRequest.rangeStart)) {
      throw new Error('DHCP Range Start IP address is not on the same subnet with interface IP');
    }
    if (!cidr.overlap(`${interfaceObj.IPv4}/${interfaceObj.IPv4Mask}`, dhcpRequest.rangeEnd)) {
      throw new Error('DHCP Range End IP address is not on the same subnet with interface IP');
    }
    // check that DHCP range End address IP is greater than Start IP address
    const ip2int = IP => IP.split('.')
      .reduce((res, val, idx) => res + (+val) * 256 ** (3 - idx), 0);
    if (ip2int(dhcpRequest.rangeStart) > ip2int(dhcpRequest.rangeEnd)) {
      throw new Error('DHCP Range End IP address must be greater than Start IP address');
    }
    // Check that no repeated mac, host or IP
    const macLen = dhcpRequest.macAssign.length;
    const uniqMacs = uniqBy(dhcpRequest.macAssign, 'mac');
    const uniqHosts = uniqBy(dhcpRequest.macAssign, 'host');
    const uniqIPs = uniqBy(dhcpRequest.macAssign, 'ipv4');
    if (uniqMacs.length !== macLen) throw new Error('MAC bindings MACs are not unique');
    if (uniqHosts.length !== macLen) throw new Error('MAC bindings hosts are not unique');
    if (uniqIPs.length !== macLen) throw new Error('MAC bindings IPs are not unique');
  }

  /**
   * Add DHCP server
   *
   * id String Numeric ID of the Device
   * org String Organization to be filtered by (optional)
   * dhcpRequest DhcpRequest  (optional)
   * returns Dhcp
   **/
  static async devicesIdDhcpPOST ({ id, org, dhcpRequest }, { user, server }, response) {
    let session;
    try {
      session = await mongoConns.getMainDB().startSession();
      await session.startTransaction();
      const orgList = await getAccessTokenOrgList(user, org, true);
      const deviceObject = await devices.findOne({
        _id: mongoose.Types.ObjectId(id),
        org: { $in: orgList }
      }).session(session);
      if (!deviceObject) {
        throw new Error('Device not found');
      }
      if (!deviceObject.isApproved) {
        throw new Error('Device must be first approved');
      }
      DevicesService.validateDhcpRequest(deviceObject, dhcpRequest);

      // Verify that no dhcp has been defined for the interface
      const dhcpObject = deviceObject.dhcp.filter((s) => {
        return (s.interface === dhcpRequest.interface);
      });
      if (dhcpObject.length > 0) throw new Error('DHCP already configured for that interface');

      // for bridge feature we allow to set only one dhcp config
      // for one of the interface in the bridge
      const interfaceObj = deviceObject.interfaces.find(i => i.devId === dhcpRequest.interface);
      const addr = interfaceObj.IPv4;
      const bridgedInterfacesIds = deviceObject.interfaces.filter(i => {
        return i.devId !== dhcpRequest.interface && i.isAssigned && i.IPv4 === addr;
      }).map(i => i.devId);

      if (bridgedInterfacesIds.length) {
        const dhcp = deviceObject.dhcp.map(d => d.interface);
        const dhcpConfigured = bridgedInterfacesIds.some(i => dhcp.includes(i));
        if (dhcpConfigured) {
          throw new Error(`DHCP already configured for an interface in ${addr} bridge`);
        }
      }

      const dhcpData = {
        interface: dhcpRequest.interface,
        rangeStart: dhcpRequest.rangeStart,
        rangeEnd: dhcpRequest.rangeEnd,
        dns: dhcpRequest.dns,
        macAssign: dhcpRequest.macAssign,
        status: 'add-wait'
      };

      // eslint-disable-next-line new-cap
      const dhcp = new dhcpModel(dhcpData);
      dhcp.$session(session);

      await devices.findOneAndUpdate(
        { _id: deviceObject._id },
        {
          $push: {
            dhcp: dhcp
          }
        },
        { new: true }
      ).session(session);

      await session.commitTransaction();
      session = null;

      const copy = Object.assign({}, dhcpRequest);
      copy.method = 'dhcp';
      copy._id = dhcp.id;
      copy.action = 'add';
      copy.org = orgList[0];
      const { ids } = await dispatcher.apply(deviceObject, copy.method, user, copy);
      const result = { ...dhcpData, _id: dhcp._id.toString() };
      DevicesService.setLocationHeader(server, response, ids, orgList[0]);
      return Service.successResponse(result, 202);
    } catch (e) {
      if (session) session.abortTransaction();
      return Service.rejectResponse(
        e.message || 'Internal Server Error',
        e.status || 500
      );
    }
  }

  static async devicesIdInterfacesIdActionPOST ({
    org, id, interfaceOperationReq, interfaceId
  }, { user }) {
    try {
      const orgList = await getAccessTokenOrgList(user, org, false);

      const deviceObject = await devices.findOne({
        _id: id,
        org: { $in: orgList },
        'interfaces._id': interfaceId
      }).lean();

      if (!deviceObject) {
        throw new Error('Device or Interface not found');
      };

      const selectedIf = deviceObject.interfaces.find(i => i._id.toString() === interfaceId);
      const { valid, err } = validateOperations(selectedIf, interfaceOperationReq);

      if (!valid) {
        logger.warn('interface perform operation failed',
          {
            params: { body: interfaceOperationReq, err: err }
          });
        return Service.rejectResponse(err, 500);
      }

      const interfaceType = selectedIf.deviceType;

      const actions = {
        lte: {
          reset: {
            job: false,
            message: 'reset-lte'
          },
          pin: {
            job: false,
            message: 'modify-lte-pin',
            onError: async (jobId, err) => {
              try {
                err = JSON.parse(err.replace(/'/g, '"'));
                const data = mapLteNames(err.data);
                await devices.updateOne(
                  { _id: id, org: { $in: orgList }, 'interfaces._id': interfaceId },
                  {
                    $set: {
                      'interfaces.$.deviceParams.initial_pin1_state': data
                    }
                  }
                );
                return JSON.stringify({ err_msg: err.err_msg, data: data });
              } catch (err) { }
            },
            onComplete: async (jobId, response) => {
              if (response.message && response.message.data) {
                const data = mapLteNames(response.message.data);
                response.message.data = data;
                // update pin state
                await devices.updateOne(
                  { _id: id, org: { $in: orgList }, 'interfaces._id': interfaceId },
                  {
                    $set: {
                      'interfaces.$.deviceParams.initial_pin1_state': data
                    }
                  }
                );

                return data;
              }
            }
          }
        }
      };

      const agentAction = actions[interfaceType]
        ? actions[interfaceType][interfaceOperationReq.op]
          ? actions[interfaceType][interfaceOperationReq.op] : null : null;

      if (agentAction) {
        const params = interfaceOperationReq.params || {};
        params.dev_id = selectedIf.devId;

        if (agentAction.validate) {
          const { valid, err } = agentAction.validate();

          if (!valid) {
            logger.warn('interface perform operation failed',
              {
                params: { body: interfaceOperationReq, err: err }
              });
            return Service.rejectResponse(err, 500);
          }
        }

        if (agentAction.job) {
          const tasks = [{ entity: 'agent', message: agentAction.message, params: params }];
          const callback = agentAction.onComplete ? agentAction.onComplete : null;
          try {
            const job = await deviceQueues
              .addJob(
                deviceObject.machineId,
                user.username,
                orgList[0],
                // Data
                {
                  title: agentAction.title,
                  tasks: tasks
                },
                // Response data
                {
                  method: agentAction.message,
                  data: {
                    device: deviceObject._id,
                    org: orgList[0],
                    shouldUpdateTunnel: false
                  }
                },
                // Metadata
                { priority: 'medium', attempts: 1, removeOnComplete: false },
                // Complete callback
                callback
              );
            logger.info('Interface action job queued', { params: { job } });
          } catch (err) {
            logger.error('Interface action job failed', {
              params: { machineId: deviceObject.machineId, error: err.message }
            });
            return Service.rejectResponse(err.message, 500);
          }
        } else {
          const isConnected = connections.isConnected(deviceObject.machineId);
          if (!isConnected) {
            return Service.successResponse({
              error: null,
              deviceStatus: 'disconnected'
            });
          }

          let response = {};
          try {
            response = await connections.deviceSendMessage(
              null,
              deviceObject.machineId,
              {
                entity: 'agent',
                message: agentAction.message,
                params: params
              },
              configs.get('directMessageTimeout', 'number')
            );
          } catch (e) {
            return DevicesService.handleRequestError(e, { deviceStatus: 'connected' });
          }

          if (!response.ok) {
            logger.error('Failed to perform interface operation', {
              params: {
                deviceId: id, response: response.message
              }
            });

            const regex = new RegExp(/(?<=failed: ).+?(?=\()/g);
            let err = response.message.match(regex).join(',');

            if (agentAction.onError) {
              err = await agentAction.onError(null, err);
            }

            return Service.rejectResponse(err, 500);
          }

          if (agentAction.onComplete) {
            await agentAction.onComplete(null, response);
          }

          return Service.successResponse({
            ...response,
            deviceStatus: 'connected',
            error: null
          }, 200);
        }
      }

      return Service.successResponse({ deviceStatus: 'connected', error: null }, 200);
    } catch (e) {
      return Service.rejectResponse(
        e.message || 'Invalid input',
        e.status || 500
      );
    }
  };

  /**
   * Get Device Status Information
   *
   * id String Numeric ID of the Device to retrieve configuration
   * org String Organization to be filtered by (optional)
   * returns DeviceStatus
   **/
  static async devicesIdStatusGET ({ id, org }, { user }) {
    try {
      const orgList = await getAccessTokenOrgList(user, org, false);
      const { sync, machineId, isApproved, interfaces } = await devices.findOne(
        { _id: id, org: { $in: orgList } },
        'sync machineId isApproved interfaces.devId interfaces.internetAccess'
      ).lean();
      const isConnected = connections.isConnected(machineId);
      return Service.successResponse({
        sync,
        isApproved,
        connection: `${isConnected ? '' : 'dis'}connected`,
        interfaces
      });
    } catch (e) {
      return Service.rejectResponse(
        e.message || 'Invalid input',
        e.status || 500
      );
    }
  }

  /**
   * Send Linux Command to Device
   *
   * id String Numeric ID of the Device
   * org String Organization to be filtered by
   * sendRequest Send Command Request
   * returns Command Output Result
   **/
  static async devicesIdSendPOST ({ id, org, deviceSendRequest }, { user }, response) {
    try {
      if (!deviceSendRequest.api || !deviceSendRequest.entity) {
        throw new Error('Request must include entity and api fields');
      }
      const orgList = await getAccessTokenOrgList(user, org, false);
      const deviceObject = await devices.findOne({
        _id: mongoose.Types.ObjectId(id),
        org: { $in: orgList }
      });
      if (!deviceObject) {
        throw new Error('Device not found');
      }
      if (!deviceObject.isApproved) {
        throw new Error('Device must be first approved');
      }
      if (!connections.isConnected(deviceObject.machineId)) {
        return Service.successResponse({
          error: null,
          deviceStatus: 'disconnected'
        });
      }

      const request = {
        entity: deviceSendRequest.entity,
        message: deviceSendRequest.api
      };
      if (deviceSendRequest.params) {
        request.params = deviceSendRequest.params;
      }

      const result = await connections.deviceSendMessage(
        null,
        deviceObject.machineId,
        request,
        100000 // 100 sec
      );

      return Service.successResponse({ ...result, error: null }, 200);
    } catch (e) {
      return DevicesService.handleRequestError(e, { deviceStatus: 'connected' });
    }
  }

  /**
   * Get OSPF configuration
   *
   * id String Numeric ID of the Device
   * org String Organization to be filtered by (optional)
   * returns OSPF configuration
   **/
  static async devicesIdRoutingOSPFGET ({ id, org }, { user }) {
    try {
      const orgList = await getAccessTokenOrgList(user, org, false);
      const device = await devices.findOne(
        {
          _id: mongoose.Types.ObjectId(id),
          org: { $in: orgList }
        }
      );

      if (!device) throw new Error('Device not found');

      return Service.successResponse(device.ospf, 200);
    } catch (e) {
      return Service.rejectResponse(
        e.message || 'Internal Server Error',
        e.status || 500
      );
    }
  }

  /**
   * Modify OSPF configuration
   *
   * id String Numeric ID of the Device
   * org String Organization to be filtered by
   * ospfConfigs ospfConfigs
   * returns OSPF configuration
   **/
  static async devicesIdRoutingOSPFPUT ({ id, org, ospfConfigs }, { user }, response) {
    try {
      const orgList = await getAccessTokenOrgList(user, org, true);
      const deviceObject = await devices.findOne({
        _id: mongoose.Types.ObjectId(id),
        org: { $in: orgList }
      });
      if (!deviceObject) {
        throw new Error('Device not found');
      }
      if (!deviceObject.isApproved) {
        throw new Error('Device must be first approved');
      }

      const updDevice = await devices.findOneAndUpdate(
        { _id: deviceObject._id },
        { $set: { ospf: ospfConfigs } },
        { new: true, runValidators: true }
      );

      const { ids } = await dispatcher.apply([deviceObject], 'modify', user, {
        org: orgList[0],
        newDevice: updDevice
      });
      DevicesService.setLocationHeader(response, ids, orgList[0]);
      return Service.successResponse(ospfConfigs, 202);
    } catch (e) {
      return Service.rejectResponse(
        e.message || 'Internal Server Error',
        e.status || 500
      );
    }
  }

  /**
   * Sets Location header of the response, used in some integrations
   * @param {Object} response - response to http request
   * @param {Array} jobsIds - array of jobs ids
   * @param {string} orgId - ID of the organzation
   */
  static setLocationHeader (server, response, jobsIds, orgId) {
    if (jobsIds.length) {
      const locationHeader = `${server}/api/jobs?status=all&ids=${
        jobsIds.join('%2C')}&org=${orgId}`;
      response.setHeader('Location', locationHeader);
    }
  }

  static handleRequestError (e, payload, code = 200) {
    if (e instanceof TypedError && e.code === ErrorTypes.TIMEOUT.code) {
      return Service.successResponse({ ...payload, error: 'timeout' }, code);
    } else {
      return Service.rejectResponse(
        e.message || 'Internal Server Error',
        e.status || 500
      );
    }
  }
}

const mapWifiNames = agentData => {
  const map = {
    ap_status: 'accessPointStatus'
  };
  return renameKeys(agentData, map);
};

const mapLteNames = agentData => {
  const map = {
    sim_status: 'simStatus',
    hardware_info: 'hardwareInfo',
    packet_service_state: 'packetServiceState',
    phone_number: 'phoneNumber',
    system_info: 'systemInfo',
    default_settings: 'defaultSettings',
    pin_state: 'pinState',
    connection_state: 'connectionState',
    registration_network: 'registrationNetworkState',
    APN: 'apn',
    UserName: 'userName',
    Password: 'password',
    Auth: 'auth',
    Vendor: 'vendor',
    Model: 'model',
    Imei: 'imei',
    Downlink_speed: 'downlinkSpeed',
    Uplink_speed: 'uplinkSpeed',
    PIN1_RETRIES: 'pin1Retries',
    PIN1_STATUS: 'pin1Status',
    PUK1_RETRIES: 'puk1Retries',
    network_error: 'networkError',
    register_state: 'registrationState',
    RSRP: 'rsrp',
    RSRQ: 'rsrq',
    RSSI: 'rssi',
    SINR: 'sinr',
    SNR: 'snr',
    Cell_Id: 'cellId',
    MCC: 'mcc',
    MNC: 'mnc',
    Operator_Name: 'operatorName'
  };

  return renameKeys(agentData, map);
};

const renameKeys = (obj, map) => {
  Object.keys(obj).forEach(key => {
    const newKey = map[key];
    let value = obj[key];

    if (value && typeof value === 'object') {
      value = renameKeys(value, map);
    }

    if (newKey) {
      obj[newKey] = value;
      delete obj[key];
    } else {
      obj[key] = value;
    }
  });
  return obj;
};

module.exports = DevicesService;<|MERGE_RESOLUTION|>--- conflicted
+++ resolved
@@ -286,7 +286,7 @@
         .skip(offset)
         .limit(limit)
         .populate('interfaces.pathlabels', '_id name description color type')
-<<<<<<< HEAD
+        .populate('policies.firewall.policy', '_id name description')
         .populate('policies.multilink.policy', '_id name description')
         .populate({
           path: 'applications.applicationInfo',
@@ -294,10 +294,6 @@
             path: 'libraryApp'
           }
         });
-=======
-        .populate('policies.firewall.policy', '_id name description')
-        .populate('policies.multilink.policy', '_id name description');
->>>>>>> fc7e78a1
 
       const devicesMap = result.map(item => {
         return DevicesService.selectDeviceParams(item);
@@ -405,7 +401,7 @@
       const orgList = await getAccessTokenOrgList(user, org, false);
       const result = await devices.findOne({ _id: id, org: { $in: orgList } })
         .populate('interfaces.pathlabels', '_id name description color type')
-<<<<<<< HEAD
+        .populate('policies.firewall.policy', '_id name description rules')
         .populate('policies.multilink.policy', '_id name description')
         .populate({
           path: 'applications.applicationInfo',
@@ -413,11 +409,6 @@
             path: 'libraryApp'
           }
         });
-
-=======
-        .populate('policies.firewall.policy', '_id name description rules')
-        .populate('policies.multilink.policy', '_id name description');
->>>>>>> fc7e78a1
       const device = DevicesService.selectDeviceParams(result);
 
       return Service.successResponse([device]);
