--- conflicted
+++ resolved
@@ -72,10 +72,6 @@
    **/
   static async jobsGET (requestParams, { user }, response) {
     const { org, offset, limit, sortField, sortOrder, status, ids } = requestParams;
-<<<<<<< HEAD
-    console.log(requestParams, offset, limit, sortField, sortOrder, status);
-=======
->>>>>>> 16dd40b1
     try {
       const stateOpts = ['complete', 'failed', 'inactive', 'delayed', 'active'];
       // Check state provided is allowed
@@ -122,10 +118,6 @@
         );
       }
 
-<<<<<<< HEAD
-      response.setHeader('Access-Control-Expose-Headers', '*');
-=======
->>>>>>> 16dd40b1
       response.setHeader('records-total', result.length);
       return Service.successResponse(
         paginated(result, offset, limit, sortField, sortOrder)
