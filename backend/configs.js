// flexiWAN SD-WAN software - flexiEdge, flexiManage.
// For more information go to https://flexiwan.com
// Copyright (C) 2020  flexiWAN Ltd.

// This program is free software: you can redistribute it and/or modify
// it under the terms of the GNU Affero General Public License as
// published by the Free Software Foundation, either version 3 of the
// License, or (at your option) any later version.

// This program is distributed in the hope that it will be useful,
// but WITHOUT ANY WARRANTY; without even the implied warranty of
// MERCHANTABILITY or FITNESS FOR A PARTICULAR PURPOSE.  See the
// GNU Affero General Public License for more details.

// You should have received a copy of the GNU Affero General Public License
// along with this program.  If not, see <https://www.gnu.org/licenses/>.

/****************************************************************************
 * This module specifies the server configuration for different environments
 * The server uses the default configuration
 * The default configuration is overridden by running with the environment
 * variable in npm:  npm start <environment>
 ****************************************************************************/
/* eslint-disable max-len */
const os = require('os');
const hostname = os.hostname();
const configEnv = {
  // This is the default configuration, override by the following sections
  default: {
    // URL of the rest server
    restServerUrl: ['https://local.flexiwan.com:3443'],
    // URL of the UI server
    uiServerUrl: ['https://local.flexiwan.com:3000'],
    // Key used for users tokens, override default with environment variable USER_SECRET_KEY
    userTokenSecretKey: 'abcdefg1234567',
    // Whether to validate open API response. True for testing and dev, False for production,
    // to remove unneeded fields from the response, use validateOpenAPIResponse = { removeAdditional: 'failing' }
    validateOpenAPIResponse: true,
    // Whether to validate open API request, now False for all.
    // Not described in schema fields will be removed if true,
    validateOpenAPIRequest: false,
    // Number of REST requests allowed in 5 min per IP address, more requests will be rate limited
    userIpReqRateLimit: 300,
    // Unread notification email period (in msec), a mail is sent once a period
    unreadNotificationPeriod: 86400000,
    // Max.number of unread notifications included into periodic email
    unreadNotificationsMaxSent: 50,
    // The duration of the user JWT token in seconds
    userTokenExpiration: 300,
    // The duration of the user refresh token in seconds
    userRefreshTokenExpiration: 604800,
    // The time to wait for job response before declaring the job as timeout
    jobTimeout: 180000,
    // The time to wait for deviceSendMessage response before declaring the req as timeout
    directMessageTimeout: 15000,
    // The time to retain jobs until deleted from the database, in msec
    jobRetainTimeout: 604800000,
    // Key used for device tokens, override default with environment variable DEVICE_SECRET_KEY
    deviceTokenSecretKey: 'abcdefg1234567',
    // Key used to validate google captcha token, generated at https://www.google.com/u/1/recaptcha/admin/create
    // Default value is not set, which only validate the client side captcha
    captchaKey: '',
    // Mongo main database
    mongoUrl: `mongodb://${hostname}:27017,${hostname}:27018,${hostname}:27019/flexiwan?replicaSet=rs`,
    // Mongo analytics database
    mongoAnalyticsUrl: `mongodb://${hostname}:27017,${hostname}:27018,${hostname}:27019/flexiwanAnalytics?replicaSet=rs`,
    // Mongo Billing database
    mongoBillingUrl: `mongodb://${hostname}:27017,${hostname}:27018,${hostname}:27019/flexibilling?replicaSet=rs`,
    // Mongo VPN database
    mongoVpnUrl: `mongodb://${hostname}:27017,${hostname}:27018,${hostname}:27019/flexivpn?replicaSet=rs`,
    // Billing Redirect OK page url
    billingRedirectOkUrl: 'https://local.flexiwan.com/ok.html',
    // Biling config site - this is used as the billing site name in ChargeBee
    billingConfigSite: 'flexiwan-test',
    // ChargeBee default plan for a new customer
    billingDefaultPlan: 'enterprise-standard',
    // Wheter to enable billing
    useFlexiBilling: false,
    // API key for ChargeBee Billing config site. Not used when useFlexiBilling is false
    billingApiKey: '',
    // Use flexibilling charger scheduler to close invoices automatically
    // when set to "false", invoices should be closed manually
    useBillingCharger: false,
    // Use automatic charges collection
    autoCollectionCharges: 'off', // "on" or "off"
    // Redis host and port, override default with environment variable REDIS_URL
    // If 'requirepass' enabled in redis configuration use 'redis://authpass@host:port'
    redisUrl: 'redis://localhost:6379',
    // Redis connectivity options
    redisTotalRetryTime: 1000 * 60 * 60,
    redisTotalAttempts: 10,
    // Kue prefix
    kuePrefix: 'deviceq',
    // devices info channel name, devices will publish statuses to this common channel
    devInfoChannelName: 'fw-dev-info',
    // devices channel prefix, will be used for unique channel name of every device
    deviceChannelPrefix: 'fw-dev',
    // host channel prefix, will be used for unique channel name of every host
    hostChannelPrefix: 'fw-host',
    // unique sequence key with expiration time will be set for every socket message
    // to store the hostId which will proceed the response
    sequencePrefix: 'fw-seq',
    sequenceExpireTime: 300,
    // unique device key, will be set on connect and updated on web-socket pong response
    // the device will be considered as disconnected on expiration of this key
    connectDevicePrefix: 'fw-conn',
    connectExpireTime: 300,
    // HTTP port of the node server. On production we usually forward port 80 to this port using:
    // sudo iptables -t nat -A PREROUTING -i eth0 -p tcp --dport 80 -j REDIRECT --to-port 3000
    httpPort: 3000,
    // HTTPS port of the node server. On production weWe usually forward port 443 to this port using:
    // sudo iptables -t nat -A PREROUTING -i eth0 -p tcp --dport 443 -j REDIRECT --to-port 3443
    httpsPort: 3443,
    // This port is used when redirecting the client
    // In production it can be set
    redirectHttpsPort: 3443,
    // Should we redirect to https, should be set to false if running behind a secure proxy such as CloudFlare
    shouldRedirectHttps: true,
    // Certificate key location, under bin directory
    // On production if the key located in the Let's encrypt directory, it's possible to link to it using:
    // sudo ln -s /etc/letsencrypt/live/app.flexiwan.com/privkey.pem ~/FlexiWanSite/bin/cert.app.flexiwan.com/domain.key
    httpsCertKey: '/cert.local.flexiwan.com/domain.key',
    // Certificate location, under bin directory
    // On production if the key located in the Let's encrypt directory, it's possible to link to it using:
    // sudo ln -s /etc/letsencrypt/live/app.flexiwan.com/fullchain.pem ~/FlexiWanSite/bin/cert.app.flexiwan.com/certificate.pem
    httpsCert: '/cert.local.flexiwan.com/certificate.pem',
    // Default agent broker the device tries to create connection for
    // The broker is sent to the device when it registers.
    // It's possible to use multiple brokers in case of multiple domains, in that case
    // the system will use the last broker that matches the domain used in the token or the first broker if not found
    agentBroker: ['local.flexiwan.com:3443'],
    // Whitelist of allowed domains for CORS checks
    corsWhiteList: ['http://local.flexiwan.com:3000', 'https://local.flexiwan.com:3000', 'https://local.flexiwan.com:3443', 'https://127.0.0.1:3000'],
    // Client static root directory
    clientStaticDir: 'public',
    // Mgmt-Agent protocol version
    agentApiVersion: '6.0.0',
    // Mgmt log files
    logFilePath: './logs/app.log',
    reqLogFilePath: './logs/req.log',
    // Logging default level
    logLevel: 'verbose',
    // Hostname of SMTP server - for sending mails
    mailerHost: '127.0.0.1',
    // Port of SMTP server
    mailerPort: 25,
    // Bypass mailer certificate validation
    mailerBypassCert: false,
    // From address used when sending emails
    mailerFromAddress: 'noreply@flexiwan.com',
    // Mail envelop from address
    mailerEnvelopeFromAddress: 'flexiWAN <noreply@flexiwan.com>',
    // Allow users registration, otherwise by invitation only
    allowUsersRegistration: true,
    // Software version query link
    SwRepositoryUrl: 'https://deb.flexiwan.com/info/flexiwan-router/latest',
    // Software version update email link. ${version} is replaced in run time
    // eslint-disable-next-line no-template-curly-in-string
    SwVersionUpdateUrl: 'https://sandbox.flexiwan.com/Templates/notification_email_${version}.json',
    // Web hooks add user URL, used to send for new uses, '' to bypass hook
    webHookAddUserUrl: '',
    // Web hooks add user secret, send in addition to the message for filtering
    webHookAddUserSecret: 'ABC',
    // Web hooks register device URL, used to send for new registered devices, '' to bypass hook
    webHookRegisterDeviceUrl: '',
    // Web hooks register device secret, send in addition to the message for filtering
    webHookRegisterDeviceSecret: 'ABC',
    // Global app identification rules file location
    appRulesUrl: 'https://sandbox.flexiwan.com/Protocols/app-rules.json',
    // Global applications file locations
    applicationsUrl: 'https://sandbox.flexiwan.com/Templates/applications.json',
    // Default port for tunnels
    tunnelPort: '4789',
    // If to allow manager role to delete organizations, devices, tokens, tunnels, appIdentifications,
    //  users, path labels, policies. Default = true
    allowManagerToDel: true,
    // How much time to keep stats in the analytics statistics database. 7200 is two hours, 172800 is two days
    // It requires to re-index the analytics database whenever this is changed
    // Re-index for TTL can be done on the fly. Use the following example:
    // db.devicestats.getIndexes()
    // db.runCommand({collMod:'devicestats', index:{name: "createdAt_1",expireAfterSeconds:7200}})
    analyticsStatsKeepTime: 7200,
    // Time interval to keep data in the analytics statistics database
    // This value is for storing in the database, it's not impacting the interval presented in the UI
    analyticsUpdateTime: 300,
    // Do not allow organization LAN subnet overlaps for running devices flag. Default = true
    forbidLanSubnetOverlaps: true,
    // Expiration period in days for generated IKEv2 keys on the devices. Default = 360 days
    ikev2ExpireDays: 360,
    // Number of days before expiration to renew IKEv2 keys. Default = 30 days
    ikev2RenewBeforeExpireDays: 30,
    // IKEv2 lifetime parameter in seconds.
    ikev2Lifetime: 3600,
    // Reconfig block time in seconds.
    reconfigErrorBlockTime: 60 * 60, // one hour
    // Public IP/Port block time in seconds.
    publicAddrBlockTime: 60 * 60, // one hour
    // Tunnel MTU in bytes. Now provisioned globally per server. Specify number to set specific MTU.
    // Use 0 to set the MTU based on the WAN interface MTU - tunnel header size
    globalTunnelMtu: 1500,
    // Default tunnel ospf cost, this value will be used if no value specified in the advanced tunnel config
    defaultTunnelOspfCost: 100,
    // TCP clamping header size, this value will be reduced from the MTU when calculating the mss clamping size
    tcpClampingHeaderSize: 40,
    // flexiVpn server portal url
    flexiVpnServer: ['https://localvpn.flexiwan.com:4443'], // can be string or list
    // After successful vpn client authentication, the OpenVPN server will generate tmp token valid for the below number of seconds.
    // On the following renegotiations, the OpenVPN client will pass this token instead of the users password
    vpnTmpTokenTime: 43200,
    // Ticketing system username
    ticketingSystemUsername: '',
    // Ticketing system token
    ticketingSystemToken: '',
    // Ticketing system url
    ticketingSystemUrl: '',
    // Ticketing system account ID to view
    ticketingSystemAccountId: '',
<<<<<<< HEAD
    // IP mask for tunnel Range
    tunnelRangeMask: '16',
=======
    // Email alerts rate limit in minutes
    emailRateLimitPerDevice: 60,
    // Device disconnection time before triggering an alert in milliseconds (2 minutes)
    deviceDisconnectionAlertTimeout: 120000,
>>>>>>> bb99027d
    /****************************************************/
    /*         Client Fields                            */
    /****************************************************/
    // Name of the company, is used in email templates
    companyName: 'flexiWAN',
    // URL that appears in contact us link in the UI,
    contactUsUrl: 'mailto:yourfriends@flexiwan.com',
    // Repository setup URL
    agentRepositoryUrl: 'https://deb.flexiwan.com/setup',
    // Captcha client key for flexiwan domain
    captchaSiteKey: '6LfkP8IUAAAAABt2dxrb9U2WzxonxJlhs0_2Hadi',
    // HTML content of the UI about page
    aboutContent: '',
    // UI URL for feedback
    feedbackUrl: '',
    // If to show device limit alert banner
    showDeviceLimitAlert: false,
    // Whether to remove branding, e.g. powered by...
    removeBranding: false,
    // URL for account qualification
    qualifiedAccountsURL: 'https://www.flexiwan.com',
    // VPN portal URL
    vpnBaseUrl: ['https://localvpn.flexiwan.com:8000'],
    // Post registration redirect URL
    registerRedirectUrl: ''
  },
  // Override for development environment, default environment if not specified
  development: {
    clientStaticDir: 'client/build',
    mailerBypassCert: true,
    SwRepositoryUrl: 'https://deb.flexiwan.com/info/flexiwan-router/latest-testing',
    userTokenExpiration: 604800,
    logLevel: 'debug',
    mailerPort: 1025
  },
  testing: {
    // Mgmt-Agent protocol version for testing purposes
    agentApiVersion: '6.0.0',
    // Kue prefix
    kuePrefix: 'testq',
    logLevel: 'debug'
  },
  // Override for production environment
  production: {
    restServerUrl: ['https://app.flexiwan.com:443'],
    uiServerUrl: ['https://app.flexiwan.com:443'],
    shouldRedirectHttps: false,
    redirectHttpsPort: 443,
    agentBroker: ['app.flexiwan.com:443'],
    validateOpenAPIResponse: false,
    clientStaticDir: 'client/build',
    // 'billingConfigSite': 'flexiwan-test',
    // 'billingDefaultPlan': 'enterprise',
    // 'useFlexiBilling': true,
    logFilePath: '/var/log/flexiwan/flexiwan.log',
    reqLogFilePath: '/var/log/flexiwan/flexiwanReq.log',
    billingRedirectOkUrl: 'https://app.flexiwan.com/ok.html',
    logLevel: 'info',
    logUserName: true,
    corsWhiteList: ['https://app.flexiwan.com:443', 'http://app.flexiwan.com:80'],
    vpnBaseUrl: ['https://vpn.flexiwan.com']
  },
  hosted: {
    // modify next params for hosted server
    restServerUrl: ['https://hosted.server.com:443'],
    uiServerUrl: ['https://hosted.server.com:443'],
    agentBroker: ['hosted.server.com:443'],
    corsWhiteList: 'https://hosted.server.com:443, http://hosted.server.com:80',
    billingRedirectOkUrl: 'https://hosted.server.com/ok.html',
    shouldRedirectHttps: false,
    redirectHttpsPort: 443,
    validateOpenAPIResponse: false,
    clientStaticDir: 'client/build',
    billingConfigSite: 'flexiwan',
    billingDefaultPlan: 'enterprise',
    useFlexiBilling: true,
    logFilePath: '/var/log/flexiwan/flexiwan.log',
    reqLogFilePath: '/var/log/flexiwan/flexiwanReq.log',
    SwRepositoryUrl: 'https://deb.flexiwan.com/info/flexiwan-router/latest',
    logLevel: 'info',
    logUserName: true
  },
  // Override for manage environment for production
  manage: {
    restServerUrl: ['https://manage.flexiwan.com:443'],
    uiServerUrl: ['https://manage.flexiwan.com:443'],
    shouldRedirectHttps: false,
    redirectHttpsPort: 443,
    kuePrefix: 'mngdeviceq',
    agentBroker: ['manage.flexiwan.com:443'],
    validateOpenAPIResponse: false,
    clientStaticDir: 'client/build',
    logFilePath: '/var/log/flexiwan/flexiwan.log',
    reqLogFilePath: '/var/log/flexiwan/flexiwanReq.log',
    billingConfigSite: 'flexiwan',
    billingDefaultPlan: 'enterprise',
    useFlexiBilling: true,
    billingRedirectOkUrl: 'https://manage.flexiwan.com/ok.html',
    SwRepositoryUrl: 'https://deb.flexiwan.com/info/flexiwan-router/latest',
    logLevel: 'info',
    logUserName: true,
    corsWhiteList: ['https://manage.flexiwan.com:443', 'http://manage.flexiwan.com:80'],
    vpnBaseUrl: ['https://vpn.flexiwan.com']
  },
  // Override for appqa01 environment
  appqa01: {
    restServerUrl: ['https://appqa01.flexiwan.com:443'],
    uiServerUrl: ['https://appqa01.flexiwan.com:443'],
    shouldRedirectHttps: false,
    redirectHttpsPort: 443,
    userTokenExpiration: 300,
    userIpReqRateLimit: 3000,
    unreadNotificationPeriod: 300000,
    userRefreshTokenExpiration: 86400,
    agentBroker: ['appqa01.flexiwan.com:443'],
    clientStaticDir: 'client/build',
    logFilePath: '/var/log/flexiwan/flexiwan.log',
    reqLogFilePath: '/var/log/flexiwan/flexiwanReq.log',
    billingConfigSite: 'flexiwan-test',
    billingDefaultPlan: 'enterprise',
    useFlexiBilling: true,
    billingRedirectOkUrl: 'https://appqa01.flexiwan.com/ok.html',
    SwRepositoryUrl: 'https://deb.flexiwan.com/info/flexiwan-router/latest-testing',
    logLevel: 'debug',
    logUserName: true,
    corsWhiteList: ['https://appqa01.flexiwan.com:443', 'http://appqa01.flexiwan.com:80'],
    flexiVpnServer: 'https://vpnqa01.flexiwan.com:443', // can be string or list
    vpnBaseUrl: ['https://vpnqa01.flexiwan.com']
  },
  // Override for appqa02 environment
  appqa02: {
    restServerUrl: ['https://appqa02.flexiwan.com:443'],
    uiServerUrl: ['https://appqa02.flexiwan.com:443'],
    shouldRedirectHttps: false,
    redirectHttpsPort: 443,
    userTokenExpiration: 300,
    userIpReqRateLimit: 3000,
    unreadNotificationPeriod: 300000,
    userRefreshTokenExpiration: 86400,
    agentBroker: ['appqa02.flexiwan.com:443'],
    clientStaticDir: 'client/build',
    logFilePath: '/var/log/flexiwan/flexiwan.log',
    reqLogFilePath: '/var/log/flexiwan/flexiwanReq.log',
    billingConfigSite: 'flexiwan-test',
    billingDefaultPlan: 'enterprise',
    useFlexiBilling: true,
    billingRedirectOkUrl: 'https://appqa02.flexiwan.com/ok.html',
    SwRepositoryUrl: 'https://deb.flexiwan.com/info/flexiwan-router/latest-testing',
    logLevel: 'debug',
    logUserName: true,
    corsWhiteList: ['https://appqa02.flexiwan.com:443', 'http://appqa02.flexiwan.com:80'],
    flexiVpnServer: 'https://vpnqa02.flexiwan.com:443', // can be string or list
    vpnBaseUrl: ['https://vpnqa02.flexiwan.com']
  }
};

class Configs {
  constructor (env) {
    const environment = env || this.getEnv();
    console.log('environment=' + environment);
    const combinedConfig = { ...configEnv.default, ...configEnv[environment], environment: environment };

    // Allow to override any configuration value from environment
    Object.keys(combinedConfig).forEach(k => {
      // get upper case snake case variable
      const uSnakeCase = k.split(/(?=[A-Z])/).join('_').toUpperCase();

      // allow env variable to be empty string and override the combinedConfig
      if (process.env[uSnakeCase] !== undefined && process.env[uSnakeCase] !== null) {
        combinedConfig[k] = process.env[uSnakeCase];
      }
    });

    // Override with predefined special environment variables
    combinedConfig.userTokenSecretKey = process.env.USER_SECRET_KEY || combinedConfig.userTokenSecretKey;
    combinedConfig.deviceTokenSecretKey = process.env.DEVICE_SECRET_KEY || combinedConfig.deviceTokenSecretKey;
    combinedConfig.captchaKey = process.env.CAPTCHA_KEY || combinedConfig.captchaKey;
    combinedConfig.mongoUrl = process.env.MONGO_URL || combinedConfig.mongoUrl;
    combinedConfig.mongoBillingUrl = process.env.MONGO_BILLING_URL || combinedConfig.mongoBillingUrl;
    combinedConfig.mongoAnalyticsUrl = process.env.MONGO_ANALYTICS_URL || combinedConfig.mongoAnalyticsUrl;
    combinedConfig.mongoVpnUrl = process.env.MONGO_VPN_URL || combinedConfig.mongoVpnUrl;
    combinedConfig.billingApiKey = process.env.FLEXIBILLING_API_KEY || combinedConfig.billingApiKey;
    combinedConfig.redisUrl = process.env.REDIS_URL || combinedConfig.redisUrl;
    combinedConfig.webHookAddUserUrl = process.env.WEBHOOK_ADD_USER_URL || combinedConfig.webHookAddUserUrl;
    combinedConfig.webHookAddUserSecret = process.env.WEBHOOK_ADD_USER_KEY || combinedConfig.webHookAddUserSecret;
    combinedConfig.webHookRegisterDeviceUrl = process.env.WEBHOOK_REGISTER_DEVICE_URL ||
      combinedConfig.webHookRegisterDeviceUrl;
    combinedConfig.webHookRegisterDeviceSecret = process.env.WEBHOOK_REGISTER_DEVICE_KEY ||
      combinedConfig.webHookRegisterDeviceSecret;

    /****************************************************/
    /*           Applications URL workaround            */
    /****************************************************/
    // Currently and temporarily we take the "Template" folder from the "SwVersionUpdateUrl".
    // In the future we will have "APPLICATIONS_URL" ENV for applications url.
    if (process.env.APPLICATIONS_URL) {
      combinedConfig.applicationsUrl = process.env.APPLICATIONS_URL;
    } else {
      const regex = /Templates.*\//g;
      const templateDirName = combinedConfig.SwVersionUpdateUrl.match(regex)[0];
      combinedConfig.applicationsUrl = combinedConfig.applicationsUrl.replace('Templates/', templateDirName);
    }

    this.config_values = combinedConfig;

    this.config_values.nodeVersion = process.version;

    console.log('Configuration used:\n' + JSON.stringify(this.config_values, null, 2));
  }

  getEnv () {
    if (process.argv[1].indexOf('jest') !== -1) return 'testing';
    return process.argv[2] || 'development';
  }

  // Get the config parameter and convert it from string to the desired type
  // If the value is not string, its value is returned with no conversion
  get (key, type = 'string') {
    if (typeof this.config_values[key] === 'string') {
      try {
        switch (type) {
          case 'string':
            return this.config_values[key];
          case 'number':
            return +this.config_values[key];
          case 'list':
            return this.config_values[key].split(/,\s*/);
          case 'boolean':
            if (this.config_values[key].toLowerCase() === 'true') return true;
            else if (this.config_values[key].toLowerCase() === 'false') return false;
            else throw new Error('Not a boolean value');
        }
      } catch (err) {
        // the configs module is used by logger, so just console error
        console.error('Could not convert config param', {
          params: { key: key, value: this.config_values[key], message: err.message }
        });
      }
    }
    return this.config_values[key];
  }

  getAll () {
    return this.config_values;
  }

  // The info returned by this function will be shared with the client
  // Add fields that needs to be known by the client
  // Pay attention not to expose confidential fields
  // When adding a new variable add also in client/public/index.html
  getClientConfig (req) {
    const servers = this.get('restServerUrl', 'list');
    const vpnServers = this.get('vpnBaseUrl', 'list');

    let baseUrl = servers[0];
    let vpnBaseUrl = vpnServers[0];

    if (req.hostname) {
      const usedServer = servers.findIndex(s => s.includes(req.hostname));
      if (usedServer > -1) {
        baseUrl = servers[usedServer];
        if (vpnServers[usedServer]) {
          vpnBaseUrl = vpnServers[usedServer];
        }
      }
    }

    return {
      baseUrl: baseUrl + '/api/',
      companyName: this.get('companyName'),
      allowUsersRegistration: this.get('allowUsersRegistration', 'boolean'),
      contactUsUrl: this.get('contactUsUrl'),
      agentRepositoryUrl: this.get('agentRepositoryUrl'),
      captchaSiteKey: this.get('captchaSiteKey'),
      aboutContent: this.get('aboutContent'),
      feedbackUrl: this.get('feedbackUrl'),
      showDeviceLimitAlert: this.get('showDeviceLimitAlert', 'boolean'),
      removeBranding: this.get('removeBranding', 'boolean'),
      qualifiedAccountsURL: this.get('qualifiedAccountsURL'),
      vpnBaseUrl: vpnBaseUrl + '/',
      registerRedirectUrl: this.get('registerRedirectUrl')
    };
  }
}

var configs = null;
module.exports = function (env = null) {
  if (configs) return configs;
  else {
    configs = new Configs(env);
    return configs;
  }
};<|MERGE_RESOLUTION|>--- conflicted
+++ resolved
@@ -215,15 +215,12 @@
     ticketingSystemUrl: '',
     // Ticketing system account ID to view
     ticketingSystemAccountId: '',
-<<<<<<< HEAD
     // IP mask for tunnel Range
     tunnelRangeMask: '16',
-=======
     // Email alerts rate limit in minutes
     emailRateLimitPerDevice: 60,
     // Device disconnection time before triggering an alert in milliseconds (2 minutes)
     deviceDisconnectionAlertTimeout: 120000,
->>>>>>> bb99027d
     /****************************************************/
     /*         Client Fields                            */
     /****************************************************/
