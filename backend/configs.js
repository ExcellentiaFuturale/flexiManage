// flexiWAN SD-WAN software - flexiEdge, flexiManage.
// For more information go to https://flexiwan.com
// Copyright (C) 2019  flexiWAN Ltd.

// This program is free software: you can redistribute it and/or modify
// it under the terms of the GNU Affero General Public License as
// published by the Free Software Foundation, either version 3 of the
// License, or (at your option) any later version.

// This program is distributed in the hope that it will be useful,
// but WITHOUT ANY WARRANTY; without even the implied warranty of
// MERCHANTABILITY or FITNESS FOR A PARTICULAR PURPOSE.  See the
// GNU Affero General Public License for more details.

// You should have received a copy of the GNU Affero General Public License
// along with this program.  If not, see <https://www.gnu.org/licenses/>.

/****************************************************************************
 * This module specifies the server configuration for different environments
 * The server uses the default configuration
 * The default configuration is overridden by running with the environment
 * variable in npm:  npm start <environment>
 ****************************************************************************/
/* eslint-disable max-len */
const os = require('os');
const hostname = os.hostname();
const configEnv = {
  // This is the default configuration, override by the following sections
  default: {
    // URL of the rest server
    restServerURL: 'https://local.flexiwan.com:3443',
    // URL of the UI server
    UIServerURL: 'https://local.flexiwan.com:3000',
    // Key used for users tokens, override default with environment variable USER_SECRET_KEY
    userTokenSecretKey: 'abcdefg1234567',
    // The duration of the user JWT token in seconds
    userTokenExpiration: 300,
    // The duration of the user refresh token in seconds
    userRefreshTokenExpiration: 604800,
    // Key used for device tokens, override default with environment variable DEVICE_SECRET_KEY
    deviceTokenSecretKey: 'abcdefg1234567',
    // Key used to validate google captcha token, generated at https://www.google.com/u/1/recaptcha/admin/create
    // Default value is not set, which only validate the client side captcha
    captchaKey: '',
    // Mongo main database
    mongoUrl: 'mongodb://localhost:27017/flexiwan',
    // Mongo analytics database
    mongoAnalyticsUrl: 'mongodb://localhost:27017/flexiwanAnalytics',
    // Mongo Billing database
    mongoBillingUrl: 'mongodb://localhost:27017/flexibilling',
    // Billing Redirect OK page url
    billingRedirectOkUrl: 'https://local.flexiwan.com/ok.html',
    // Biling config site - this is used as the billing site name in ChargeBee
    billingConfigSite: 'flexiwan-test',
    // ChargeBee default plan for a new customer
    billingDefaultPlan: 'enterprise',
    // Wheter to enable billing
    useFlexiBilling: false,
    // API key for ChargeBee Billing config site. Not used when useFlexiBilling is false
    billingApiKey: '',
    // Use flexibilling charger scheduler to close invoices automatically
    // when set to "false", invoices should be closed manually
    useBillingCharger: false,
    // Use automatic charges collection
    autoCollectionCharges: 'off', // "on" or "off"
    // Redis host and port, override default with environment variable REDIS_URL
    redisUrl: 'redis://localhost:6379',
    // Redis connectivity options
    redisTotalRetryTime: 1000 * 60 * 60,
    redisTotalAttempts: 10,
    // Kue prefix
    kuePrefix: 'deviceq',
    // HTTP port of the node server. On production we usually forward port 80 to this port using:
    // sudo iptables -t nat -A PREROUTING -i eth0 -p tcp --dport 80 -j REDIRECT --to-port 3000
    httpPort: 3000,
    // HTTPS port of the node server. On production weWe usually forward port 443 to this port using:
    // sudo iptables -t nat -A PREROUTING -i eth0 -p tcp --dport 443 -j REDIRECT --to-port 3443
    httpsPort: 3443,
    // This port is used when redirecting the client
    // In production it can be set
    redirectHttpsPort: 3443,
    // Should we redirect to https, should be set to false if running behind a secure proxy such as CloudFlare
    shouldRedirectHTTPS: true,
    // Certificate key location, under bin directory
    // On production if the key located in the Let's encrypt directory, it's possible to link to it using:
    // sudo ln -s /etc/letsencrypt/live/app.flexiwan.com/privkey.pem ~/FlexiWanSite/bin/cert.app.flexiwan.com/domain.key
    httpsCertKey: '/cert.local.flexiwan.com/domain.key',
    // Certificate location, under bin directory
    // On production if the key located in the Let's encrypt directory, it's possible to link to it using:
    // sudo ln -s /etc/letsencrypt/live/app.flexiwan.com/fullchain.pem ~/FlexiWanSite/bin/cert.app.flexiwan.com/certificate.pem
    httpsCert: '/cert.local.flexiwan.com/certificate.pem',
    // Default agent broker the device tries to create connection for
    // The agent is sent to the device when it registers
    agentBroker: 'local.flexiwan.com:3443',
    // Whitelist of allowed domains for CORS checks
    corsWhiteList: ['http://local.flexiwan.com:3000', 'https://local.flexiwan.com:3000', 'https://local.flexiwan.com:3443', 'https://127.0.0.1:3000'],
    // Client static root directory
    clientStaticDir: 'public',
    // Mgmt-Agent protocol version
    agentApiVersion: '1.0.0',
    // Mgmt log files
    logFilePath: './logs/app.log',
    reqLogFilePath: './logs/req.log',
    // Logging default level
    logLevel: 'verbose',
    // Hostname of SMTP server - for sending mails
    mailerHost: '127.0.0.1',
    // Port of SMTP server
    mailerPort: 25,
    // Bypass mailer certificate validation
    mailerBypassCert: false,
    // Software version query link
    SwRepositoryUrl: 'https://deb.flexiwan.com/info/flexiwan-router/latest',
    // Software version update email link. ${version} is replaced in run time
    // eslint-disable-next-line no-template-curly-in-string
    SwVersionUpdateUrl: 'https://sandbox.flexiwan.com/Templates/notification_email_${version}.json',
    // Web hooks add user URL, used to send for new uses, '' to bypass hook
    webHookAddUserURL: '',
    // Web hooks add user secret, send in addition to the message for filtering
    webHookAddUserSecret: 'ABC'
  },

<<<<<<< HEAD
  // Override for development environment, default environment if not specified
  development: {
    clientStaticDir: 'client/build',
    mongoUrl: `mongodb://${hostname}:27017,${hostname}:27018,${hostname}:27019/flexiwan?replicaSet=rs`,
    mongoBillingUrl: `mongodb://${hostname}:27017,${hostname}:27018,${hostname}:27019/flexibilling?replicaSet=rs`,
    mongoAnalyticsUrl: `mongodb://${hostname}:27017,${hostname}:27018,${hostname}:27019/flexiwanAnalytics?replicaSet=rs`,
    mailerBypassCert: true,
    SwRepositoryUrl: 'https://deb.flexiwan.com/info/flexiwan-router/latest-unstable',
    userTokenExpiration: 604800,
    useFlexiBilling: false,
    logLevel: 'debug',
    mailerPort: 1025
  },
  testing: {
    // Mgmt-Agent protocol version for testing purposes
    agentApiVersion: '2.0.0',
    // Kue prefix
    kuePrefix: 'testq'
  },
=======
    // Override for development environment, default environment if not specified
    'development': {
        'clientStaticDir': 'client/build',
        'mongoUrl': `mongodb://${hostname}:27017,${hostname}:27018,${hostname}:27019/flexiwan?replicaSet=rs`,
        'mongoBillingUrl': `mongodb://${hostname}:27017,${hostname}:27018,${hostname}:27019/flexibilling?replicaSet=rs`,
        'mongoAnalyticsUrl': `mongodb://${hostname}:27017,${hostname}:27018,${hostname}:27019/flexiwanAnalytics?replicaSet=rs`,
        'mailerBypassCert': true,
        'SwRepositoryUrl': 'https://deb.flexiwan.com/info/flexiwan-router/latest-testing',
        'userTokenExpiration': 604800,
        'useFlexiBilling': false,
        'logLevel': 'debug',
        'mailerPort': 1025,
    },
    'testing': {
        // Mgmt-Agent protocol version for testing purposes
        'agentApiVersion': '2.0.0',
        // Kue prefix
        'kuePrefix': 'testq',
    },
>>>>>>> 8634dbe2

  // Override for production environment
  production: {
    restServerURL: 'https://app.flexiwan.com:443',
    UIServerURL: 'https://app.flexiwan.com:443',
    shouldRedirectHTTPS: false,
    redirectHttpsPort: 443,
    agentBroker: 'app.flexiwan.com:443',
    clientStaticDir: 'client/build',
    // 'billingConfigSite': 'flexiwan-test',
    // 'billingDefaultPlan': 'enterprise',
    // 'useFlexiBilling': true,
    logFilePath: '/var/log/flexiwan/flexiwan.log',
    reqLogFilePath: '/var/log/flexiwan/flexiwanReq.log',
    billingRedirectOkUrl: 'https://app.flexiwan.com/ok.html',
    logLevel: 'info',
    logUserName: true,
    corsWhiteList: ['https://app.flexiwan.com:443', 'http://app.flexiwan.com:80']
  },

<<<<<<< HEAD
  // Override for manage environment for production
  manage: {
    restServerURL: 'https://manage.flexiwan.com:443',
    UIServerURL: 'https://manage.flexiwan.com:443',
    shouldRedirectHTTPS: false,
    redirectHttpsPort: 443,
    kuePrefix: 'mngdeviceq',
    agentBroker: 'manage.flexiwan.com:443',
    clientStaticDir: 'client/build',
    logFilePath: '/var/log/flexiwan/flexiwan.log',
    reqLogFilePath: '/var/log/flexiwan/flexiwanReq.log',
    billingConfigSite: 'flexiwan', // TBD: Modify
    billingDefaultPlan: 'enterprise-test', // TBD: Modify
    useFlexiBilling: true,
    billingRedirectOkUrl: 'https://manage.flexiwan.com/ok.html',
    SwRepositoryUrl: 'https://deb.flexiwan.com/info/flexiwan-router/latest-testing', // TBD: Modify
    logLevel: 'info',
    logUserName: true,
    corsWhiteList: ['https://manage.flexiwan.com:443', 'http://manage.flexiwan.com:80']
  },
=======
    // Override for manage environment for production
    'manage': {
        'restServerURL': 'https://manage.flexiwan.com:443',
        'UIServerURL': 'https://manage.flexiwan.com:443',
        'shouldRedirectHTTPS': false,
        'redirectHttpsPort': 443,
        'kuePrefix': 'mngdeviceq',
        'agentBroker': 'manage.flexiwan.com:443',
        'clientStaticDir': 'client/build',
        'logFilePath': '/var/log/flexiwan/flexiwan.log',
        'reqLogFilePath': '/var/log/flexiwan/flexiwanReq.log',
        'billingConfigSite': 'flexiwan',
        'billingDefaultPlan': 'enterprise',
        'useFlexiBilling': true,
        'billingRedirectOkUrl': 'https://manage.flexiwan.com/ok.html',
        'SwRepositoryUrl': 'https://deb.flexiwan.com/info/flexiwan-router/latest',
        'logLevel': 'info',
        'logUserName': true,
        'corsWhiteList': ['https://manage.flexiwan.com:443', 'http://manage.flexiwan.com:80']
    },
>>>>>>> 8634dbe2

  // Override for appqa01 environment
  appqa01: {
    restServerURL: 'https://appqa01.flexiwan.com:443',
    UIServerURL: 'https://appqa01.flexiwan.com:443',
    shouldRedirectHTTPS: false,
    redirectHttpsPort: 443,
    userTokenExpiration: 300,
    userRefreshTokenExpiration: 86400,
    agentBroker: 'appqa01.flexiwan.com:443',
    clientStaticDir: 'client/build',
    logFilePath: '/var/log/flexiwan/flexiwan.log',
    reqLogFilePath: '/var/log/flexiwan/flexiwanReq.log',
    billingConfigSite: 'flexiwan-test',
    billingDefaultPlan: 'enterprise',
    useFlexiBilling: true,
    billingRedirectOkUrl: 'https://appqa01.flexiwan.com/ok.html',
    SwRepositoryUrl: 'https://deb.flexiwan.com/info/flexiwan-router/latest-testing',
    logLevel: 'info',
    logUserName: true,
    corsWhiteList: ['https://appqa01.flexiwan.com:443', 'http://appqa01.flexiwan.com:80']
  }
};

class Configs {
  constructor () {
    const environment = this.getEnv();
    console.log('environment=' + environment);
    const combinedConfig = { ...configEnv.default, ...configEnv[environment], environment: environment };
    // Override with environment variables
    combinedConfig.userTokenSecretKey = process.env.USER_SECRET_KEY || combinedConfig.userTokenSecretKey;
    combinedConfig.deviceTokenSecretKey = process.env.DEVICE_SECRET_KEY || combinedConfig.deviceTokenSecretKey;
    combinedConfig.captchaKey = process.env.CAPTCHA_KEY || combinedConfig.captchaKey;
    combinedConfig.mongoUrl = process.env.MONGO_URL || combinedConfig.mongoUrl;
    combinedConfig.mongoBillingUrl = process.env.MONGO_BILLING_URL || combinedConfig.mongoBillingUrl;
    combinedConfig.mongoAnalyticsUrl = process.env.MONGO_ANALYTICS_URL || combinedConfig.mongoAnalyticsUrl;
    combinedConfig.billingApiKey = process.env.FLEXIBILLING_API_KEY || combinedConfig.billingApiKey;
    combinedConfig.redisUrl = process.env.REDIS_URL || combinedConfig.redisUrl;
    combinedConfig.webHookAddUserURL = process.env.WEBHOOK_ADD_USER_URL || combinedConfig.webHookAddUserURL;
    combinedConfig.webHookAddUserSecret = process.env.WEBHOOK_ADD_USER_KEY || combinedConfig.webHookAddUserSecret;

    this.config_values = combinedConfig;
    console.log('Configuration used:\n' + JSON.stringify(this.config_values, null, 2));
  }

  getEnv () {
    if (process.argv[1].indexOf('jest') !== -1) return 'testing';
    return process.argv[2] || 'development';
  }

  get (key) {
    return this.config_values[key];
  }

  getAll () {
    return this.config_values;
  }
}

var configs = null;
module.exports = function () {
  if (configs) return configs;
  else {
    configs = new Configs();
    return configs;
  }
};<|MERGE_RESOLUTION|>--- conflicted
+++ resolved
@@ -120,7 +120,6 @@
     webHookAddUserSecret: 'ABC'
   },
 
-<<<<<<< HEAD
   // Override for development environment, default environment if not specified
   development: {
     clientStaticDir: 'client/build',
@@ -128,7 +127,7 @@
     mongoBillingUrl: `mongodb://${hostname}:27017,${hostname}:27018,${hostname}:27019/flexibilling?replicaSet=rs`,
     mongoAnalyticsUrl: `mongodb://${hostname}:27017,${hostname}:27018,${hostname}:27019/flexiwanAnalytics?replicaSet=rs`,
     mailerBypassCert: true,
-    SwRepositoryUrl: 'https://deb.flexiwan.com/info/flexiwan-router/latest-unstable',
+    SwRepositoryUrl: 'https://deb.flexiwan.com/info/flexiwan-router/latest-testing',
     userTokenExpiration: 604800,
     useFlexiBilling: false,
     logLevel: 'debug',
@@ -140,27 +139,6 @@
     // Kue prefix
     kuePrefix: 'testq'
   },
-=======
-    // Override for development environment, default environment if not specified
-    'development': {
-        'clientStaticDir': 'client/build',
-        'mongoUrl': `mongodb://${hostname}:27017,${hostname}:27018,${hostname}:27019/flexiwan?replicaSet=rs`,
-        'mongoBillingUrl': `mongodb://${hostname}:27017,${hostname}:27018,${hostname}:27019/flexibilling?replicaSet=rs`,
-        'mongoAnalyticsUrl': `mongodb://${hostname}:27017,${hostname}:27018,${hostname}:27019/flexiwanAnalytics?replicaSet=rs`,
-        'mailerBypassCert': true,
-        'SwRepositoryUrl': 'https://deb.flexiwan.com/info/flexiwan-router/latest-testing',
-        'userTokenExpiration': 604800,
-        'useFlexiBilling': false,
-        'logLevel': 'debug',
-        'mailerPort': 1025,
-    },
-    'testing': {
-        // Mgmt-Agent protocol version for testing purposes
-        'agentApiVersion': '2.0.0',
-        // Kue prefix
-        'kuePrefix': 'testq',
-    },
->>>>>>> 8634dbe2
 
   // Override for production environment
   production: {
@@ -181,7 +159,6 @@
     corsWhiteList: ['https://app.flexiwan.com:443', 'http://app.flexiwan.com:80']
   },
 
-<<<<<<< HEAD
   // Override for manage environment for production
   manage: {
     restServerURL: 'https://manage.flexiwan.com:443',
@@ -193,37 +170,15 @@
     clientStaticDir: 'client/build',
     logFilePath: '/var/log/flexiwan/flexiwan.log',
     reqLogFilePath: '/var/log/flexiwan/flexiwanReq.log',
-    billingConfigSite: 'flexiwan', // TBD: Modify
-    billingDefaultPlan: 'enterprise-test', // TBD: Modify
+    billingConfigSite: 'flexiwan',
+    billingDefaultPlan: 'enterprise',
     useFlexiBilling: true,
     billingRedirectOkUrl: 'https://manage.flexiwan.com/ok.html',
-    SwRepositoryUrl: 'https://deb.flexiwan.com/info/flexiwan-router/latest-testing', // TBD: Modify
+    SwRepositoryUrl: 'https://deb.flexiwan.com/info/flexiwan-router/latest',
     logLevel: 'info',
     logUserName: true,
     corsWhiteList: ['https://manage.flexiwan.com:443', 'http://manage.flexiwan.com:80']
   },
-=======
-    // Override for manage environment for production
-    'manage': {
-        'restServerURL': 'https://manage.flexiwan.com:443',
-        'UIServerURL': 'https://manage.flexiwan.com:443',
-        'shouldRedirectHTTPS': false,
-        'redirectHttpsPort': 443,
-        'kuePrefix': 'mngdeviceq',
-        'agentBroker': 'manage.flexiwan.com:443',
-        'clientStaticDir': 'client/build',
-        'logFilePath': '/var/log/flexiwan/flexiwan.log',
-        'reqLogFilePath': '/var/log/flexiwan/flexiwanReq.log',
-        'billingConfigSite': 'flexiwan',
-        'billingDefaultPlan': 'enterprise',
-        'useFlexiBilling': true,
-        'billingRedirectOkUrl': 'https://manage.flexiwan.com/ok.html',
-        'SwRepositoryUrl': 'https://deb.flexiwan.com/info/flexiwan-router/latest',
-        'logLevel': 'info',
-        'logUserName': true,
-        'corsWhiteList': ['https://manage.flexiwan.com:443', 'http://manage.flexiwan.com:80']
-    },
->>>>>>> 8634dbe2
 
   // Override for appqa01 environment
   appqa01: {
