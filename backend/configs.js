--- conflicted
+++ resolved
@@ -214,10 +214,6 @@
     logUserName: true,
     corsWhiteList: ['https://appqa01.flexiwan.com:443', 'http://appqa01.flexiwan.com:80']
   },
-<<<<<<< HEAD
-
-=======
->>>>>>> ee28b913
   // Override for appqa02 environment
   appqa02: {
     restServerUrl: 'https://appqa02.flexiwan.com:443',
