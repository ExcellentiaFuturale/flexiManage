--- conflicted
+++ resolved
@@ -504,186 +504,6 @@
       x-swagger-router-controller: AccessTokens
       x-openapi-router-controller: AccessTokensController
       x-openapi-router-service: AccessTokensService
-<<<<<<< HEAD
-  # /devices:
-  #   get:
-  #     operationId: devicesGET
-  #     parameters:
-  #     - description: The number of items to skip before starting to collect the result
-  #         set
-  #       explode: true
-  #       in: query
-  #       name: offset
-  #       required: false
-  #       schema:
-  #         type: integer
-  #       style: form
-  #     - description: The numbers of items to return
-  #       explode: true
-  #       in: query
-  #       name: limit
-  #       required: false
-  #       schema:
-  #         type: integer
-  #       style: form
-  #     responses:
-  #       "200":
-  #         content:
-  #           application/json:
-  #             schema:
-  #               items:
-  #                 $ref: '#/components/schemas/Device'
-  #               type: array
-  #               x-content-type: application/json
-  #         description: Successful operation
-  #       "401":
-  #         content:
-  #           application/json:
-  #             schema:
-  #               $ref: '#/components/schemas/Error'
-  #         description: Unauthorized
-  #       "403":
-  #         content:
-  #           application/json:
-  #             schema:
-  #               $ref: '#/components/schemas/Error'
-  #         description: Forbidden
-  #       "404":
-  #         content:
-  #           application/json:
-  #             schema:
-  #               $ref: '#/components/schemas/Error'
-  #         description: The specified resource was not found
-  #       "500":
-  #         content:
-  #           application/json:
-  #             schema:
-  #               $ref: '#/components/schemas/Error'
-  #         description: Internal server error
-  #       default:
-  #         content:
-  #           application/json:
-  #             schema:
-  #               $ref: '#/components/schemas/Error'
-  #         description: Unexpected error
-  #     security:
-  #     - apiKey: []
-  #     - bearerAuth: []
-  #     summary: Get all registered devices
-  #     tags:
-  #     - Devices
-  #     x-swagger-router-controller: Devices
-  #     x-openapi-router-controller: DevicesController
-  #     x-openapi-router-service: DevicesService
-  # /devices/register:
-  #   post:
-  #     operationId: devicesRegisterPOST
-  #     responses:
-  #       "204":
-  #         description: No Content
-  #       "400":
-  #         description: Bad Request
-  #       "401":
-  #         content:
-  #           application/json:
-  #             schema:
-  #               $ref: '#/components/schemas/Error'
-  #         description: Unauthorized
-  #       "402":
-  #         content:
-  #           application/json:
-  #             schema:
-  #               $ref: "#/components/schemas/Error"
-  #         description: Payment needed
-  #       "403":
-  #         content:
-  #           application/json:
-  #             schema:
-  #               $ref: '#/components/schemas/Error'
-  #         description: Forbidden
-  #       "500":
-  #         content:
-  #           application/json:
-  #             schema:
-  #               $ref: '#/components/schemas/Error'
-  #         description: Internal server error
-  #       default:
-  #         content:
-  #           application/json:
-  #             schema:
-  #               $ref: '#/components/schemas/Error'
-  #         description: Unexpected error
-  #     security:
-  #     - apiKey: []
-  #     - bearerAuth: []
-  #     summary: Execute an action on the device side
-  #     tags:
-  #     - Devices
-  #     x-swagger-router-controller: Devices
-  #     x-openapi-router-controller: DevicesController
-  #     x-openapi-router-service: DevicesService
-
-  # /devices/execute:
-  #   post:
-  #     operationId: devicesExecutePOST
-  #     parameters:
-  #     - description: Command to execute
-  #       explode: true
-  #       in: query
-  #       name: action
-  #       required: true
-  #       schema:
-  #         type: string
-  #       style: form
-  #     requestBody:
-  #       content:
-  #         application/json:
-  #           schema:
-  #             $ref: '#/components/schemas/CommandRequest'
-  #     responses:
-  #       "204":
-  #         description: No Content
-  #       "400":
-  #         description: Bad Request
-  #       "401":
-  #         content:
-  #           application/json:
-  #             schema:
-  #               $ref: '#/components/schemas/Error'
-  #         description: Unauthorized
-  #       "403":
-  #         content:
-  #           application/json:
-  #             schema:
-  #               $ref: '#/components/schemas/Error'
-  #         description: Forbidden
-  #       "500":
-  #         content:
-  #           application/json:
-  #             schema:
-  #               $ref: '#/components/schemas/Error'
-  #         description: Internal server error
-  #       default:
-  #         content:
-  #           application/json:
-  #             schema:
-  #               $ref: '#/components/schemas/Error'
-  #         description: Unexpected error
-  #     security:
-  #     - apiKey: []
-  #     - bearerAuth: []
-  #     summary: Execute an action on the device side
-  #     tags:
-  #     - Devices
-  #     x-swagger-router-controller: Devices
-  #     x-openapi-router-controller: DevicesController
-  #     x-openapi-router-service: DevicesService
-  /devices/{id}:
-    get:
-      operationId: devicesIdGET
-      parameters:
-      - description: Numeric ID of the Device to retrieve
-=======
   /devices:
     get:
       operationId: devicesGET
@@ -857,11 +677,70 @@
       x-openapi-router-controller: DevicesController
       x-openapi-router-service: DevicesService
   /devices/{id}:
+    get:
+      operationId: devicesIdGET
+      parameters:
+      - description: Numeric ID of the Device to retrieve
+        explode: false
+        in: path
+        name: id
+        required: true
+        schema:
+          type: string
+        style: simple
+      responses:
+        "200":
+          content:
+            application/json:
+              schema:
+                items:
+                  $ref: '#/components/schemas/Device'
+                type: array
+                x-content-type: application/json
+          description: Successful operation
+        "401":
+          content:
+            application/json:
+              schema:
+                $ref: '#/components/schemas/Error'
+          description: Unauthorized
+        "403":
+          content:
+            application/json:
+              schema:
+                $ref: '#/components/schemas/Error'
+          description: Forbidden
+        "404":
+          content:
+            application/json:
+              schema:
+                $ref: '#/components/schemas/Error'
+          description: The specified resource was not found
+        "500":
+          content:
+            application/json:
+              schema:
+                $ref: '#/components/schemas/Error'
+          description: Internal server error
+        default:
+          content:
+            application/json:
+              schema:
+                $ref: '#/components/schemas/Error'
+          description: Unexpected error
+      security:
+      - apiKey: []
+      - bearerAuth: []
+      summary: Get Device
+      tags:
+      - Devices
+      x-swagger-router-controller: Devices
+      x-openapi-router-controller: DevicesController
+      x-openapi-router-service: DevicesService
     delete:
       operationId: devicesIdDELETE
       parameters:
       - description: Numeric ID of the Device to delete
->>>>>>> ba323923
         explode: false
         in: path
         name: id
@@ -870,8 +749,6 @@
           type: string
         style: simple
       responses:
-<<<<<<< HEAD
-=======
         "204":
           description: Successfull operation
         "401":
@@ -930,23 +807,15 @@
             schema:
               $ref: '#/components/schemas/DeviceRequest'
       responses:
->>>>>>> ba323923
         "200":
           content:
             application/json:
               schema:
-<<<<<<< HEAD
                 items:
                   $ref: '#/components/schemas/Device'
                 type: array
                 x-content-type: application/json
           description: Successful operation
-=======
-                $ref: '#/components/schemas/Device'
-          description: Successful operation
-        "400":
-          description: Bad Request
->>>>>>> ba323923
         "401":
           content:
             application/json:
@@ -980,136 +849,12 @@
       security:
       - apiKey: []
       - bearerAuth: []
-<<<<<<< HEAD
-      summary: Get all registered devices
-=======
       summary: Modify device
->>>>>>> ba323923
       tags:
       - Devices
       x-swagger-router-controller: Devices
       x-openapi-router-controller: DevicesController
       x-openapi-router-service: DevicesService
-<<<<<<< HEAD
-  #   delete:
-  #     operationId: devicesIdDELETE
-  #     parameters:
-  #     - description: Numeric ID of the Device to delete
-  #       explode: false
-  #       in: path
-  #       name: id
-  #       required: true
-  #       schema:
-  #         type: string
-  #       style: simple
-  #     responses:
-  #       "204":
-  #         description: Successfull operation
-  #       "401":
-  #         content:
-  #           application/json:
-  #             schema:
-  #               $ref: '#/components/schemas/Error'
-  #         description: Unauthorized
-  #       "403":
-  #         content:
-  #           application/json:
-  #             schema:
-  #               $ref: '#/components/schemas/Error'
-  #         description: Forbidden
-  #       "404":
-  #         content:
-  #           application/json:
-  #             schema:
-  #               $ref: '#/components/schemas/Error'
-  #         description: The specified resource was not found
-  #       "500":
-  #         content:
-  #           application/json:
-  #             schema:
-  #               $ref: '#/components/schemas/Error'
-  #         description: Internal server error
-  #       default:
-  #         content:
-  #           application/json:
-  #             schema:
-  #               $ref: '#/components/schemas/Error'
-  #         description: Unexpected error
-  #     security:
-  #     - apiKey: []
-  #     - bearerAuth: []
-  #     summary: Delete device
-  #     tags:
-  #     - Devices
-  #     x-swagger-router-controller: Devices
-  #     x-openapi-router-controller: DevicesController
-  #     x-openapi-router-service: DevicesService
-  #   put:
-  #     operationId: devicesIdPUT
-  #     parameters:
-  #     - description: Numeric ID of the Device to modify
-  #       explode: false
-  #       in: path
-  #       name: id
-  #       required: true
-  #       schema:
-  #         type: string
-  #       style: simple
-  #     requestBody:
-  #       content:
-  #         application/json:
-  #           schema:
-  #             $ref: '#/components/schemas/DeviceRequest'
-  #     responses:
-  #       "200":
-  #         content:
-  #           application/json:
-  #             schema:
-  #               $ref: '#/components/schemas/Device'
-  #         description: Successful operation
-  #       "400":
-  #         description: Bad Request
-  #       "401":
-  #         content:
-  #           application/json:
-  #             schema:
-  #               $ref: '#/components/schemas/Error'
-  #         description: Unauthorized
-  #       "403":
-  #         content:
-  #           application/json:
-  #             schema:
-  #               $ref: '#/components/schemas/Error'
-  #         description: Forbidden
-  #       "404":
-  #         content:
-  #           application/json:
-  #             schema:
-  #               $ref: '#/components/schemas/Error'
-  #         description: The specified resource was not found
-  #       "500":
-  #         content:
-  #           application/json:
-  #             schema:
-  #               $ref: '#/components/schemas/Error'
-  #         description: Internal server error
-  #       default:
-  #         content:
-  #           application/json:
-  #             schema:
-  #               $ref: '#/components/schemas/Error'
-  #         description: Unexpected error
-  #     security:
-  #     - apiKey: []
-  #     - bearerAuth: []
-  #     summary: Modify device
-  #     tags:
-  #     - Devices
-  #     x-swagger-router-controller: Devices
-  #     x-openapi-router-controller: DevicesController
-  #     x-openapi-router-service: DevicesService
-=======
->>>>>>> ba323923
   /tunnels/{id}:
     get:
       operationId: tunnelsIdGET
