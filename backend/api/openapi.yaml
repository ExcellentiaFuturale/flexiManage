openapi: 3.0.1
info:
  contact:
    email: yourfriends@flexiwan.com
    name: API support
    url: https://flexiwan.com
  description: This is the REST API for flexiWAN management.
  license:
    name: AGPLv3
    url: https://www.gnu.org/licenses/agpl-3.0.en.html
  termsOfService: https://flexiwan.com/legal/terms-of-service/
  title: FlexiWAN API
  version: 1.0.0
servers:
- description: Main server
  url: https://manage.flexiwan.com:443/api
paths:
  /tokens:
    get:
      operationId: tokensGET
      parameters:
      - description: The number of items to skip before starting to collect the result
          set
        explode: true
        in: query
        name: offset
        required: false
        schema:
          type: integer
        style: form
      - description: The numbers of items to return
        explode: true
        in: query
        name: limit
        required: false
        schema:
          type: integer
        style: form
      - description: Organization to be filtered by
        explode: true
        in: query
        name: org
        required: false
        schema:
          type: string

      responses:
        "200":
          content:
            application/json:
              schema:
                items:
                  $ref: '#/components/schemas/Token'
                type: array
                x-content-type: application/json
          description: Successful operation
        "401":
          content:
            application/json:
              schema:
                $ref: '#/components/schemas/Error'
          description: Unauthorized
        "403":
          content:
            application/json:
              schema:
                $ref: '#/components/schemas/Error'
          description: Forbidden
        "500":
          content:
            application/json:
              schema:
                $ref: '#/components/schemas/Error'
          description: Internal server error
        default:
          content:
            application/json:
              schema:
                $ref: '#/components/schemas/Error'
          description: Unexpected error
      security:
      - apiKey: []
      - bearerAuth: []
      summary: Get all Tokens
      tags:
      - Tokens
      x-swagger-router-controller: Tokens
      x-openapi-router-controller: TokensController
      x-openapi-router-service: TokensService
    post:
      operationId: tokensPOST
      parameters:
      - description: Organization to be filtered by
        explode: true
        in: query
        name: org
        required: false
        schema:
          type: string
      requestBody:
        content:
          application/json:
            schema:
              $ref: '#/components/schemas/TokenRequest'
      responses:
        "201":
          content:
            application/json:
              schema:
                $ref: '#/components/schemas/Token'
          description: Created
          headers:
            Location:
              description: Location of a new resource created
              explode: false
              required: true
              schema:
                type: string
              style: simple
        "400":
          content:
            application/json:
              schema:
                $ref: '#/components/schemas/Error'
          description: Bad Request
        "401":
          content:
            application/json:
              schema:
                $ref: '#/components/schemas/Error'
          description: Unauthorized
        "403":
          content:
            application/json:
              schema:
                $ref: '#/components/schemas/Error'
          description: Forbidden
        "500":
          content:
            application/json:
              schema:
                $ref: '#/components/schemas/Error'
          description: Internal server error
        default:
          content:
            application/json:
              schema:
                $ref: '#/components/schemas/Error'
          description: Unexpected error
      security:
      - apiKey: []
      - bearerAuth: []
      summary: Create new access token
      tags:
      - Tokens
      x-swagger-router-controller: Tokens
      x-openapi-router-controller: TokensController
      x-openapi-router-service: TokensService
  /tokens/{id}:
    get:
      operationId: tokensIdGET
      parameters:
      - description: Numeric ID of the Token to retrieve
        explode: false
        in: path
        name: id
        required: true
        schema:
          type: string
        style: simple
      - description: Organization to be filtered by
        explode: true
        in: query
        name: org
        required: false
        schema:
          type: string
      responses:
        "200":
          content:
            application/json:
              schema:
                $ref: '#/components/schemas/Token'
          description: Successful operation
        "401":
          content:
            application/json:
              schema:
                $ref: '#/components/schemas/Error'
          description: Unauthorized
        "403":
          content:
            application/json:
              schema:
                $ref: '#/components/schemas/Error'
          description: Forbidden
        "500":
          content:
            application/json:
              schema:
                $ref: '#/components/schemas/Error'
          description: Internal server error
        default:
          content:
            application/json:
              schema:
                $ref: '#/components/schemas/Error'
          description: Unexpected error
      security:
      - apiKey: []
      - bearerAuth: []
      summary: Get all Tokens
      tags:
      - Tokens
      x-swagger-router-controller: Tokens
      x-openapi-router-controller: TokensController
      x-openapi-router-service: TokensService
    delete:
      operationId: tokensIdDELETE
      parameters:
      - description: Numeric ID of the Token to delete
        explode: false
        in: path
        name: id
        required: true
        schema:
          type: string
        style: simple
      - description: Organization to be filtered by
        explode: true
        in: query
        name: org
        required: false
        schema:
          type: string
      responses:
        "204":
          description: Successful operation
        "401":
          content:
            application/json:
              schema:
                $ref: '#/components/schemas/Error'
          description: Unauthorized
        "403":
          content:
            application/json:
              schema:
                $ref: '#/components/schemas/Error'
          description: Forbidden
        "404":
          content:
            application/json:
              schema:
                $ref: '#/components/schemas/Error'
          description: The specified resource was not found
        "500":
          content:
            application/json:
              schema:
                $ref: '#/components/schemas/Error'
          description: Internal server error
        default:
          content:
            application/json:
              schema:
                $ref: '#/components/schemas/Error'
          description: Unexpected error
      security:
      - apiKey: []
      - bearerAuth: []
      summary: Delete token
      tags:
      - Tokens
      x-swagger-router-controller: Tokens
      x-openapi-router-controller: TokensController
      x-openapi-router-service: TokensService
    put:
      operationId: tokensIdPUT
      parameters:
      - description: Numeric ID of the Token to modify
        explode: false
        in: path
        name: id
        required: true
        schema:
          type: string
        style: simple
      - description: Organization to be filtered by
        explode: true
        in: query
        name: org
        required: false
        schema:
          type: string
      requestBody:
        content:
          application/json:
            schema:
              $ref: '#/components/schemas/TokenRequest'
      responses:
        "201":
          content:
            application/json:
              schema:
                $ref: '#/components/schemas/Token'
          description: Created
        "400":
          description: Bad Request
        "401":
          content:
            application/json:
              schema:
                $ref: '#/components/schemas/Error'
          description: Unauthorized
        "403":
          content:
            application/json:
              schema:
                $ref: '#/components/schemas/Error'
          description: Forbidden
        "404":
          content:
            application/json:
              schema:
                $ref: '#/components/schemas/Error'
          description: The specified resource was not found
        "500":
          content:
            application/json:
              schema:
                $ref: '#/components/schemas/Error'
          description: Internal server error
        default:
          content:
            application/json:
              schema:
                $ref: '#/components/schemas/Error'
          description: Unexpected error
      security:
      - apiKey: []
      - bearerAuth: []
      summary: Modify a token
      tags:
      - Tokens
      x-swagger-router-controller: Tokens
      x-openapi-router-controller: TokensController
      x-openapi-router-service: TokensService
  /accesstokens:
    get:
      operationId: accesstokensGET
      parameters:
      - description: The number of items to skip before starting to collect the result
          set
        explode: true
        in: query
        name: offset
        required: false
        schema:
          type: integer
        style: form
      - description: The numbers of items to return
        explode: true
        in: query
        name: limit
        required: false
        schema:
          type: integer
        style: form
      - description: Organization to be filtered by
        explode: true
        in: query
        name: org
        required: false
        schema:
          type: string
      responses:
        "200":
          content:
            application/json:
              schema:
                items:
                  $ref: '#/components/schemas/AccessToken'
                type: array
                x-content-type: application/json
          description: Successful operation
        "401":
          content:
            application/json:
              schema:
                $ref: '#/components/schemas/Error'
          description: Unauthorized
        "403":
          content:
            application/json:
              schema:
                $ref: '#/components/schemas/Error'
          description: Forbidden
        "500":
          content:
            application/json:
              schema:
                $ref: '#/components/schemas/Error'
          description: Internal server error
        default:
          content:
            application/json:
              schema:
                $ref: '#/components/schemas/Error'
          description: Unexpected error
      security:
      - apiKey: []
      - bearerAuth: []
      summary: Get all AccessTokens
      tags:
      - Access Tokens
      x-swagger-router-controller: AccessTokens
      x-openapi-router-controller: AccessTokensController
      x-openapi-router-service: AccessTokensService
    post:
      operationId: accesstokensPOST
      parameters:
      - description: Organization to be filtered by
        explode: true
        in: query
        name: org
        required: false
        schema:
          type: string
      requestBody:
        content:
          application/json:
            schema:
              $ref: '#/components/schemas/AccessTokenRequest'
      responses:
        "201":
          content:
            application/json:
              schema:
                $ref: '#/components/schemas/AccessToken'
          description: Created
          headers:
            Location:
              description: Location of a new resource created
              explode: false
              required: true
              schema:
                type: string
              style: simple
        "400":
          description: Bad Request
        "401":
          content:
            application/json:
              schema:
                $ref: '#/components/schemas/Error'
          description: Unauthorized
        "403":
          content:
            application/json:
              schema:
                $ref: '#/components/schemas/Error'
          description: Forbidden
        "500":
          content:
            application/json:
              schema:
                $ref: '#/components/schemas/Error'
          description: Internal server error
        default:
          content:
            application/json:
              schema:
                $ref: '#/components/schemas/Error'
          description: Unexpected error
      security:
      - apiKey: []
      - bearerAuth: []
      summary: Create new access token
      tags:
      - Access Tokens
      x-swagger-router-controller: AccessTokens
      x-openapi-router-controller: AccessTokensController
      x-openapi-router-service: AccessTokensService
  /accesstokens/{id}:
    delete:
      operationId: accesstokensIdDELETE
      parameters:
      - description: Numeric ID of the Access token to delete
        explode: false
        in: path
        name: id
        required: true
        schema:
          type: string
        style: simple
      - description: Organization to be filtered by
        explode: true
        in: query
        name: org
        required: false
        schema:
          type: string
      responses:
        "204":
          description: Successful operation
        "401":
          content:
            application/json:
              schema:
                $ref: '#/components/schemas/Error'
          description: Unauthorized
        "403":
          content:
            application/json:
              schema:
                $ref: '#/components/schemas/Error'
          description: Forbidden
        "404":
          content:
            application/json:
              schema:
                $ref: '#/components/schemas/Error'
          description: The specified resource was not found
        "500":
          content:
            application/json:
              schema:
                $ref: '#/components/schemas/Error'
          description: Internal server error
        default:
          content:
            application/json:
              schema:
                $ref: '#/components/schemas/Error'
          description: Unexpected error
      security:
      - apiKey: []
      - bearerAuth: []
      summary: Delete access token
      tags:
      - Access Tokens
      x-swagger-router-controller: AccessTokens
      x-openapi-router-controller: AccessTokensController
      x-openapi-router-service: AccessTokensService
  /devices:
    get:
      operationId: devicesGET
      parameters:
      - description: The number of items to skip before starting to collect the result
          set
        explode: true
        in: query
        name: offset
        required: false
        schema:
          type: integer
        style: form
      - description: The numbers of items to return
        explode: true
        in: query
        name: limit
        required: false
        schema:
          type: integer
        style: form
      - description: Organization to be filtered by
        explode: true
        in: query
        name: org
        required: false
        schema:
          type: string
      responses:
        "200":
          content:
            application/json:
              schema:
                items:
                  $ref: '#/components/schemas/Device'
                type: array
                x-content-type: application/json
          description: Successful operation
        "401":
          content:
            application/json:
              schema:
                $ref: '#/components/schemas/Error'
          description: Unauthorized
        "403":
          content:
            application/json:
              schema:
                $ref: '#/components/schemas/Error'
          description: Forbidden
        "404":
          content:
            application/json:
              schema:
                $ref: '#/components/schemas/Error'
          description: The specified resource was not found
        "500":
          content:
            application/json:
              schema:
                $ref: '#/components/schemas/Error'
          description: Internal server error
        default:
          content:
            application/json:
              schema:
                $ref: '#/components/schemas/Error'
          description: Unexpected error
      security:
      - apiKey: []
      - bearerAuth: []
      summary: Get all registered devices
      tags:
      - Devices
      x-swagger-router-controller: Devices
      x-openapi-router-controller: DevicesController
      x-openapi-router-service: DevicesService
  /devices/latestVersions:
    get:
      operationId: devicesLatestVersionsGET
      responses:
       "200":
         content:
           application/json:
             schema:
               $ref: '#/components/schemas/DeviceLatestVersion'
         description: Successful operation
       "401":
         content:
           application/json:
             schema:
               $ref: '#/components/schemas/Error'
         description: Unauthorized
       "403":
         content:
           application/json:
             schema:
               $ref: '#/components/schemas/Error'
         description: Forbidden
       "404":
         content:
           application/json:
             schema:
               $ref: '#/components/schemas/Error'
         description: The specified resource was not found
       "500":
         content:
           application/json:
             schema:
               $ref: '#/components/schemas/Error'
         description: Internal server error
       default:
         content:
           application/json:
             schema:
               $ref: '#/components/schemas/Error'
         description: Unexpected error
      security:
      - apiKey: []
      - bearerAuth: []
      summary: Get devices latest available version
      tags:
      - Devices
      x-swagger-router-controller: Devices
      x-openapi-router-controller: DevicesController
      x-openapi-router-service: DevicesService
  /devices/apply:
    post:
      operationId: devicesApplyPOST
      parameters:
      - description: Organization to be filtered by
        explode: true
        in: query
        name: org
        required: false
        schema:
          type: string
      requestBody:
        content:
          application/json:
            schema:
              $ref: '#/components/schemas/DeviceCommand'
      responses:
        "202":
          content:
            application/json:
              schema:
                $ref: '#/components/schemas/ApplyJobsResponse'
          description: Job IDs Created
          headers:
            Location:
              description: Location of a new resource created
              explode: false
              required: true
              schema:
                type: string
              style: simple
        "401":
          content:
            application/json:
              schema:
                $ref: '#/components/schemas/Error'
          description: Unauthorized
        "403":
          content:
            application/json:
              schema:
                $ref: '#/components/schemas/Error'
          description: Forbidden
        "500":
          content:
            application/json:
              schema:
                $ref: '#/components/schemas/Error'
          description: Internal server error
        default:
          content:
            application/json:
              schema:
                $ref: '#/components/schemas/Error'
          description: Unexpected error
      security:
      - apiKey: []
      - bearerAuth: []
      summary: Execute an action on the device side
      tags:
      - Devices
      x-swagger-router-controller: Devices
      x-openapi-router-controller: DevicesController
      x-openapi-router-service: DevicesService
  /devices/upgdSched:
    post:
      operationId: devicesUpgdSchedPOST
      requestBody:
        content:
          application/json:
            schema:
              $ref: '#/components/schemas/DevicesUpgradeRequest'
      parameters: 
      - description: Organization to be filtered by
        explode: true
        in: query
        name: org
        required: false
        schema:
          type: string
      responses:
        "201":
          content:
            application/json:
              schema:
                type: object
          description: Created
          headers:
            Location:
              description: Location of a new resource created
              explode: false
              required: true
              schema:
                type: string
              style: simple
        "400":
          description: Bad Request
        "401":
          content:
            application/json:
              schema:
                $ref: '#/components/schemas/Error'
          description: Unauthorized
        "403":
          content:
            application/json:
              schema:
                $ref: '#/components/schemas/Error'
          description: Forbidden
        "500":
          content:
            application/json:
              schema:
                $ref: '#/components/schemas/Error'
          description: Internal server error
        default:
          content:
            application/json:
              schema:
                $ref: '#/components/schemas/Error'
          description: Unexpected error
      security:
      - apiKey: []
      - bearerAuth: []
      summary: Schedule upgrade of devices
      tags:
      - Devices
      x-swagger-router-controller: Devices
      x-openapi-router-controller: DevicesController
      x-openapi-router-service: DevicesService
  /devices/{id}:
    get:
      operationId: devicesIdGET
      parameters:
      - description: Numeric ID of the Device to retrieve
        explode: false
        in: path
        name: id
        required: true
        schema:
          type: string
        style: simple
      - description: Organization to be filtered by
        explode: true
        in: query
        name: org
        required: false
        schema:
          type: string
      responses:
        "200":
          content:
            application/json:
              schema:
                items:
                  $ref: '#/components/schemas/Device'
                type: array
                x-content-type: application/json
          description: Successful operation
        "401":
          content:
            application/json:
              schema:
                $ref: '#/components/schemas/Error'
          description: Unauthorized
        "403":
          content:
            application/json:
              schema:
                $ref: '#/components/schemas/Error'
          description: Forbidden
        "404":
          content:
            application/json:
              schema:
                $ref: '#/components/schemas/Error'
          description: The specified resource was not found
        "500":
          content:
            application/json:
              schema:
                $ref: '#/components/schemas/Error'
          description: Internal server error
        default:
          content:
            application/json:
              schema:
                $ref: '#/components/schemas/Error'
          description: Unexpected error
      security:
      - apiKey: []
      - bearerAuth: []
      summary: Get device by ID
      tags:
      - Devices
      x-swagger-router-controller: Devices
      x-openapi-router-controller: DevicesController
      x-openapi-router-service: DevicesService
    delete:
      operationId: devicesIdDELETE
      parameters:
      - description: Numeric ID of the Device to delete
        explode: false
        in: path
        name: id
        required: true
        schema:
          type: string
        style: simple
      - description: Organization to be filtered by
        explode: true
        in: query
        name: org
        required: false
        schema:
          type: string
      responses:
       "204":
         description: Successful operation
       "401":
         content:
           application/json:
             schema:
               $ref: '#/components/schemas/Error'
         description: Unauthorized
       "403":
         content:
           application/json:
             schema:
               $ref: '#/components/schemas/Error'
         description: Forbidden
       "404":
         content:
           application/json:
             schema:
               $ref: '#/components/schemas/Error'
         description: The specified resource was not found
       "500":
         content:
           application/json:
             schema:
               $ref: '#/components/schemas/Error'
         description: Internal server error
       default:
         content:
           application/json:
             schema:
               $ref: '#/components/schemas/Error'
         description: Unexpected error
      security:
      - apiKey: []
      - bearerAuth: []
      summary: Delete device
      tags:
      - Devices
      x-swagger-router-controller: Devices
      x-openapi-router-controller: DevicesController
      x-openapi-router-service: DevicesService
    put:
      operationId: devicesIdPUT
      parameters:
      - description: Numeric ID of the Device to modify
        explode: false
        in: path
        name: id
        required: true
        schema:
          type: string
        style: simple
      - description: Organization to be filtered by
        explode: true
        in: query
        name: org
        required: false
        schema:
          type: string
      requestBody:
       content:
         application/json:
           schema:
             $ref: '#/components/schemas/DeviceRequest'
      responses:
       "200":
         content:
           application/json:
             schema:
               $ref: '#/components/schemas/Device'
         description: Successful operation
       "401":
         content:
           application/json:
             schema:
               $ref: '#/components/schemas/Error'
         description: Unauthorized
       "403":
         content:
           application/json:
             schema:
               $ref: '#/components/schemas/Error'
         description: Forbidden
       "404":
         content:
           application/json:
             schema:
               $ref: '#/components/schemas/Error'
         description: The specified resource was not found
       "500":
         content:
           application/json:
             schema:
               $ref: '#/components/schemas/Error'
         description: Internal server error
       default:
         content:
           application/json:
             schema:
               $ref: '#/components/schemas/Error'
         description: Unexpected error
      security:
      - apiKey: []
      - bearerAuth: []
      summary: Modify device
      tags:
      - Devices
      x-swagger-router-controller: Devices
      x-openapi-router-controller: DevicesController
      x-openapi-router-service: DevicesService
  /devices/{id}/upgdSched:
    post:
      operationId: devicesIdUpgdSchedPOST
      parameters:
      - description: Numeric ID of the Device to be upgraded
        explode: false
        in: path
        name: id
        required: true
        schema:
          type: string
        style: simple
      - description: Organization to be filtered by
        explode: true
        in: query
        name: org
        required: false
        schema:
          type: string
      requestBody:
        content:
          application/json:
            schema:
              $ref: '#/components/schemas/DeviceUpgradeRequest'
      responses:
        "201":
          content:
            application/json:
              schema:
                type: object
          description: Created
          headers:
            Location:
              description: Location of a new resource created
              explode: false
              required: true
              schema:
                type: string
              style: simple
        "400":
          description: Bad Request
        "401":
          content:
            application/json:
              schema:
                $ref: '#/components/schemas/Error'
          description: Unauthorized
        "403":
          content:
            application/json:
              schema:
                $ref: '#/components/schemas/Error'
          description: Forbidden
        "500":
          content:
            application/json:
              schema:
                $ref: '#/components/schemas/Error'
          description: Internal server error
        default:
          content:
            application/json:
              schema:
                $ref: '#/components/schemas/Error'
          description: Unexpected error
      security:
      - apiKey: []
      - bearerAuth: []
      summary: Create new access token
      tags:
      - Devices
      x-swagger-router-controller: Devices
      x-openapi-router-controller: DevicesController
      x-openapi-router-service: DevicesService
  /devices/{id}/configuration:
    get:
      operationId: devicesIdConfigurationGET
      parameters:
      - description: Numeric ID of the Device to retrieve configuration
        explode: false
        in: path
        name: id
        required: true
        schema:
          type: string
        style: simple
      - description: Organization to be filtered by
        explode: true
        in: query
        name: org
        required: false
        schema:
          type: string
      responses:
        "200":
          content:
            application/json:
              schema:
                $ref: '#/components/schemas/DeviceConfiguration'
          description: Successful operation
        "401":
          content:
            application/json:
              schema:
                $ref: '#/components/schemas/Error'
          description: Unauthorized
        "403":
          content:
            application/json:
              schema:
                $ref: '#/components/schemas/Error'
          description: Forbidden
        "404":
          content:
            application/json:
              schema:
                $ref: '#/components/schemas/Error'
          description: The specified resource was not found
        "500":
          content:
            application/json:
              schema:
                $ref: '#/components/schemas/Error'
          description: Internal server error
        default:
          content:
            application/json:
              schema:
                $ref: '#/components/schemas/Error'
          description: Unexpected error
      security:
      - apiKey: []
      - bearerAuth: []
      summary: Get Device
      tags:
      - Devices
      x-swagger-router-controller: Devices
      x-openapi-router-controller: DevicesController
      x-openapi-router-service: DevicesService
#
#  /devices/register:
#    post:
#      operationId: devicesRegisterPOST
#      responses:
#        "204":
#          description: No Content
#        "400":
#          description: Bad Request
#        "401":
#          content:
#            application/json:
#              schema:
#                $ref: '#/components/schemas/Error'
#          description: Unauthorized
#        "402":
#          content:
#            application/json:
#              schema:
#                $ref: "#/components/schemas/Error"
#          description: Payment needed
#        "403":
#          content:
#            application/json:
#              schema:
#                $ref: '#/components/schemas/Error'
#          description: Forbidden
#        "500":
#          content:
#            application/json:
#              schema:
#                $ref: '#/components/schemas/Error'
#          description: Internal server error
#        default:
#          content:
#            application/json:
#              schema:
#                $ref: '#/components/schemas/Error'
#          description: Unexpected error
#      security:
#      - apiKey: []
#      - bearerAuth: []
#      summary: Execute an action on the device side
#      tags:
#      - Devices
#      x-swagger-router-controller: Devices
#      x-openapi-router-controller: DevicesController
#      x-openapi-router-service: DevicesService
#  /devices/execute:
#    post:
#      operationId: devicesExecutePOST
#      parameters:
#      - description: Command to execute
#        explode: true
#        in: query
#        name: action
#        required: true
#        schema:
#          type: string
#        style: form
#      requestBody:
#        content:
#          application/json:
#            schema:
#              $ref: '#/components/schemas/CommandRequest'
#      responses:
#        "204":
#          description: No Content
#        "400":
#          description: Bad Request
#        "401":
#          content:
#            application/json:
#              schema:
#                $ref: '#/components/schemas/Error'
#          description: Unauthorized
#        "403":
#          content:
#            application/json:
#              schema:
#                $ref: '#/components/schemas/Error'
#          description: Forbidden
#        "500":
#          content:
#            application/json:
#              schema:
#                $ref: '#/components/schemas/Error'
#          description: Internal server error
#        default:
#          content:
#            application/json:
#              schema:
#                $ref: '#/components/schemas/Error'
#          description: Unexpected error
#      security:
#      - apiKey: []
#      - bearerAuth: []
#      summary: Execute an action on the device side
#      tags:
#      - Devices
#      x-swagger-router-controller: Devices
#      x-openapi-router-controller: DevicesController
#      x-openapi-router-service: DevicesService

  /tunnels:
    get:
      operationId: tunnelsGET
      parameters:
      - description: The number of items to skip before starting to collect the result
          set
        explode: true
        in: query
        name: offset
        required: false
        schema:
          type: integer
        style: form
      - description: The numbers of items to return
        explode: true
        in: query
        name: limit
        required: false
        schema:
          type: integer
        style: form
      - description: Organization to be filtered by
        explode: true
        in: query
        name: org
        required: false
        schema:
          type: string
      responses:
        "200":
          content:
            application/json:
              schema:
                items:
                  $ref: '#/components/schemas/Tunnel'
                type: array
          description: Successful operation
        "401":
          content:
            application/json:
              schema:
                $ref: '#/components/schemas/Error'
          description: Unauthorized
        "403":
          content:
            application/json:
              schema:
                $ref: '#/components/schemas/Error'
          description: Forbidden
        "404":
          content:
            application/json:
              schema:
                $ref: '#/components/schemas/Error'
          description: The specified resource was not found
        "500":
          content:
            application/json:
              schema:
                $ref: '#/components/schemas/Error'
          description: Internal server error
        default:
          content:
            application/json:
              schema:
                $ref: '#/components/schemas/Error'
          description: Unexpected error
      security:
      - apiKey: []
      - bearerAuth: []
      summary: Retrieve device tunnels information
      tags:
      - Tunnels
      x-swagger-router-controller: Routes
      x-openapi-router-controller: TunnelsController
      x-openapi-router-service: TunnelsService
  /tunnels/{id}:
    delete:
      operationId: TunnelsIdDELETE
      parameters:
      - description: Numeric ID of the Tunnel to delete
        explode: false
        in: path
        name: id
        required: true
        schema:
          type: integer
        style: simple
      - description: Organization to be filtered by
        explode: true
        in: query
        name: org
        required: false
        schema:
          type: string
      responses:
        "204":
          description: Successful operation
        "401":
          content:
            application/json:
              schema:
                $ref: '#/components/schemas/Error'
          description: Unauthorized
        "403":
          content:
            application/json:
              schema:
                $ref: '#/components/schemas/Error'
          description: Forbidden
        "404":
          content:
            application/json:
              schema:
                $ref: '#/components/schemas/Error'
          description: The specified resource was not found
        "500":
          content:
            application/json:
              schema:
                $ref: '#/components/schemas/Error'
          description: Internal server error
        default:
          content:
            application/json:
              schema:
                $ref: '#/components/schemas/Error'
          description: Unexpected error
      security:
      - apiKey: []
      - bearerAuth: []
      summary: Delete a tunnel
      tags:
      - Tunnels
      x-swagger-router-controller: Tunnels
      x-openapi-router-controller: TunnelsController
      x-openapi-router-service: TunnelsService
  /devices/{id}/routes:
    get:
      operationId: devicesIdRoutesGET
      parameters:
      - description: Numeric ID of the Device to fetch information about
        explode: false
        in: path
        name: id
        required: true
        schema:
          type: string
        style: simple
      - description: The number of items to skip before starting to collect the result
          set
        explode: true
        in: query
        name: offset
        required: false
        schema:
          type: integer
        style: form
      - description: The numbers of items to return
        explode: true
        in: query
        name: limit
        required: false
        schema:
          type: integer
        style: form
      responses:
        "200":
          content:
            application/json:
              schema:
                $ref: '#/components/schemas/DeviceRouteInformation'
          description: Successful operation
        "401":
          content:
            application/json:
              schema:
                $ref: '#/components/schemas/Error'
          description: Unauthorized
        "403":
          content:
            application/json:
              schema:
                $ref: '#/components/schemas/Error'
          description: Forbidden
        "404":
          content:
            application/json:
              schema:
                $ref: '#/components/schemas/Error'
          description: The specified resource was not found
        "500":
          content:
            application/json:
              schema:
                $ref: '#/components/schemas/Error'
          description: Internal server error
        default:
          content:
            application/json:
              schema:
                $ref: '#/components/schemas/Error'
          description: Unexpected error
      security:
      - apiKey: []
      - bearerAuth: []
      summary: Retrieve device routes information
      tags:
      - Routes
      x-swagger-router-controller: Devices
      x-openapi-router-controller: DevicesController
      x-openapi-router-service: DevicesService
  /devices/{id}/staticroutes:
    post:
      operationId: devicesIdStaticroutesPOST
      parameters:
      - description: Numeric ID of the Device
        explode: false
        in: path
        name: id
        required: true
        schema:
          type: string
        style: simple
      - description: Organization to be filtered by
        explode: true
        in: query
        name: org
        required: false
        schema:
          type: string
      requestBody:
        content:
          application/json:
            schema:
              $ref: '#/components/schemas/StaticRouteRequest'
      responses:
        "201":
          content:
            application/json:
              schema:
                $ref: '#/components/schemas/StaticRoute'
          description: Created
          headers:
            Location:
              description: Location of a new resource created
              explode: false
              required: true
              schema:
                type: string
              style: simple
        "400":
          content:
            application/json:
              schema:
                $ref: '#/components/schemas/Error'
          description: Bad Request
        "401":
          content:
            application/json:
              schema:
                $ref: '#/components/schemas/Error'
          description: Unauthorized
        "403":
          content:
            application/json:
              schema:
                $ref: '#/components/schemas/Error'
          description: Forbidden
        "500":
          content:
            application/json:
              schema:
                $ref: '#/components/schemas/Error'
          description: Internal server error
        default:
          content:
            application/json:
              schema:
                $ref: '#/components/schemas/Error'
          description: Unexpected error
      security:
      - apiKey: []
      - bearerAuth: []
      summary: Create new static route
      tags:
      - Static Routes
      x-swagger-router-controller: Devices
      x-openapi-router-controller: DevicesController
      x-openapi-router-service: DevicesService
    get:
      operationId: devicesIdStaticroutesGET
      parameters:
      - description: Numeric ID of the Device to fetch information about
        explode: false
        in: path
        name: id
        required: true
        schema:
          type: string
        style: simple
      - description: The number of items to skip before starting to collect the result
          set
        explode: true
        in: query
        name: offset
        required: false
        schema:
          type: integer
        style: form
      - description: The numbers of items to return
        explode: true
        in: query
        name: limit
        required: false
        schema:
          type: integer
        style: form
      - description: Organization to be filtered by
        explode: true
        in: query
        name: org
        required: false
        schema:
          type: string
      responses:
        "200":
          content:
            application/json:
              schema:
                items:
                  $ref: '#/components/schemas/StaticRoute'
                type: array
          description: Successful operation
        "401":
          content:
            application/json:
              schema:
                $ref: '#/components/schemas/Error'
          description: Unauthorized
        "403":
          content:
            application/json:
              schema:
                $ref: '#/components/schemas/Error'
          description: Forbidden
        "404":
          content:
            application/json:
              schema:
                $ref: '#/components/schemas/Error'
          description: The specified resource was not found
        "500":
          content:
            application/json:
              schema:
                $ref: '#/components/schemas/Error'
          description: Internal server error
        default:
          content:
            application/json:
              schema:
                $ref: '#/components/schemas/Error'
          description: Unexpected error
      security:
      - apiKey: []
      - bearerAuth: []
      summary: Retrieve device static routes information
      tags:
      - Static Routes
      x-swagger-router-controller: Devices
      x-openapi-router-controller: DevicesController
      x-openapi-router-service: DevicesService
  /devices/{id}/staticroutes/{route}:
    delete:
      operationId: devicesIdStaticroutesRouteDELETE
      parameters:
      - description: Numeric ID of the Device
        explode: false
        in: path
        name: id
        required: true
        schema:
          type: string
        style: simple
      - description: Numeric ID of the Route to delete
        explode: false
        in: path
        name: route
        required: true
        schema:
          type: string
        style: simple
      - description: Organization to be filtered by
        explode: true
        in: query
        name: org
        required: false
        schema:
          type: string
      responses:
        "204":
          description: Successful operation
        "401":
          content:
            application/json:
              schema:
                $ref: '#/components/schemas/Error'
          description: Unauthorized
        "403":
          content:
            application/json:
              schema:
                $ref: '#/components/schemas/Error'
          description: Forbidden
        "404":
          content:
            application/json:
              schema:
                $ref: '#/components/schemas/Error'
          description: The specified resource was not found
        "500":
          content:
            application/json:
              schema:
                $ref: '#/components/schemas/Error'
          description: Internal server error
        default:
          content:
            application/json:
              schema:
                $ref: '#/components/schemas/Error'
          description: Unexpected error
      security:
      - apiKey: []
      - bearerAuth: []
      summary: Delete static route
      tags:
      - Static Routes
      x-swagger-router-controller: Devices
      x-openapi-router-controller: DevicesController
      x-openapi-router-service: DevicesService
    patch:
      operationId: devicesIdStaticroutesRoutePATCH
      parameters:
      - description: Numeric ID of the Device
        explode: false
        in: path
        name: id
        required: true
        schema:
          type: string
        style: simple
      - description: Numeric ID of the Route to modify
        explode: false
        in: path
        name: route
        required: true
        schema:
          type: string
        style: simple
      - description: Organization to be filtered by
        explode: true
        in: query
        name: org
        required: false
        schema:
          type: string
      requestBody:
        content:
          application/json:
            schema:
              $ref: '#/components/schemas/StaticRouteRequest'
      responses:
        "200":
          content:
            application/json:
              schema:
                $ref: '#/components/schemas/StaticRoute'
          description: Successful operation
        "400":
          description: Bad Request
        "401":
          content:
            application/json:
              schema:
                $ref: '#/components/schemas/Error'
          description: Unauthorized
        "403":
          content:
            application/json:
              schema:
                $ref: '#/components/schemas/Error'
          description: Forbidden
        "404":
          content:
            application/json:
              schema:
                $ref: '#/components/schemas/Error'
          description: The specified resource was not found
        "500":
          content:
            application/json:
              schema:
                $ref: '#/components/schemas/Error'
          description: Internal server error
        default:
          content:
            application/json:
              schema:
                $ref: '#/components/schemas/Error'
          description: Unexpected error
      security:
      - apiKey: []
      - bearerAuth: []
      summary: Modify static route
      tags:
      - Static Routes
      x-swagger-router-controller: Devices
      x-openapi-router-controller: DevicesController
      x-openapi-router-service: DevicesService
  /devices/{id}/dhcp:
    post:
      operationId: devicesIdDhcpPOST
      parameters:
      - description: Numeric ID of the Device
        explode: false
        in: path
        name: id
        required: true
        schema:
          type: string
        style: simple
      - description: Organization to be filtered by
        explode: true
        in: query
        name: org
        required: false
        schema:
          type: string
      requestBody:
        content:
          application/json:
            schema:
              $ref: '#/components/schemas/DhcpRequest'
      responses:
        "202":
          content:
            application/json:
              schema:
                $ref: '#/components/schemas/Dhcp'
          description: Created
          headers:
            Location:
              description: Location of a new resource created
              explode: false
              required: true
              schema:
                type: string
              style: simple
        "400":
          content:
            application/json:
              schema:
                $ref: '#/components/schemas/Error'
          description: Bad Request
        "401":
          content:
            application/json:
              schema:
                $ref: '#/components/schemas/Error'
          description: Unauthorized
        "403":
          content:
            application/json:
              schema:
                $ref: '#/components/schemas/Error'
          description: Forbidden
        "500":
          content:
            application/json:
              schema:
                $ref: '#/components/schemas/Error'
          description: Internal server error
        default:
          content:
            application/json:
              schema:
                $ref: '#/components/schemas/Error'
          description: Unexpected error
      security:
      - apiKey: []
      - bearerAuth: []
      summary: Add DHCP server
      tags:
      - Devices
      x-swagger-router-controller: Devices
      x-openapi-router-controller: DevicesController
      x-openapi-router-service: DevicesService
    get:
      operationId: devicesIdDhcpGET
      parameters:
      - description: Numeric ID of the Device to fetch information about
        explode: false
        in: path
        name: id
        required: true
        schema:
          type: string
        style: simple
      - description: The number of items to skip before starting to collect the result
          set
        explode: true
        in: query
        name: offset
        required: false
        schema:
          type: integer
        style: form
      - description: The numbers of items to return
        explode: true
        in: query
        name: limit
        required: false
        schema:
          type: integer
        style: form
      - description: Organization to be filtered by
        explode: true
        in: query
        name: org
        required: false
        schema:
          type: string
      responses:
        "200":
          content:
            application/json:
              schema:
                items:
                  $ref: '#/components/schemas/Dhcp'
                type: array
          description: Successful operation
        "401":
          content:
            application/json:
              schema:
                $ref: '#/components/schemas/Error'
          description: Unauthorized
        "403":
          content:
            application/json:
              schema:
                $ref: '#/components/schemas/Error'
          description: Forbidden
        "404":
          content:
            application/json:
              schema:
                $ref: '#/components/schemas/Error'
          description: The specified resource was not found
        "500":
          content:
            application/json:
              schema:
                $ref: '#/components/schemas/Error'
          description: Internal server error
        default:
          content:
            application/json:
              schema:
                $ref: '#/components/schemas/Error'
          description: Unexpected error
      security:
      - apiKey: []
      - bearerAuth: []
      summary: Retrieve device DHCP information
      tags:
      - Devices
      x-swagger-router-controller: Devices
      x-openapi-router-controller: DevicesController
      x-openapi-router-service: DevicesService
  /devices/{id}/dhcp/{dhcpId}:
    get:
      operationId: devicesIdDhcpDhcpIdGET
      parameters:
      - description: Numeric ID of the Device
        explode: false
        in: path
        name: id
        required: true
        schema:
          type: string
        style: simple
      - description: Numeric ID of the DHCP to get
        explode: false
        in: path
        name: dhcpId
        required: true
        schema:
          type: string
        style: simple
      - description: Organization to be filtered by
        explode: true
        in: query
        name: org
        required: false
        schema:
          type: string
      responses:
        "200":
          content:
            application/json:
              schema:
                $ref: '#/components/schemas/Dhcp'
          description: Successful operation
        "401":
          content:
            application/json:
              schema:
                $ref: '#/components/schemas/Error'
          description: Unauthorized
        "403":
          content:
            application/json:
              schema:
                $ref: '#/components/schemas/Error'
          description: Forbidden
        "404":
          content:
            application/json:
              schema:
                $ref: '#/components/schemas/Error'
          description: The specified resource was not found
        "500":
          content:
            application/json:
              schema:
                $ref: '#/components/schemas/Error'
          description: Internal server error
        default:
          content:
            application/json:
              schema:
                $ref: '#/components/schemas/Error'
          description: Unexpected error
      security:
      - apiKey: []
      - bearerAuth: []
      summary: Get DHCP by ID
      tags:
      - Devices
      x-swagger-router-controller: Devices
      x-openapi-router-controller: DevicesController
      x-openapi-router-service: DevicesService
    delete:
      operationId: devicesIdDhcpDhcpIdDELETE
      parameters:
      - description: Numeric ID of the Device
        explode: false
        in: path
        name: id
        required: true
        schema:
          type: string
        style: simple
      - description: Numeric ID of the DHCP to delete
        explode: false
        in: path
        name: dhcpId
        required: true
        schema:
          type: string
        style: simple
      - description: Force delete
        explode: false
        in: query
        name: force
        required: false
        schema:
          enum:
          - yes
          - no
          type: string
      - description: Organization to be filtered by
        explode: true
        in: query
        name: org
        required: false
        schema:
          type: string
      responses:
        "202":
          description: Successful operation
          headers:
            Location:
              description: Location of a new resource created
              explode: false
              required: true
              schema:
                type: string
              style: simple
        "401":
          content:
            application/json:
              schema:
                $ref: '#/components/schemas/Error'
          description: Unauthorized
        "403":
          content:
            application/json:
              schema:
                $ref: '#/components/schemas/Error'
          description: Forbidden
        "404":
          content:
            application/json:
              schema:
                $ref: '#/components/schemas/Error'
          description: The specified resource was not found
        "500":
          content:
            application/json:
              schema:
                $ref: '#/components/schemas/Error'
          description: Internal server error
        default:
          content:
            application/json:
              schema:
                $ref: '#/components/schemas/Error'
          description: Unexpected error
      security:
      - apiKey: []
      - bearerAuth: []
      summary: Delete DHCP
      tags:
      - Devices
      x-swagger-router-controller: Devices
      x-openapi-router-controller: DevicesController
      x-openapi-router-service: DevicesService
    put:
      operationId: devicesIdDhcpDhcpIdPUT
      parameters:
      - description: Numeric ID of the Device
        explode: false
        in: path
        name: id
        required: true
        schema:
          type: string
        style: simple
      - description: Numeric ID of the DHCP to modify
        explode: false
        in: path
        name: dhcpId
        required: true
        schema:
          type: string
        style: simple
      - description: Organization to be filtered by
        explode: true
        in: query
        name: org
        required: false
        schema:
          type: string
      requestBody:
        content:
          application/json:
            schema:
              $ref: '#/components/schemas/DhcpRequest'
      responses:
        "202":
          content:
            application/json:
              schema:
                $ref: '#/components/schemas/Dhcp'
          description: Successful operation
          headers:
            Location:
              description: Location of a new resource created
              explode: false
              required: true
              schema:
                type: string
              style: simple
        "400":
          description: Bad Request
        "401":
          content:
            application/json:
              schema:
                $ref: '#/components/schemas/Error'
          description: Unauthorized
        "403":
          content:
            application/json:
              schema:
                $ref: '#/components/schemas/Error'
          description: Forbidden
        "404":
          content:
            application/json:
              schema:
                $ref: '#/components/schemas/Error'
          description: The specified resource was not found
        "500":
          content:
            application/json:
              schema:
                $ref: '#/components/schemas/Error'
          description: Internal server error
        default:
          content:
            application/json:
              schema:
                $ref: '#/components/schemas/Error'
          description: Unexpected error
      security:
      - apiKey: []
      - bearerAuth: []
      summary: Modify DHCP
      tags:
      - Devices
      x-swagger-router-controller: Devices
      x-openapi-router-controller: DevicesController
      x-openapi-router-service: DevicesService
    patch:
      operationId: devicesIdDhcpDhcpIdPATCH
      parameters:
      - description: Numeric ID of the Device
        explode: false
        in: path
        name: id
        required: true
        schema:
          type: string
        style: simple
      - description: Numeric ID of the DHCP to modify
        explode: false
        in: path
        name: dhcpId
        required: true
        schema:
          type: string
        style: simple
      - description: Organization to be filtered by
        explode: true
        in: query
        name: org
        required: false
        schema:
          type: string
      responses:
        "202":
          content:
            application/json:
              schema:
                $ref: '#/components/schemas/Dhcp'
          description: Successful operation
          headers:
            Location:
              description: Location of a new resource created
              explode: false
              required: true
              schema:
                type: string
              style: simple
        "400":
          description: Bad Request
        "401":
          content:
            application/json:
              schema:
                $ref: '#/components/schemas/Error'
          description: Unauthorized
        "403":
          content:
            application/json:
              schema:
                $ref: '#/components/schemas/Error'
          description: Forbidden
        "404":
          content:
            application/json:
              schema:
                $ref: '#/components/schemas/Error'
          description: The specified resource was not found
        "500":
          content:
            application/json:
              schema:
                $ref: '#/components/schemas/Error'
          description: Internal server error
        default:
          content:
            application/json:
              schema:
                $ref: '#/components/schemas/Error'
          description: Unexpected error
      security:
      - apiKey: []
      - bearerAuth: []
      summary: ReApply DHCP
      tags:
      - Devices
      x-swagger-router-controller: Devices
      x-openapi-router-controller: DevicesController
      x-openapi-router-service: DevicesService
  /devices/statistics:
    get:
      operationId: devicesStatisticsGET
      parameters:
      - description: Organization to be filtered by
        explode: true
        in: query
        name: org
        required: false
        schema:
          type: string
      responses:
        "200":
          content:
            application/json:
              schema:
                items:
                  $ref: '#/components/schemas/DeviceStatistics'
                type: array
                x-content-type: application/json
          description: Successful operation
        "401":
          content:
            application/json:
              schema:
                $ref: '#/components/schemas/Error'
          description: Unauthorized
        "403":
          content:
            application/json:
              schema:
                $ref: '#/components/schemas/Error'
          description: Forbidden
        "404":
          content:
            application/json:
              schema:
                $ref: '#/components/schemas/Error'
          description: The specified resource was not found
        "500":
          content:
            application/json:
              schema:
                $ref: '#/components/schemas/Error'
          description: Internal server error
        default:
          content:
            application/json:
              schema:
                $ref: '#/components/schemas/Error'
          description: Unexpected error
      security:
      - apiKey: []
      - bearerAuth: []
      summary: Retrieve devices statistics information
      tags:
      - Statistics
      x-swagger-router-controller: Devices
      x-openapi-router-controller: DevicesController
      x-openapi-router-service: DevicesService
  /devices/{id}/statistics:
    get:
      operationId: devicesIdStatisticsGET
      parameters:
      - description: Numeric ID of the Device to fetch information about
        explode: false
        in: path
        name: id
        required: true
        schema:
          type: string
        style: simple
      responses:
        "200":
          content:
            application/json:
              schema:
                items:
                  $ref: '#/components/schemas/DeviceStatistics'
                type: array
                x-content-type: application/json
          description: Successful operation
        "401":
          content:
            application/json:
              schema:
                $ref: '#/components/schemas/Error'
          description: Unauthorized
        "403":
          content:
            application/json:
              schema:
                $ref: '#/components/schemas/Error'
          description: Forbidden
        "404":
          content:
            application/json:
              schema:
                $ref: '#/components/schemas/Error'
          description: The specified resource was not found
        "500":
          content:
            application/json:
              schema:
                $ref: '#/components/schemas/Error'
          description: Internal server error
        default:
          content:
            application/json:
              schema:
                $ref: '#/components/schemas/Error'
          description: Unexpected error
      security:
      - apiKey: []
      - bearerAuth: []
      summary: Retrieve device statistics information
      tags:
      - Statistics
      x-swagger-router-controller: Devices
      x-openapi-router-controller: DevicesController
      x-openapi-router-service: DevicesService
  /devices/{id}/logs:
    get:
      operationId: devicesIdLogsGET
      parameters:
      - description: Numeric ID of the Device to fetch information about
        explode: false
        in: path
        name: id
        required: true
        schema:
          type: string
        style: simple
      - description: The number of items to skip before starting to collect the result
          set
        explode: true
        in: query
        name: offset
        required: false
        schema:
          type: integer
        style: form
      - description: The numbers of items to return
        explode: true
        in: query
        name: limit
        required: false
        schema:
          type: integer
        style: form
      - description: Filter to be applied
        explode: true
        in: query
        name: filter
        required: false
        schema:
          type: string
        style: form
      responses:
        "200":
          content:
            application/json:
              schema:
                $ref: '#/components/schemas/DeviceLog'
          description: Successful operation
        "401":
          content:
            application/json:
              schema:
                $ref: '#/components/schemas/Error'
          description: Unauthorized
        "403":
          content:
            application/json:
              schema:
                $ref: '#/components/schemas/Error'
          description: Forbidden
        "404":
          content:
            application/json:
              schema:
                $ref: '#/components/schemas/Error'
          description: The specified resource was not found
        "500":
          content:
            application/json:
              schema:
                $ref: '#/components/schemas/Error'
          description: Internal server error
        default:
          content:
            application/json:
              schema:
                $ref: '#/components/schemas/Error'
          description: Unexpected error
      security:
      - apiKey: []
      - bearerAuth: []
      summary: Retrieve device logs information
      tags:
      - Logs
      x-swagger-router-controller: Devices
      x-openapi-router-controller: DevicesController
      x-openapi-router-service: DevicesService
  /devices/{id}/apply:
    post:
      operationId: devicesIdApplyPOST
      parameters:
      - description: Numeric ID of the Device to start
        explode: false
        in: path
        name: id
        required: true
        schema:
          type: string
        style: simple
      - description: Organization to be filtered by
        explode: true
        in: query
        name: org
        required: false
        schema:
          type: string
      requestBody:
        content:
          application/json:
            schema:
              $ref: '#/components/schemas/DeviceCommand'
      responses:
        "202":
          content:
            application/json:
              schema:
                $ref: '#/components/schemas/ApplyJobsResponse'
          description: Created
          headers:
            Location:
              description: Location of a new resource created
              explode: false
              required: true
              schema:
                type: string
              style: simple
        "401":
          content:
            application/json:
              schema:
                $ref: '#/components/schemas/Error'
          description: Unauthorized
        "403":
          content:
            application/json:
              schema:
                $ref: '#/components/schemas/Error'
          description: Forbidden
        "500":
          content:
            application/json:
              schema:
                $ref: '#/components/schemas/Error'
          description: Internal server error
        default:
          content:
            application/json:
              schema:
                $ref: '#/components/schemas/Error'
          description: Unexpected error
      security:
      - apiKey: []
      - bearerAuth: []
      summary: Execute an action on the device side
      tags:
      - Devices
      x-swagger-router-controller: Devices
      x-openapi-router-controller: DevicesController
      x-openapi-router-service: DevicesService
  /jobs:
    get:
      operationId: jobsGET
      parameters:
      - description: A filter on the job status
        explode: true
        in: query
        name: status
        required: true
        schema:
          enum:
          - all
          - complete
          - failed
          - inactive
          - delayed
          - active
          type: string
        style: form
      - description: The number of items to skip before starting to collect the result
          set
        explode: true
        in: query
        name: offset
        required: false
        schema:
          type: integer
        style: form
      - description: The numbers of items to return
        explode: true
        in: query
        name: limit
        required: false
        schema:
          type: integer
        style: form
      - description: A filter on specific job ids (comma separated)
        explode: true
        in: query
        name: ids
        required: false
        schema:
          type: string
      - description: Organization to be filtered by
        explode: true
        in: query
        name: org
        required: false
        schema:
          type: string
      responses:
        "200":
          content:
            application/json:
              schema:
                items:
                  $ref: '#/components/schemas/Job'
                type: array
                x-content-type: application/json
          description: Successful operation
        "400":
          description: Bad Request
        "401":
          content:
            application/json:
              schema:
                $ref: '#/components/schemas/Error'
          description: Unauthorized
        "403":
          content:
            application/json:
              schema:
                $ref: '#/components/schemas/Error'
          description: Forbidden
        "404":
          content:
            application/json:
              schema:
                $ref: '#/components/schemas/Error'
          description: The specified resource was not found
        "500":
          content:
            application/json:
              schema:
                $ref: '#/components/schemas/Error'
          description: Internal server error
        default:
          content:
            application/json:
              schema:
                $ref: '#/components/schemas/Error'
          description: Unexpected error
      security:
      - bearerAuth: []
      - apiKey: []
      summary: Get all Jobs
      tags:
      - Jobs
      x-swagger-router-controller: Jobs
      x-openapi-router-controller: JobsController
      x-openapi-router-service: JobsService
    delete:
      operationId: jobsDELETE
      parameters:
      - description: Organization to be filtered by
        explode: true
        in: query
        name: org
        required: false
        schema:
          type: string
      requestBody:
        content:
          application/json:
            schema:
              $ref: '#/components/schemas/JobsDeleteRequest'
      responses:
        "204":
          description: Successful operation
        "401":
          content:
            application/json:
              schema:
                $ref: '#/components/schemas/Error'
          description: Unauthorized
        "403":
          content:
            application/json:
              schema:
                $ref: '#/components/schemas/Error'
          description: Forbidden
        "404":
          content:
            application/json:
              schema:
                $ref: '#/components/schemas/Error'
          description: The specified resource was not found
        "500":
          content:
            application/json:
              schema:
                $ref: '#/components/schemas/Error'
          description: Internal server error
        default:
          content:
            application/json:
              schema:
                $ref: '#/components/schemas/Error'
          description: Unexpected error
      security:
      - apiKey: []
      - bearerAuth: []
      summary: Delete a job
      tags:
      - Jobs
      x-swagger-router-controller: Jobs
      x-openapi-router-controller: JobsController
      x-openapi-router-service: JobsService
  /jobs/{id}:
    get:
      operationId: jobsIdGET
      parameters:
      - description: Numeric ID of the Job to get
        explode: true
        in: path
        name: id
        required: true
        schema:
          type: integer
        style: simple
      - description: Organization to be filtered by
        explode: true
        in: query
        name: org
        required: false
        schema:
          type: string
      responses:
        "200":
          content:
            application/json:
              schema:
                $ref: '#/components/schemas/Job'
          description: Successful operation
        "401":
          content:
            application/json:
              schema:
                $ref: '#/components/schemas/Error'
          description: Unauthorized
        "403":
          content:
            application/json:
              schema:
                $ref: '#/components/schemas/Error'
          description: Forbidden
        "404":
          content:
            application/json:
              schema:
                $ref: '#/components/schemas/Error'
          description: The specified resource was not found
        "500":
          content:
            application/json:
              schema:
                $ref: '#/components/schemas/Error'
          description: Internal server error
        default:
          content:
            application/json:
              schema:
                $ref: '#/components/schemas/Error'
          description: Unexpected error
      security:
      - bearerAuth: []
      - apiKey: []
      summary: Get Job by ID
      tags:
      - Jobs
      x-swagger-router-controller: Jobs
      x-openapi-router-controller: JobsController
      x-openapi-router-service: JobsService
    delete:
      operationId: jobsIdDELETE
      parameters:
      - description: Numeric ID of the Job to delete
        explode: false
        in: path
        name: id
        required: true
        schema:
          type: integer
        style: simple
      - description: Organization to be filtered by
        explode: true
        in: query
        name: org
        required: false
        schema:
          type: string
      responses:
        "204":
          description: Successful operation
        "401":
          content:
            application/json:
              schema:
                $ref: '#/components/schemas/Error'
          description: Unauthorized
        "403":
          content:
            application/json:
              schema:
                $ref: '#/components/schemas/Error'
          description: Forbidden
        "404":
          content:
            application/json:
              schema:
                $ref: '#/components/schemas/Error'
          description: The specified resource was not found
        "500":
          content:
            application/json:
              schema:
                $ref: '#/components/schemas/Error'
          description: Internal server error
        default:
          content:
            application/json:
              schema:
                $ref: '#/components/schemas/Error'
          description: Unexpected error
      security:
      - apiKey: []
      - bearerAuth: []
      summary: Delete a job
      tags:
      - Jobs
      x-swagger-router-controller: Jobs
      x-openapi-router-controller: JobsController
      x-openapi-router-service: JobsService
  /notifications:
    get:
      operationId: notificationsGET
      parameters:
      - description: The number of items to skip before starting to collect the result
          set
        explode: true
        in: query
        name: offset
        required: false
        schema:
          type: integer
        style: form
      - description: The numbers of items to return
        explode: true
        in: query
        name: limit
        required: false
        schema:
          type: integer
        style: form
      - description: Organization to be filtered by
        explode: true
        in: query
        name: org
        required: false
        schema:
          type: string
      - description: Operation to be executed
        explode: true
        in: query
        name: op
        required: false
        schema:
          type: string
      - description: Filter by status to be executed
        explode: true
        in: query
        name: status
        required: false
        schema:
          type: string
      responses:
        "200":
          content:
            application/json:
              schema:
                items:
                  $ref: '#/components/schemas/Notification'
                type: array
                x-content-type: application/json
          description: Successful operation
        "401":
          content:
            application/json:
              schema:
                $ref: '#/components/schemas/Error'
          description: Unauthorized
        "403":
          content:
            application/json:
              schema:
                $ref: '#/components/schemas/Error'
          description: Forbidden
        "404":
          content:
            application/json:
              schema:
                $ref: '#/components/schemas/Error'
          description: The specified resource was not found
        "500":
          content:
            application/json:
              schema:
                $ref: '#/components/schemas/Error'
          description: Internal server error
        default:
          content:
            application/json:
              schema:
                $ref: '#/components/schemas/Error'
          description: Unexpected error
      security:
      - bearerAuth: []
      - apiKey: []
      summary: Get all Notifications
      tags:
      - Notifications
      x-swagger-router-controller: Notifications
      x-openapi-router-controller: NotificationsController
      x-openapi-router-service: NotificationsService
    put:
      operationId: notificationsPUT
      parameters:
      - description: Organization to be filtered by
        explode: true
        in: query
        name: org
        required: false
        schema:
          type: string
      requestBody:
        content:
          application/json:
            schema:
              $ref: '#/components/schemas/NotificationsPutRequest'
      responses:
        "204":
          description: Successful operation
        "400":
          description: Bad Request
        "401":
          content:
            application/json:
              schema:
                $ref: '#/components/schemas/Error'
          description: Unauthorized
        "403":
          content:
            application/json:
              schema:
                $ref: '#/components/schemas/Error'
          description: Forbidden
        "404":
          content:
            application/json:
              schema:
                $ref: '#/components/schemas/Error'
          description: The specified resource was not found
        "500":
          content:
            application/json:
              schema:
                $ref: '#/components/schemas/Error'
          description: Internal server error
        default:
          content:
            application/json:
              schema:
                $ref: '#/components/schemas/Error'
          description: Unexpected error
      security:
      - apiKey: []
      - bearerAuth: []
      summary: Modify notifications
      tags:
      - Notifications
      x-swagger-router-controller: Notifications
      x-openapi-router-controller: NotificationsController
      x-openapi-router-service: NotificationsService
  /notifications/{id}:
    put:
      operationId: notificationsIdPUT
      parameters:
      - description: Numeric ID of the notification to modify
        explode: false
        in: path
        name: id
        required: true
        schema:
          type: string
        style: simple
      - description: Organization to be filtered by
        explode: true
        in: query
        name: org
        required: false
        schema:
          type: string
      requestBody:
        content:
          application/json:
            schema:
              $ref: '#/components/schemas/NotificationsIDPutRequest'
      responses:
        "200":
          content:
            application/json:
              schema:
                $ref: '#/components/schemas/Notification'
          description: Successful operation
        "400":
          description: Bad Request
        "401":
          content:
            application/json:
              schema:
                $ref: '#/components/schemas/Error'
          description: Unauthorized
        "403":
          content:
            application/json:
              schema:
                $ref: '#/components/schemas/Error'
          description: Forbidden
        "404":
          content:
            application/json:
              schema:
                $ref: '#/components/schemas/Error'
          description: The specified resource was not found
        "500":
          content:
            application/json:
              schema:
                $ref: '#/components/schemas/Error'
          description: Internal server error
        default:
          content:
            application/json:
              schema:
                $ref: '#/components/schemas/Error'
          description: Unexpected error
      security:
      - apiKey: []
      - bearerAuth: []
      summary: Modify notification
      tags:
      - Notifications
      x-swagger-router-controller: Notifications
      x-openapi-router-controller: NotificationsController
      x-openapi-router-service: NotificationsService
  /members:
    get:
      operationId: membersGET
      parameters:
      - description: The number of items to skip before starting to collect the result
          set
        explode: true
        in: query
        name: offset
        required: false
        schema:
          type: integer
        style: form
      - description: The numbers of items to return
        explode: true
        in: query
        name: limit
        required: false
        schema:
          type: integer
        style: form
      responses:
        "200":
          content:
            application/json:
              schema:
                items:
                  $ref: '#/components/schemas/Member'
                type: array
                x-content-type: application/json
          description: Successful operation
        "401":
          content:
            application/json:
              schema:
                $ref: '#/components/schemas/Error'
          description: Unauthorized
        "403":
          content:
            application/json:
              schema:
                $ref: '#/components/schemas/Error'
          description: Forbidden
        "404":
          content:
            application/json:
              schema:
                $ref: '#/components/schemas/Error'
          description: The specified resource was not found
        "500":
          content:
            application/json:
              schema:
                $ref: '#/components/schemas/Error'
          description: Internal server error
        default:
          content:
            application/json:
              schema:
                $ref: '#/components/schemas/Error'
          description: Unexpected error
      security:
      - bearerAuth: []
      - apiKey: []
      summary: Get all Members
      tags:
      - Members
      x-swagger-router-controller: Members
      x-openapi-router-controller: MembersController
      x-openapi-router-service: MembersService
    post:
      operationId: membersPOST
      requestBody:
        content:
          application/json:
            schema:
              $ref: '#/components/schemas/MemberRequest'
      responses:
        "201":
          content:
            application/json:
              schema:
                $ref: '#/components/schemas/Member'
          description: Member has been added
          headers:
            Location:
              description: Location of a new resource created
              explode: false
              required: true
              schema:
                type: string
              style: simple
        "400":
          content:
            application/json:
              schema:
                $ref: '#/components/schemas/Error'
          description: Bad Request
        "401":
          content:
            application/json:
              schema:
                $ref: '#/components/schemas/Error'
          description: Unauthorized
        "403":
          content:
            application/json:
              schema:
                $ref: '#/components/schemas/Error'
          description: Forbidden
        "500":
          content:
            application/json:
              schema:
                $ref: '#/components/schemas/Error'
          description: Internal server error
        default:
          content:
            application/json:
              schema:
                $ref: '#/components/schemas/Error'
          description: Unexpected error
      security:
      - bearerAuth: []
      - apiKey: []
      summary: Create new member
      tags:
      - Members
      x-swagger-router-controller: Members
      x-openapi-router-controller: MembersController
      x-openapi-router-service: MembersService
  /members/{id}:
    get:
      operationId: membersIdGET
      parameters:
      - description: Numeric ID of the Member to retrieve
        explode: false
        in: path
        name: id
        required: true
        schema:
          type: string
        style: simple
      responses:
        "200":
          content:
            application/json:
              schema:
                items:
                  $ref: '#/components/schemas/Member'
                type: array
                x-content-type: application/json
          description: Successful operation
        "401":
          content:
            application/json:
              schema:
                $ref: '#/components/schemas/Error'
          description: Unauthorized
        "403":
          content:
            application/json:
              schema:
                $ref: '#/components/schemas/Error'
          description: Forbidden
        "404":
          content:
            application/json:
              schema:
                $ref: '#/components/schemas/Error'
          description: The specified resource was not found
        "500":
          content:
            application/json:
              schema:
                $ref: '#/components/schemas/Error'
          description: Internal server error
        default:
          content:
            application/json:
              schema:
                $ref: '#/components/schemas/Error'
          description: Unexpected error
      security:
      - bearerAuth: []
      - apiKey: []
      summary: Get Member
      tags:
      - Members
      x-swagger-router-controller: Members
      x-openapi-router-controller: MembersController
      x-openapi-router-service: MembersService
    put:
      operationId: membersIdPUT
      parameters:
      - description: Numeric ID of the account to modify
        explode: false
        in: path
        name: id
        required: true
        schema:
          type: string
        style: simple
      requestBody:
        content:
          application/json:
            schema:
              $ref: '#/components/schemas/MemberRequest'
      responses:
        "200":
          content:
            application/json:
              schema:
                $ref: '#/components/schemas/Member'
          description: Successful operation
        "400":
          description: Bad Request
        "401":
          content:
            application/json:
              schema:
                $ref: '#/components/schemas/Error'
          description: Unauthorized
        "403":
          content:
            application/json:
              schema:
                $ref: '#/components/schemas/Error'
          description: Forbidden
        "404":
          content:
            application/json:
              schema:
                $ref: '#/components/schemas/Error'
          description: The specified resource was not found
        "500":
          content:
            application/json:
              schema:
                $ref: '#/components/schemas/Error'
          description: Internal server error
        default:
          content:
            application/json:
              schema:
                $ref: '#/components/schemas/Error'
          description: Unexpected error
      security:
      - apiKey: []
      - bearerAuth: []
      summary: Modify member
      tags:
      - Members
      x-swagger-router-controller: Members
      x-openapi-router-controller: MembersController
      x-openapi-router-service: MembersService
    delete:
      operationId: membersIdDELETE
      parameters:
      - description: Numeric ID of the Member to delete
        explode: false
        in: path
        name: id
        required: true
        schema:
          type: string
        style: simple
      responses:
        "204":
          description: Successful operation
        "401":
          content:
            application/json:
              schema:
                $ref: '#/components/schemas/Error'
          description: Unauthorized
        "403":
          content:
            application/json:
              schema:
                $ref: '#/components/schemas/Error'
          description: Forbidden
        "404":
          content:
            application/json:
              schema:
                $ref: '#/components/schemas/Error'
          description: The specified resource was not found
        "500":
          content:
            application/json:
              schema:
                $ref: '#/components/schemas/Error'
          description: Internal server error
        default:
          content:
            application/json:
              schema:
                $ref: '#/components/schemas/Error'
          description: Unexpected error
      security:
      - apiKey: []
      - bearerAuth: []
      summary: Delete member
      tags:
      - Members
      x-swagger-router-controller: Members
      x-openapi-router-controller: MembersController
      x-openapi-router-service: MembersService
  /members/options/{type}:
    get:
      operationId: membersOptionsTypeGET
      parameters:
      - description: Numeric ID of the Member to retrieve
        explode: false
        in: path
        name: type
        required: true
        schema:
          type: string
        style: simple
      responses:
        "200":
          content:
            application/json:
              schema:
                items:
                  $ref: '#/components/schemas/Member'
                type: array
                x-content-type: application/json
          description: Successful operation
        "401":
          content:
            application/json:
              schema:
                $ref: '#/components/schemas/Error'
          description: Unauthorized
        "403":
          content:
            application/json:
              schema:
                $ref: '#/components/schemas/Error'
          description: Forbidden
        "404":
          content:
            application/json:
              schema:
                $ref: '#/components/schemas/Error'
          description: The specified resource was not found
        "500":
          content:
            application/json:
              schema:
                $ref: '#/components/schemas/Error'
          description: Internal server error
        default:
          content:
            application/json:
              schema:
                $ref: '#/components/schemas/Error'
          description: Unexpected error
      security:
      - bearerAuth: []
      - apiKey: []
      summary: Get Member
      tags:
      - Members
      x-swagger-router-controller: Members
      x-openapi-router-controller: MembersController
      x-openapi-router-service: MembersService
  /accounts:
    get:
      operationId: accountsGET
      parameters:
        - description: The number of items to skip before starting to collect the result
            set
          explode: true
          in: query
          name: offset
          required: false
          schema:
            type: integer
          style: form
        - description: The numbers of items to return
          explode: true
          in: query
          name: limit
          required: false
          schema:
            type: integer
          style: form
      responses:
        "200":
          content:
            application/json:
              schema:
                items:
                  $ref: '#/components/schemas/Account'
                type: array
                x-content-type: application/json
          description: Successful operation
        "401":
          content:
            application/json:
              schema:
                $ref: '#/components/schemas/Error'
          description: Unauthorized
        "403":
          content:
            application/json:
              schema:
                $ref: '#/components/schemas/Error'
          description: Forbidden
        "404":
          content:
            application/json:
              schema:
                $ref: '#/components/schemas/Error'
          description: The specified resource was not found
        "500":
          content:
            application/json:
              schema:
                $ref: '#/components/schemas/Error'
          description: Internal server error
        default:
          content:
            application/json:
              schema:
                $ref: '#/components/schemas/Error'
          description: Unexpected error
      security:
      - bearerAuth: []
      - apiKey: []
      summary: Get all Accounts
      tags:
      - Accounts
      x-swagger-router-controller: Accounts
      x-openapi-router-controller: AccountsController
      x-openapi-router-service: AccountsService
  /accounts/select:
    post:
      operationId: accountsSelectPOST
      requestBody:
        content:
          application/json:
            schema:
              $ref: '#/components/schemas/AccountSelectRequest'
      responses:
        "201":
          content:
            application/json:
              schema:
                $ref: '#/components/schemas/Account'
          description: Account has been selected
          headers:
            Location:
              description: Location of a new resource created
              explode: false
              required: true
              schema:
                type: string
              style: simple
        "400":
          content:
            application/json:
              schema:
                $ref: '#/components/schemas/Error'
          description: Bad Request
        "401":
          content:
            application/json:
              schema:
                $ref: '#/components/schemas/Error'
          description: Unauthorized
        "403":
          content:
            application/json:
              schema:
                $ref: '#/components/schemas/Error'
          description: Forbidden
        "500":
          content:
            application/json:
              schema:
                $ref: '#/components/schemas/Error'
          description: Internal server error
        default:
          content:
            application/json:
              schema:
                $ref: '#/components/schemas/Error'
          description: Unexpected error
      security:
      - bearerAuth: []
      - apiKey: []
      summary: Select account
      tags:
      - Accounts
      x-swagger-router-controller: Accounts
      x-openapi-router-controller: AccountsController
      x-openapi-router-service: AccountsService
  /accounts/{id}:
    get:
      operationId: accountsIdGET
      parameters:
      - description: Numeric ID of the Account to retrieve information
        explode: false
        in: path
        name: id
        required: true
        schema:
          type: string
        style: simple
      responses:
        "200":
          content:
            application/json:
              schema:
                $ref: '#/components/schemas/Account'
          description: Successful operation
        "400":
          description: Bad Request
        "401":
          content:
            application/json:
              schema:
                $ref: '#/components/schemas/Error'
          description: Unauthorized
        "403":
          content:
            application/json:
              schema:
                $ref: '#/components/schemas/Error'
          description: Forbidden
        "500":
          content:
            application/json:
              schema:
                $ref: '#/components/schemas/Error'
          description: Internal server error
      security:
      - bearerAuth: []
      - apiKey: []
      summary: Retrieve account information
      tags:
      - Accounts
      x-swagger-router-controller: Accounts
      x-openapi-router-controller: AccountsController
      x-openapi-router-service: AccountsService
    put:
      operationId: accountsIdPUT
      parameters:
      - description: Numeric ID of the Account to modify
        explode: false
        in: path
        name: id
        required: true
        schema:
          type: string
        style: simple
      requestBody:
        content:
          application/json:
            schema:
              $ref: '#/components/schemas/AccountRequest'
      responses:
        "200":
          content:
            application/json:
              schema:
                $ref: '#/components/schemas/Account'
          description: Successful operation
        "400":
          description: Bad Request
        "401":
          content:
            application/json:
              schema:
                $ref: '#/components/schemas/Error'
          description: Unauthorized
        "403":
          content:
            application/json:
              schema:
                $ref: '#/components/schemas/Error'
          description: Forbidden
        "404":
          content:
            application/json:
              schema:
                $ref: '#/components/schemas/Error'
          description: The specified resource was not found
        "500":
          content:
            application/json:
              schema:
                $ref: '#/components/schemas/Error'
          description: Internal server error
        default:
          content:
            application/json:
              schema:
                $ref: '#/components/schemas/Error'
          description: Unexpected error
      security:
      - bearerAuth: []
      - apiKey: []
      summary: Modify account information
      tags:
      - Accounts
      x-swagger-router-controller: Accounts
      x-openapi-router-controller: AccountsController
      x-openapi-router-service: AccountsService
  /organizations:
    get:
      operationId: organizationsGET
      parameters:
      - description: The number of items to skip before starting to collect the result
          set
        explode: true
        in: query
        name: offset
        required: false
        schema:
          type: integer
        style: form
      - description: The numbers of items to return
        explode: true
        in: query
        name: limit
        required: false
        schema:
          type: integer
        style: form
      responses:
        "200":
          content:
            application/json:
              schema:
                items:
                  $ref: '#/components/schemas/Organization'
                type: array
                x-content-type: application/json
          description: Successful operation
        "401":
          content:
            application/json:
              schema:
                $ref: '#/components/schemas/Error'
          description: Unauthorized
        "403":
          content:
            application/json:
              schema:
                $ref: '#/components/schemas/Error'
          description: Forbidden
        "500":
          content:
            application/json:
              schema:
                $ref: '#/components/schemas/Error'
          description: Internal server error
        default:
          content:
            application/json:
              schema:
                $ref: '#/components/schemas/Error'
          description: Unexpected error
      security:
      - apiKey: []
      - bearerAuth: []
      summary: Get all organizations
      tags:
      - Organizations
      x-swagger-router-controller: Organizations
      x-openapi-router-controller: OrganizationsController
      x-openapi-router-service: OrganizationsService
    post:
      operationId: organizationsPOST
      requestBody:
        content:
          application/json:
            schema:
              $ref: '#/components/schemas/OrganizationRequest'
      responses:
        "201":
          content:
            application/json:
              schema:
                $ref: '#/components/schemas/Organization'
          description: Created
          headers:
            Location:
              description: Location of a new resource created
              explode: false
              required: true
              schema:
                type: string
              style: simple
        "400":
          content:
            application/json:
              schema:
                $ref: '#/components/schemas/Error'
          description: Bad Request
        "401":
          content:
            application/json:
              schema:
                $ref: '#/components/schemas/Error'
          description: Unauthorized
        "403":
          content:
            application/json:
              schema:
                $ref: '#/components/schemas/Error'
          description: Forbidden
        "500":
          content:
            application/json:
              schema:
                $ref: '#/components/schemas/Error'
          description: Internal server error
        default:
          content:
            application/json:
              schema:
                $ref: '#/components/schemas/Error'
          description: Unexpected error
      security:
      - apiKey: []
      - bearerAuth: []
      summary: Add new organization
      tags:
      - Organizations
      x-swagger-router-controller: Organizations
      x-openapi-router-controller: OrganizationsController
      x-openapi-router-service: OrganizationsService
  /organizations/select:
    post:
      operationId: organizationsSelectPOST
      requestBody:
        content:
          application/json:
            schema:
              $ref: '#/components/schemas/OrganizationSelectRequest'
      responses:
        "201":
          content:
            application/json:
              schema:
                $ref: '#/components/schemas/Organization'
          description: Created
          headers:
            Location:
              description: Location of a new resource created
              explode: false
              required: true
              schema:
                type: string
              style: simple
        "400":
          content:
            application/json:
              schema:
                $ref: '#/components/schemas/Error'
          description: Bad Request
        "401":
          content:
            application/json:
              schema:
                $ref: '#/components/schemas/Error'
          description: Unauthorized
        "403":
          content:
            application/json:
              schema:
                $ref: '#/components/schemas/Error'
          description: Forbidden
        "500":
          content:
            application/json:
              schema:
                $ref: '#/components/schemas/Error'
          description: Internal server error
        default:
          content:
            application/json:
              schema:
                $ref: '#/components/schemas/Error'
          description: Unexpected error
      security:
      - apiKey: []
      - bearerAuth: []
      summary: Select organization
      tags:
      - Organizations
      x-swagger-router-controller: Organizations
      x-openapi-router-controller: OrganizationsController
      x-openapi-router-service: OrganizationsService
  /organizations/{id}:
    get:
      operationId: organizationsIdGET
      parameters:
      - description: Numeric ID of the Organization to get
        explode: false
        in: path
        name: id
        required: true
        schema:
          type: string
        style: simple
      responses:
        "200":
          content:
            application/json:
              schema:
                $ref: '#/components/schemas/Organization'
          description: Successful operation
        "401":
          content:
            application/json:
              schema:
                $ref: '#/components/schemas/Error'
          description: Unauthorized
        "403":
          content:
            application/json:
              schema:
                $ref: '#/components/schemas/Error'
          description: Forbidden
        "500":
          content:
            application/json:
              schema:
                $ref: '#/components/schemas/Error'
          description: Internal server error
        default:
          content:
            application/json:
              schema:
                $ref: '#/components/schemas/Error'
          description: Unexpected error
      security:
      - apiKey: []
      - bearerAuth: []
      summary: Get Organization by ID
      tags:
      - Organizations
      x-swagger-router-controller: Organizations
      x-openapi-router-controller: OrganizationsController
      x-openapi-router-service: OrganizationsService
    delete:
      operationId: organizationsIdDELETE
      parameters:
      - description: Numeric ID of the Organization to delete
        explode: false
        in: path
        name: id
        required: true
        schema:
          type: string
        style: simple
      responses:
        "204":
          description: Successful operation
        "401":
          content:
            application/json:
              schema:
                $ref: '#/components/schemas/Error'
          description: Unauthorized
        "403":
          content:
            application/json:
              schema:
                $ref: '#/components/schemas/Error'
          description: Forbidden
        "404":
          content:
            application/json:
              schema:
                $ref: '#/components/schemas/Error'
          description: The specified resource was not found
        "500":
          content:
            application/json:
              schema:
                $ref: '#/components/schemas/Error'
          description: Internal server error
        default:
          content:
            application/json:
              schema:
                $ref: '#/components/schemas/Error'
          description: Unexpected error
      security:
      - apiKey: []
      - bearerAuth: []
      summary: Delete organization
      tags:
      - Organizations
      x-swagger-router-controller: Organizations
      x-openapi-router-controller: OrganizationsController
      x-openapi-router-service: OrganizationsService
    put:
      operationId: organizationsIdPUT
      parameters:
      - description: Numeric ID of the Organization to modify
        explode: false
        in: path
        name: id
        required: true
        schema:
          type: string
        style: simple
      requestBody:
        content:
          application/json:
            schema:
              $ref: '#/components/schemas/OrganizationRequest'
      responses:
        "200":
          content:
            application/json:
              schema:
                $ref: '#/components/schemas/Organization'
          description: Successful operation
        "400":
          description: Bad Request
        "401":
          content:
            application/json:
              schema:
                $ref: '#/components/schemas/Error'
          description: Unauthorized
        "403":
          content:
            application/json:
              schema:
                $ref: '#/components/schemas/Error'
          description: Forbidden
        "404":
          content:
            application/json:
              schema:
                $ref: '#/components/schemas/Error'
          description: The specified resource was not found
        "500":
          content:
            application/json:
              schema:
                $ref: '#/components/schemas/Error'
          description: Internal server error
        default:
          content:
            application/json:
              schema:
                $ref: '#/components/schemas/Error'
          description: Unexpected error
      security:
      - apiKey: []
      - bearerAuth: []
      summary: Modify organization
      tags:
      - Organizations
      x-swagger-router-controller: Organizations
      x-openapi-router-controller: OrganizationsController
      x-openapi-router-service: OrganizationsService
  /invoices:
    get:
      operationId: invoicesGET
      parameters:
      - description: The number of items to skip before starting to collect the result
          set
        explode: true
        in: query
        name: offset
        required: false
        schema:
          type: integer
        style: form
      - description: The numbers of items to return
        explode: true
        in: query
        name: limit
        required: false
        schema:
          type: integer
        style: form
      responses:
        "200":
          content:
            application/json:
              schema:
                $ref: '#/components/schemas/Billing'
          description: Successful operation
        "401":
          content:
            application/json:
              schema:
                $ref: '#/components/schemas/Error'
          description: Unauthorized
        "403":
          content:
            application/json:
              schema:
                $ref: '#/components/schemas/Error'
          description: Forbidden
        "500":
          content:
            application/json:
              schema:
                $ref: '#/components/schemas/Error'
          description: Internal server error
        default:
          content:
            application/json:
              schema:
                $ref: '#/components/schemas/Error'
          description: Unexpected error
      security:
      - apiKey: []
      - bearerAuth: []
      summary: Get all invoices
      tags:
      - Invoices
      x-swagger-router-controller: Billing
      x-openapi-router-controller: BillingController
      x-openapi-router-service: BillingService
  /coupons:
    post:
      operationId: couponsPOST
      requestBody:
        content:
          application/json:
            schema:
              $ref: '#/components/schemas/CouponRequest'
      responses:
        "204":
          description: No Content
        "400":
          content:
            application/json:
              schema:
                $ref: '#/components/schemas/Error'
          description: Bad Request
        "401":
          content:
            application/json:
              schema:
                $ref: '#/components/schemas/Error'
          description: Unauthorized
        "403":
          content:
            application/json:
              schema:
                $ref: '#/components/schemas/Error'
          description: Forbidden
        "500":
          content:
            application/json:
              schema:
                $ref: '#/components/schemas/Error'
          description: Internal server error
        default:
          content:
            application/json:
              schema:
                $ref: '#/components/schemas/Error'
          description: Unexpected error
      security:
      - apiKey: []
      - bearerAuth: []
      summary: Add new coupon
      tags:
      - Coupons
      x-swagger-router-controller: Billing
      x-openapi-router-controller: BillingController
      x-openapi-router-service: BillingService
  /pathlabels:
    get:
      operationId: pathlabelsGET
      parameters:
      - description: The number of items to skip before starting to collect the result
          set
        explode: true
        in: query
        name: offset
        required: false
        schema:
          type: integer
        style: form
      - description: The numbers of items to return
        explode: true
        in: query
        name: limit
        required: false
        schema:
          type: integer
        style: form
      - description: Organization to be filtered by
        explode: true
        in: query
        name: org
        required: false
        schema:
          type: string
      responses:
        "200":
          content:
            application/json:
              schema:
                items:
                  $ref: '#/components/schemas/PathLabel'
                type: array
                x-content-type: application/json
          description: Successfull operation
        "401":
          content:
            application/json:
              schema:
                $ref: '#/components/schemas/Error'
          description: Unauthorized
        "403":
          content:
            application/json:
              schema:
                $ref: '#/components/schemas/Error'
          description: Forbidden
        "500":
          content:
            application/json:
              schema:
                $ref: '#/components/schemas/Error'
          description: Internal server error
        default:
          content:
            application/json:
              schema:
                $ref: '#/components/schemas/Error'
          description: Unexpected error
      security:
      - apiKey: []
      - bearerAuth: []
      summary: Get all Path labels
      tags:
      - Path Labels
      x-swagger-router-controller: PathLabels
      x-openapi-router-controller: PathLabelsController
      x-openapi-router-service: PathLabelsService
    post:
      operationId: pathlabelsPOST
      parameters:
      - description: Organization to be filtered by
        explode: true
        in: query
        name: org
        required: false
        schema:
          type: string
      requestBody:
        required: true
        content:
          application/json:
            schema:
              $ref: '#/components/schemas/PathLabelRequest'
      responses:
        "201":
          content:
            application/json:
              schema:
                $ref: '#/components/schemas/PathLabel'
          description: Path label created
        "400":
          content:
            application/json:
              schema:
                $ref: '#/components/schemas/Error'
          description: Bad Request
        "401":
          content:
            application/json:
              schema:
                $ref: '#/components/schemas/Error'
          description: Unauthorized
        "403":
          content:
            application/json:
              schema:
                $ref: '#/components/schemas/Error'
          description: Forbidden
        "500":
          content:
            application/json:
              schema:
                $ref: '#/components/schemas/Error'
          description: Internal server error
        default:
          content:
            application/json:
              schema:
                $ref: '#/components/schemas/Error'
          description: Unexpected error
      security:
      - apiKey: []
      - bearerAuth: []
      summary: Add a new Path label
      tags:
      - Path Labels
      x-swagger-router-controller: PathLabels
      x-openapi-router-controller: PathLabelsController
      x-openapi-router-service: PathLabelsService
  /pathlabels/{id}:
    get:
      operationId: pathlabelsIdGET
      parameters:
      - description: Numeric ID of the Path label to retrieve
        explode: false
        in: path
        name: id
        required: true
        schema:
          type: string
        style: simple
      - description: Organization to be filtered by
        explode: true
        in: query
        name: org
        required: false
        schema:
          type: string
      responses:
        "200":
          content:
            application/json:
              schema:
                $ref: '#/components/schemas/PathLabel'
                x-content-type: application/json
          description: Successfull operation
        "401":
          content:
            application/json:
              schema:
                $ref: '#/components/schemas/Error'
          description: Unauthorized
        "403":
          content:
            application/json:
              schema:
                $ref: '#/components/schemas/Error'
          description: Forbidden
        "500":
          content:
            application/json:
              schema:
                $ref: '#/components/schemas/Error'
          description: Internal server error
        default:
          content:
            application/json:
              schema:
                $ref: '#/components/schemas/Error'
          description: Unexpected error
      security:
      - apiKey: []
      - bearerAuth: []
      summary: Get a Path label by id
      tags:
      - Path Labels
      x-swagger-router-controller: PathLabels
      x-openapi-router-controller: PathLabelsController
      x-openapi-router-service: PathLabelsService
    put:
      operationId: pathlabelsIdPUT
      parameters:
      - description: Numeric ID of the Path label to modify
        explode: false
        in: path
        name: id
        required: true
        schema:
          type: string
        style: simple
      - description: Organization to be filtered by
        explode: true
        in: query
        name: org
        required: false
        schema:
          type: string
      requestBody:
        content:
          application/json:
            schema:
              $ref: '#/components/schemas/PathLabelRequest'
      responses:
        "201":
          content:
            application/json:
              schema:
                $ref: '#/components/schemas/PathLabel'
          description: A new Path label created
        "200":
          content:
            application/json:
              schema:
                $ref: '#/components/schemas/PathLabel'
          description: Path label was modified
        "400":
          description: Bad Request
        "401":
          content:
            application/json:
              schema:
                $ref: '#/components/schemas/Error'
          description: Unauthorized
        "403":
          content:
            application/json:
              schema:
                $ref: '#/components/schemas/Error'
          description: Forbidden
        "404":
          content:
            application/json:
              schema:
                $ref: '#/components/schemas/Error'
          description: The specified resource was not found
        "500":
          content:
            application/json:
              schema:
                $ref: '#/components/schemas/Error'
          description: Internal server error
        default:
          content:
            application/json:
              schema:
                $ref: '#/components/schemas/Error'
          description: Unexpected error
      security:
      - apiKey: []
      - bearerAuth: []
      summary: Modify a Path label
      tags:
      - Path Labels
      x-swagger-router-controller: PathLabels
      x-openapi-router-controller: PathLabelsController
      x-openapi-router-service: PathLabelsService
    delete:
      operationId: pathlabelsIdDELETE
      parameters:
      - description: Numeric ID of the Path label to delete
        explode: false
        in: path
        name: id
        required: true
        schema:
          type: string
        style: simple
      - description: Organization to be filtered by
        explode: true
        in: query
        name: org
        required: false
        schema:
          type: string
      responses:
        "204":
          description: Successfull operation
        "401":
          content:
            application/json:
              schema:
                $ref: '#/components/schemas/Error'
          description: Unauthorized
        "403":
          content:
            application/json:
              schema:
                $ref: '#/components/schemas/Error'
          description: Forbidden
        "404":
          content:
            application/json:
              schema:
                $ref: '#/components/schemas/Error'
          description: The specified resource was not found
        "500":
          content:
            application/json:
              schema:
                $ref: '#/components/schemas/Error'
          description: Internal server error
        default:
          content:
            application/json:
              schema:
                $ref: '#/components/schemas/Error'
          description: Unexpected error
      security:
      - apiKey: []
      - bearerAuth: []
      summary: Delete a Path label
      tags:
      - Path Labels
      x-swagger-router-controller: PathLabels
      x-openapi-router-controller: PathLabelsController
      x-openapi-router-service: PathLabelsService
<<<<<<< HEAD
  /mlpolicies:
    get:
      operationId: mlpoliciesGET
      parameters:
      - description: The number of items to skip before starting to collect the result
          set
        explode: true
        in: query
        name: offset
        required: false
        schema:
          type: integer
        style: form
      - description: The numbers of items to return
        explode: true
        in: query
        name: limit
        required: false
        schema:
          type: integer
        style: form
      - description: Organization to be filtered by
        explode: true
        in: query
        name: org
        required: false
        schema:
          type: string
      responses:
        "200":
          content:
            application/json:
              schema:
                items:
                  $ref: '#/components/schemas/MLPolicy'
                type: array
                x-content-type: application/json
          description: Successful operation
        "401":
          content:
            application/json:
              schema:
                $ref: '#/components/schemas/Error'
          description: Unauthorized
        "403":
          content:
            application/json:
              schema:
                $ref: '#/components/schemas/Error'
          description: Forbidden
        "500":
          content:
            application/json:
              schema:
                $ref: '#/components/schemas/Error'
          description: Internal server error
        default:
          content:
            application/json:
              schema:
                $ref: '#/components/schemas/Error'
          description: Unexpected error
      security:
      - apiKey: []
      - bearerAuth: []
      summary: Get all Multi Link policies
      tags:
      - MultiLink Policies
      x-swagger-router-controller: MLPolicies
      x-openapi-router-controller: MLPoliciesController
      x-openapi-router-service: MLPoliciesService
    post:
      operationId: mlpoliciesPOST
      parameters:
      - description: Organization to be filtered by
        explode: true
        in: query
        name: org
        required: false
        schema:
          type: string
      requestBody:
        required: true
        content:
          application/json:
            schema:
              $ref: '#/components/schemas/MLPolicyRequest'
      responses:
        "201":
          content:
            application/json:
              schema:
                $ref: '#/components/schemas/MLPolicy'
          description: Multi Link policy created
        "400":
          content:
            application/json:
              schema:
                $ref: '#/components/schemas/Error'
          description: Bad Request
        "401":
          content:
            application/json:
              schema:
                $ref: '#/components/schemas/Error'
          description: Unauthorized
        "403":
          content:
            application/json:
              schema:
                $ref: '#/components/schemas/Error'
          description: Forbidden
        "500":
          content:
            application/json:
              schema:
                $ref: '#/components/schemas/Error'
          description: Internal server error
        default:
          content:
            application/json:
              schema:
                $ref: '#/components/schemas/Error'
          description: Unexpected error
      security:
      - apiKey: []
      - bearerAuth: []
      summary: Add a new Multi Link policy
      tags:
      - MultiLink Policies
      x-swagger-router-controller: MLPolicies
      x-openapi-router-controller: MLPoliciesController
      x-openapi-router-service: MLPoliciesService
  /mlpolicies/{id}:
    get:
      operationId: mlpoliciesIdGET
      parameters:
      - description: Numeric ID of the Multi Link policy to retrieve
        explode: false
        in: path
        name: id
        required: true
        schema:
          type: string
        style: simple
      - description: Organization to be filtered by
        explode: true
        in: query
        name: org
        required: false
        schema:
          type: string
      responses:
        "200":
          content:
            application/json:
              schema:
                $ref: '#/components/schemas/MLPolicy'
                x-content-type: application/json
          description: Successful operation
        "401":
          content:
            application/json:
              schema:
                $ref: '#/components/schemas/Error'
          description: Unauthorized
        "403":
          content:
            application/json:
              schema:
                $ref: '#/components/schemas/Error'
          description: Forbidden
        "500":
          content:
            application/json:
              schema:
                $ref: '#/components/schemas/Error'
          description: Internal server error
        default:
          content:
            application/json:
              schema:
                $ref: '#/components/schemas/Error'
          description: Unexpected error
      security:
      - apiKey: []
      - bearerAuth: []
      summary: Get a Multi Link policy by id
      tags:
      - MultiLink Policies
      x-swagger-router-controller: MLPolicies
      x-openapi-router-controller: MLPoliciesController
      x-openapi-router-service: MLPoliciesService
    put:
      operationId: mlpoliciesIdPUT
      parameters:
      - description: Numeric ID of the Multi Link policy to modify
        explode: false
        in: path
        name: id
        required: true
        schema:
          type: string
        style: simple
      - description: Organization to be filtered by
        explode: true
        in: query
        name: org
        required: false
        schema:
          type: string
      requestBody:
        content:
          application/json:
            schema:
              $ref: '#/components/schemas/MLPolicyRequest'
      responses:
        "201":
          content:
            application/json:
              schema:
                $ref: '#/components/schemas/MLPolicy'
          description: A new Multi Link created
        "200":
          content:
            application/json:
              schema:
                $ref: '#/components/schemas/MLPolicy'
          description: Multi Link was modified
        "400":
          description: Bad Request
        "401":
          content:
            application/json:
              schema:
                $ref: '#/components/schemas/Error'
          description: Unauthorized
        "403":
          content:
            application/json:
              schema:
                $ref: '#/components/schemas/Error'
          description: Forbidden
        "404":
          content:
            application/json:
              schema:
                $ref: '#/components/schemas/Error'
          description: The specified resource was not found
        "500":
          content:
            application/json:
              schema:
                $ref: '#/components/schemas/Error'
          description: Internal server error
        default:
          content:
            application/json:
              schema:
                $ref: '#/components/schemas/Error'
          description: Unexpected error
      security:
      - apiKey: []
      - bearerAuth: []
      summary: Modify a Multi Link policy
      tags:
      - MultiLink Policies
      x-swagger-router-controller: MLPolicies
      x-openapi-router-controller: MLPoliciesController
      x-openapi-router-service: MLPoliciesService
    delete:
      operationId: mlpoliciesIdDELETE
      parameters:
      - description: Numeric ID of the Multi Link policy to delete
        explode: false
        in: path
        name: id
        required: true
        schema:
          type: string
        style: simple
      - description: Organization to be filtered by
        explode: true
        in: query
        name: org
        required: false
        schema:
          type: string
      responses:
        "204":
          description: Successful operation
        "401":
          content:
            application/json:
              schema:
                $ref: '#/components/schemas/Error'
          description: Unauthorized
        "403":
          content:
            application/json:
              schema:
                $ref: '#/components/schemas/Error'
          description: Forbidden
        "404":
          content:
            application/json:
              schema:
                $ref: '#/components/schemas/Error'
          description: The specified resource was not found
        "500":
          content:
            application/json:
              schema:
                $ref: '#/components/schemas/Error'
          description: Internal server error
        default:
          content:
            application/json:
              schema:
                $ref: '#/components/schemas/Error'
          description: Unexpected error
      security:
      - apiKey: []
      - bearerAuth: []
      summary: Delete a Multi Link policy
      tags:
      - MultiLink Policies
      x-swagger-router-controller: MLPolicies
      x-openapi-router-controller: MLPoliciesController
      x-openapi-router-service: MLPoliciesService
  /mlpolicies/list:
    get:
      operationId: mlpoliciesListGET
      parameters:
      - description: The number of items to skip before starting to collect the result
          set
        explode: true
        in: query
        name: offset
        required: false
        schema:
          type: integer
        style: form
      - description: The numbers of items to return
        explode: true
        in: query
        name: limit
        required: false
        schema:
          type: integer
        style: form
      - description: Organization to be filtered by
        explode: true
        in: query
        name: org
        required: false
        schema:
          type: string
      responses:
        "200":
          content:
            application/json:
              schema:
                items:
                  $ref: '#/components/schemas/MLPolicyList'
                type: array
                x-content-type: application/json
          description: Successful operation
        "401":
          content:
            application/json:
              schema:
                $ref: '#/components/schemas/Error'
          description: Unauthorized
        "403":
          content:
            application/json:
              schema:
                $ref: '#/components/schemas/Error'
          description: Forbidden
        "500":
          content:
            application/json:
              schema:
                $ref: '#/components/schemas/Error'
          description: Internal server error
        default:
          content:
            application/json:
              schema:
                $ref: '#/components/schemas/Error'
          description: Unexpected error
      security:
      - apiKey: []
      - bearerAuth: []
      summary: Get all Multi Link policies names and IDs only
      tags:
      - MultiLink Policies
      x-swagger-router-controller: MLPolicies
      x-openapi-router-controller: MLPoliciesController
      x-openapi-router-service: MLPoliciesService
  /applications/custom:
=======
  /applications:
>>>>>>> 0322d4da
    get:
      operationId: applicationsGET
      parameters:
      - description: The number of items to skip before starting to collect the result
          set
        explode: true
        in: query
        name: offset
        required: false
        schema:
          type: integer
        style: form
      - description: The numbers of items to return
        explode: true
        in: query
        name: limit
        required: false
        schema:
          type: integer
        style: form
      - description: Organization to be filtered by
        explode: true
        in: query
        name: org
        required: false
        schema:
          type: string
      responses:
        "200":
          content:
            application/json:
              schema:
                items:
                  $ref: '#/components/schemas/Application'
                type: array
                x-content-type: application/json
          description: Successful operation
        "401":
          content:
            application/json:
              schema:
                $ref: '#/components/schemas/Error'
          description: Unauthorized
        "403":
          content:
            application/json:
              schema:
                $ref: '#/components/schemas/Error'
          description: Forbidden
        "500":
          content:
            application/json:
              schema:
                $ref: '#/components/schemas/Error'
          description: Internal server error
        default:
          content:
            application/json:
              schema:
                $ref: '#/components/schemas/Error'
          description: Unexpected error
      security:
      - apiKey: []
      - bearerAuth: []
      summary: Get all Applications
      tags:
      - Applications
      x-swagger-router-controller: Applications
      x-openapi-router-controller: ApplicationsController
      x-openapi-router-service: ApplicationsService
    post:
      operationId: applicationsPOST
      parameters:
      - description: Organization to be filtered by
        explode: true
        in: query
        name: org
        required: false
        schema:
          type: string
      requestBody:
        content:
          application/json:
            schema:
              $ref: '#/components/schemas/ApplicationRequest'
      responses:
        "201":
          content:
            application/json:
              schema:
                $ref: '#/components/schemas/Application'
          description: Created
          headers:
            Location:
              description: Location of a new resource created
              explode: false
              required: true
              schema:
                type: string
              style: simple
        "400":
          content:
            application/json:
              schema:
                $ref: '#/components/schemas/Error'
          description: Bad Request
        "401":
          content:
            application/json:
              schema:
                $ref: '#/components/schemas/Error'
          description: Unauthorized
        "403":
          content:
            application/json:
              schema:
                $ref: '#/components/schemas/Error'
          description: Forbidden
        "500":
          content:
            application/json:
              schema:
                $ref: '#/components/schemas/Error'
          description: Internal server error
        default:
          content:
            application/json:
              schema:
                $ref: '#/components/schemas/Error'
          description: Unexpected error
      security:
      - apiKey: []
      - bearerAuth: []
      summary: Create new application
      tags:
      - Applications
      x-swagger-router-controller: Applications
      x-openapi-router-controller: ApplicationsController
      x-openapi-router-service: ApplicationsService
  /applications/imported:
    get:
      operationId: importedapplicationsGET
      parameters:
      - description: The number of items to skip before starting to collect the result
          set
        explode: true
        in: query
        name: offset
        required: false
        schema:
          type: integer
        style: form
      - description: The numbers of items to return
        explode: true
        in: query
        name: limit
        required: false
        schema:
          type: integer
        style: form
      responses:
        "200":
          content:
            application/json:
              schema:
                items:
                  $ref: '#/components/schemas/ImportedApplication'
                type: array
                x-content-type: application/json
          description: Successful operation
        "401":
          content:
            application/json:
              schema:
                $ref: '#/components/schemas/Error'
          description: Unauthorized
        "403":
          content:
            application/json:
              schema:
                $ref: '#/components/schemas/Error'
          description: Forbidden
        "500":
          content:
            application/json:
              schema:
                $ref: '#/components/schemas/Error'
          description: Internal server error
        default:
          content:
            application/json:
              schema:
                $ref: '#/components/schemas/Error'
          description: Unexpected error
      security:
      - apiKey: []
      - bearerAuth: []
      summary: Get all Imported Applications
      tags:
      - Imported Applications
      x-swagger-router-controller: Applications
      x-openapi-router-controller: ApplicationsController
<<<<<<< HEAD
      x-openapi-router-service: ApplicationsService

=======
      x-openapi-router-service: ApplicationsService     
  /applications/{id}:
    delete:
      operationId: applicationsIdDELETE
      parameters:
      - description: Numeric ID of the Application to delete
        explode: false
        in: path
        name: id
        required: true
        schema:
          type: string
        style: simple
      - description: Organization to be filtered by
        explode: true
        in: query
        name: org
        required: false
        schema:
          type: string
      responses:
        "204":
          description: Successful operation
        "401":
          content:
            application/json:
              schema:
                $ref: '#/components/schemas/Error'
          description: Unauthorized
        "403":
          content:
            application/json:
              schema:
                $ref: '#/components/schemas/Error'
          description: Forbidden
        "404":
          content:
            application/json:
              schema:
                $ref: '#/components/schemas/Error'
          description: The specified resource was not found
        "500":
          content:
            application/json:
              schema:
                $ref: '#/components/schemas/Error'
          description: Internal server error
        default:
          content:
            application/json:
              schema:
                $ref: '#/components/schemas/Error'
          description: Unexpected error
      security:
      - apiKey: []
      - bearerAuth: []
      summary: Delete application
      tags:
      - Applications
      x-swagger-router-controller: Applications
      x-openapi-router-controller: ApplicationsController
      x-openapi-router-service: ApplicationsService          
>>>>>>> 0322d4da
components:
  responses:
    NotFoundError:
      content:
        application/json:
          schema:
            $ref: '#/components/schemas/Error'
      description: The specified resource was not found
    ForbiddenError:
      content:
        application/json:
          schema:
            $ref: '#/components/schemas/Error'
      description: Forbidden
    InternalServerError:
      content:
        application/json:
          schema:
            $ref: '#/components/schemas/Error'
      description: Internal server error
    UnauthorizedError:
      content:
        application/json:
          schema:
            $ref: '#/components/schemas/Error'
      description: Unauthorized
  schemas:
    AccessToken:
      example:
        isValid: true
        name: name
        _id: id
        token: token
      properties:
        _id:
          maxLength: 24
          minLength: 24
          type: string
        name:
          type: string
        token:
          type: string
        isValid:
          default: true
          type: boolean
      type: object
    AccessTokenRequest:
      example:
        name: name
      properties:
        name:
          type: string
        validityEntity:
          type: string
      type: object
    MemberRequest:
      example:
        userJobTitle: userJobTitle
        userEntity: userEntity
        userLastName: userLastName
        userFirstName: userFirstName
        userRole: viewer
        email: email
        userPermissionTo: account
      properties:
        email:
          type: string
        userFirstName:
          type: string
        userLastName:
          type: string
        userJobTitle:
          type: string
        userPermissionTo:
          enum:
          - account
          - group
          - organization
          type: string
        userEntity:
          type: string
        userRole:
          enum:
          - viewer
          - manager
          - owner
          type: string
      type: object
    Token:
      example:
        _id: id
        org: org
        name: name
        token: token
      properties:
        _id:
          maxLength: 24
          minLength: 24
          type: string
        org:
          type: string
        name:
          type: string
        token:
          type: string
        createdAt:
          type: string
      type: object
    TokenRequest:
      example:
        name: name
      properties:
        name:
          type: string
        description:
          type: string
      type: object
    Application:
      example:
        _id: id
        org: org
        name: name
        token: token
      properties:
        _id:
          maxLength: 24
          minLength: 24
          type: string
        org:
          type: string
        name:
          type: string
        token:
          type: string
        createdAt:
          type: string
      type: object
    ApplicationRequest:
      example:
        name: name
      properties:
        name:
          type: string
        description:
          type: string
      type: object    
    ImportedApplication:
      example:
        _id: id
        org: org
        name: name
        token: token
      properties:
        _id:
          maxLength: 24
          minLength: 24
          type: string
        org:
          type: string
        name:
          type: string
        token:
          type: string
        createdAt:
          type: string
      type: object    
    ImportedApplicationRequest:
      example:
        name: name
      properties:
        name:
          type: string
        description:
          type: string
      type: object             
    Account:
      example:
        country: country
        companyType: companyType
        companyDesc: companyDesc
        enableNotifications: true
        name: name
        _id: _id
      properties:
        _id:
          maxLength: 24
          minLength: 24
          type: string
        name:
          type: string
        companyType:
          type: string
        companyDesc:
          type: string
        country:
          maxLength: 2
          type: string
        enableNotifications:
          default: true
          type: boolean
      type: object
    AccountRequest:
      example:
        country: country
        companyType: companyType
        companyDesc: companyDesc
        enableNotifications: true
        name: name
      properties:
        name:
          type: string
        companyType:
          type: string
        companyDesc:
          type: string
        country:
          maxLength: 2
          type: string
        enableNotifications:
          default: true
          type: boolean
      type: object
    OrganizationRequest:
      example:
        name: name
        group: group
      required:
        - name
        - group
      properties:
        name:
          type: string
        group:
          type: string
      type: object
    Organization:
      example:
        name: name
        _id: _id
        account: account
        group: group
      properties:
        _id:
          maxLength: 24
          minLength: 24
          type: string
        name:
          type: string
        group:
          type: string
        account:
          type: string
      type: object
    ApplyJobsResponse:
      properties:
        ids:
          items:
            type: integer
          type: array
    JobsDeleteRequest:
      properties:
        ids:
          items:
            type: integer
          type: array
    NotificationRequest:
      properties:
        count:
          minimum: 0
          type: integer
      type: object
    NotificationsIDPutRequest:
      example:
        status: read
      properties:
        status:
          enum:
          - read
          - unread
          type: string
    NotificationsPutRequest:
      properties:
        status:
          enum:
          - read
          - unread
          type: string
        ids:
          items:
            type: string
          type: array
    Notification:
      example:
        status: unread
        _id: 123
        title: Router state change
        time: "2019-12-19T12:10:01.667Z"
        device: test0
        machineId: "123"
        details: Router state changed to "Not running"
      properties:
        _id:
          maxLength: 24
          minLength: 24
          type: string
        title:
          type: string
        status:
          enum:
          - read
          - unread
          type: string
        time:
          type: string
        device:
          type: string
          nullable: true
        machineId:
          type: string
        details:
          type: string
      type: object
    JobAttempt:
      example:
        max: 7
        made: 5
        remaining: 2
      properties:
        made:
          type: integer
        remaining:
          type: integer
        max:
          type: integer
      type: object
    Job:
      example:
        progress: 1
        created_at: created_at
        _id: 0
        state: 5
        type: type
        priority: 6
        error: error
        attempts:
          max: 7
          made: 5
          remaining: 2
      properties:
        _id:
          type: integer
        type:
          type: string
        data:
          type: object
        result:
          type: object
        priority:
          type: integer
        error:
          type: string
        progress:
          type: string
        state:
          type: string
        created_at:
          type: string
        attempts:
          type: object
      type: object
    DeviceRequest:
      example:
        interfaces:
        - IPv6: IPv6
          PublicIP: PublicIP
          IPv4: IPv4
          type: WAN
          MAC: MAC
          routing: OSPF
          IPv6Mask: "64"
          isAssigned: true
          driver: driver
          IPv4Mask: "24"
          name: name
          pciaddr: pciaddr
          _id: _id
        - IPv6: IPv6
          PublicIP: PublicIP
          IPv4: IPv4
          type: WAN
          MAC: MAC
          routing: OSPF
          IPv6Mask: "64"
          isAssigned: true
          driver: driver
          IPv4Mask: "24"
          name: name
          pciaddr: pciaddr
          _id: _id
        org: org
        isConnected: true
        upgradeSchedule:
          jobQueued: true
          _id: _id
          time: "2019-12-19T12:10:01.667Z"
        description: description
        defaultRoute: defaultRoute
        deviceStatus: deviceStatus
        deviceToken: deviceToken
        labels:
        - labels
        - labels
        site: site
        hostname: host01
        machineId: machineId
        versions:
          agent: agent
          router: router
          device: device
        name: name
        pendingDevModification: true
        isApproved: true
        staticroutes:
        - destination: destination
          interface: interface
          gateway: gateway
        - destination: destination
          interface: interface
          gateway: gateway
        fromToken: fromToken
        account: account
        ipList: ipList
        dhcp: dhcp list
      properties:
        machineId:
          type: string
        name:
          type: string
        description:
          type: string
        site:
          type: string
        defaultRoute:
          type: string
        isApproved:
          type: boolean
        isConnected:
          type: boolean
        pendingDevModification:
          type: boolean
        hostname:
          type: string
        deviceStatus:
          type: object
        deviceToken:
          type: string
        fromToken:
          type: string
        account:
          type: string
        org:
          type: string
        ipList:
          type: string
        staticroutes:
          items:
            $ref: '#/components/schemas/StaticRoute'
          type: array
        dhcp:
          items:
            $ref: '#/components/schemas/Dhcp'
          type: array
        upgradeSchedule:
          $ref: '#/components/schemas/UpgradeSchedule'
        labels:
          items:
            type: string
          type: array
        interfaces:
          items:
            $ref: '#/components/schemas/Interface'
          type: array
        versions:
          $ref: '#/components/schemas/DeviceVersion'
      type: object
    Device:
      example:
        interfaces:
        - IPv6: IPv6
          PublicIP: PublicIP
          IPv4: IPv4
          type: WAN
          MAC: MAC
          routing: OSPF
          IPv6Mask: "64"
          isAssigned: true
          driver: driver
          IPv4Mask: "24"
          name: name
          pciaddr: pciaddr
          _id: _id
          pathlabels: path labels list
        - IPv6: IPv6
          PublicIP: PublicIP
          IPv4: IPv4
          type: WAN
          MAC: MAC
          routing: OSPF
          IPv6Mask: "64"
          isAssigned: true
          driver: driver
          IPv4Mask: "24"
          name: name
          pciaddr: pciaddr
          _id: _id
          pathlabels: path labels list
        org: org
        isConnected: true
        upgradeSchedule:
          jobQueued: true
          _id: _id
          time: "2019-12-19T12:10:01.667Z"
        description: description
        defaultRoute: defaultRoute
        deviceStatus: deviceStatus
        deviceToken: deviceToken
        labels:
        - labels
        - labels
        machineId: machineId
        site: site
        hostname: host01
        versions:
          agent: agent
          router: router
          device: device
          vpp: vpp
          frr: frr
        name: name
        _id: _id
        pendingDevModification: true
        isApproved: true
        staticroutes:
        - id: 1
          destination: 20.20.0.0
          gateway: 20.20.0.1
          interface: eth0
        - id: 2
          destination: 10.10.0.0
          gateway: 10.10.0.1
          interface: eth1
        fromToken: fromToken
        account: account
        ipList: ipList
        dhcp: dhcp list
      properties:
        _id:
          maxLength: 24
          minLength: 24
          type: string
        machineId:
          type: string
        name:
          type: string
        description:
          type: string
        site:
          type: string
        defaultRoute:
          type: string
        isApproved:
          type: boolean
        isConnected:
          type: boolean
        pendingDevModification:
          type: boolean
        hostname:
          type: string
        deviceStatus:
          type: object
        deviceToken:
          type: string
        fromToken:
          type: string
        account:
          type: string
        org:
          type: string
        ipList:
          type: string
        staticroutes:
          items:
            $ref: '#/components/schemas/StaticRoute'
          type: array
        dhcp:
          items:
            $ref: '#/components/schemas/Dhcp'
          type: array
        upgradeSchedule:
          $ref: '#/components/schemas/UpgradeSchedule'
        labels:
          items:
            type: string
          type: array
        interfaces:
          items:
            $ref: '#/components/schemas/Interface'
          type: array
        versions:
          $ref: '#/components/schemas/DeviceVersion'
      type: object
    UpgradeSchedule:
      example:
        jobQueued: true
        _id: _id
        time: "2019-12-19T12:10:01.667Z"
      properties:
        _id:
          maxLength: 24
          minLength: 24
          type: string
        time:
          type: string
          nullable: true
        jobQueued:
          type: boolean
      type: object
    Interface:
      example:
        IPv6: IPv6
        PublicIP: PublicIP
        IPv4: IPv4
        type: WAN
        MAC: MAC
        routing: OSPF
        IPv6Mask: "64"
        isAssigned: true
        driver: driver
        IPv4Mask: "24"
        name: name
        pciaddr: pciaddr
        _id: _id
        pathlabels: path labels list
      properties:
        _id:
          maxLength: 24
          minLength: 24
          type: string
        pciaddr:
          type: string
        driver:
          type: string
        IPv4:
          type: string
        IPv6:
          type: string
        PublicIP:
          type: string
        isAssigned:
          type: boolean
        routing:
          enum:
          - OSPF
          - NONE
          type: string
        type:
          enum:
          - WAN
          - LAN
          - NONE
          type: string
        IPv4Mask:
          type: string
        MAC:
          type: string
        name:
          type: string
        IPv6Mask:
          type: string
        pathlabels:
          items:
            $ref: '#/components/schemas/PathLabel'
          type: array
      type: object
    DeviceVersion:
      example:
        agent: agent
        router: router
        device: device
      properties:
        agent:
          type: string
        device:
          type: string
        router:
          type: string
      type: object
    DeviceLatestVersion:
      example:
        "versions":
          "device": "1.1.51"
          "agent": "1.0.39"
          "vpp": "19.01-rc0"
          "frr": "7.1"
          "router": "01.01.10"
        "versionDeadline": "2020-03-15T00:00:00.000Z"
      properties:
        versions:
          $ref: '#/components/schemas/DeviceVersion'
        versionDeadLite:
          type: string
    Role:
      enum:
      - owner
      - manager
      - viewer
      type: string
    Member:
      example:
        user_email: user_email
        role: owner
        user__id: user__id
        user_name: user_name
        account_name: account_name
        _id: _id
        to: to
        organization_name: organization_name
        account__id: account__id
        group: group
        organization__id: organization__id
      properties:
        _id:
          maxLength: 24
          minLength: 24
          type: string
        user__id:
          maxLength: 24
          minLength: 24
          type: string
        user_name:
          type: string
        user_email:
          type: string
        to:
          type: string
        account_name:
          type: string
        account__id:
          maxLength: 24
          minLength: 24
          type: string
        group:
          type: string
          nullable: true
        organization_name:
          type: string
          nullable: true
        organization__id:
          maxLength: 24
          minLength: 24
          type: string
          nullable: true
        role:
          $ref: '#/components/schemas/Role'
      type: object
    LoginRequest:
      example:
        password: password
        username: username
      properties:
        username:
          type: string
        password:
          type: string
      required: ["username", "password"]
      type: object
    LoginResponse:
      example:
        username: "John Doe"
      properties:
        username:
          type: string
      type: object
    DeviceStatus:
      enum:
      - connected
      - disconnected
      type: string
    DeviceRouteInformation:
      example:
        osRoutes:
        - metric: 0
          destination: destination
          flags: flags
          interface: interface
          gateway: gateway
          mask: mask
        - metric: 0
          destination: destination
          flags: flags
          interface: interface
          gateway: gateway
          mask: mask
        vppRoutes:
        - metric: 6
        - metric: 6
      properties:
        status:
          $ref: '#/components/schemas/DeviceStatus'
        osRoutes:
          items:
            $ref: '#/components/schemas/DeviceRouteOs'
          type: array
        vppRoutes:
          items:
            $ref: '#/components/schemas/DeviceRouteVpp'
          type: array
      type: object
    DeviceRouteOs:
      example:
        metric: 0
        destination: destination
        flags: flags
        interface: interface
        gateway: gateway
        mask: mask
      properties:
        metric:
          type: integer
        destination:
          type: string
        mask:
          type: string
        flags:
          type: string
        interface:
          type: string
        gateway:
          type: string
      type: object
    DeviceRouteVpp:
      example:
        metric: 6
      properties:
        metric:
          type: integer
      type: object
    DeviceStatistics:
      example:
        status: status
      properties:
        status:
          type: object
      type: object
    DeviceConfiguration:
      example:
        configuration:
        - message: message
          params:
          - {}
          - {}
        - message: message
          params:
          - {}
          - {}
        status: connected
      properties:
        status:
          $ref: '#/components/schemas/DeviceStatus'
        configuration:
          items:
            $ref: '#/components/schemas/DeviceConfigurationItem'
          type: array
      type: object
    DeviceConfigurationItem:
      example:
        message: message
        params:
        - {}
        - {}
      properties:
        message:
          type: string
        params:
          type: object
      type: object
    DeviceLog:
      example:
        logs:
        - logs
        - logs
        status: connected
      properties:
        status:
          $ref: '#/components/schemas/DeviceStatus'
        logs:
          items:
            type: string
          type: array
      type: object
    DeviceUpgradeRequest:
      type: object
      properties:
        date:
          type: string
    DevicesUpgradeRequest:
      type: object
      properties:
        devices:
          type: array
          items:
            type: string
        date:
          type: string
    DevicePolicies:
      type: object
      properties:
        multilink:
          type: object
          $ref: '#/components/schemas/DevicePolicy'
      required:
        - multilink
    DevicePolicy:
      type: object
      properties:
        policy:
          type: object
          properties:
            _id:
              maxLength: 24
              minLength: 24
              type: string
            name:
              type: string
            description:
              type: string
        status:
          enum:
          - ''
          - installing
          - installed
          - uninstalling
          type: string

    Tunnel:
      example:
        tunnelStatusA: '{}'
        num: 0
        interfaceADetails: '{}'
        isActive: true
        interfaceBDetails: '{}'
        tunnelStatusB: '{}'
        interfaceA: '{}'
        interfaceB: '{}'
        deviceA: '{}'
        deviceAconf: true
        deviceB: '{}'
        __v: 6
        deviceBconf: true
        _id: _id
      properties:
        num:
          type: integer
        isActive:
          type: boolean
        deviceAconf:
          type: boolean
        deviceBconf:
          type: boolean
        _id:
          maxLength: 24
          minLength: 24
          type: string
        __v:
          type: integer
        deviceA:
          type: object
        deviceB:
          type: object
        interfaceA:
          type: object
        interfaceB:
          type: object
        interfaceADetails:
          type: object
        interfaceBDetails:
          type: object
        tunnelStatusA:
          type: object
        tunnelStatusB:
          type: object
      type: object
    StaticRouteRequest:
      example:
        _id: _id
        destination: destination
        interface: interface
        gateway: gateway
        metric: metric
      properties:
        _id:
          maxLength: 24
          minLength: 24
          type: string
        destination:
          description: Destination
          maxLength: 24
          type: string
        gateway:
          description: Gateway to use
          maxLength: 24
          type: string
        interface:
          description: Interface name
          maxLength: 24
          type: string
        metric:
          description: Route metric
          type: string
      type: object
    StaticRoute:
      example:
        destination: destination
        ifname: interface
        gateway: gateway
        metric: metric
        status: "completed"
      properties:
        _id:
          type: string
        destination:
          description: Destination
          maxLength: 24
          type: string
        gateway:
          description: Gateway to use
          maxLength: 24
          type: string
        ifname:
          description: Interface name
          maxLength: 24
          type: string
        metric:
          description: Route metric
          type: string
        status:
          description: Route status
          type: string
      type: object
    DhcpMacAssign:
      example:
        host: "host1"
        mac: "08:00:27:fd:00:00"
        ipv4: "20.20.20.20"
      properties:
        host:
          description: Device hostname
          minLength: 1
          maxLength: 253
          type: string
        mac:
          description: MAC Address
          maxLength: 20
          type: string
        ipv4:
          description: IPv4 Address
          maxLength: 20
          type: string
      required:
      - host
      - mac
      - ipv4
    DhcpRequest:
      example:
        interface: "0000:00:08.00"
        rangeStart: "20.20.20.2"
        rangeEnd: "20.20.20.255"
        dns: ["8.8.8.8", "8.8.8.4"]
        macAssign: [{"host":"host1", "mac":"08:00:27:fd:00:00", "ipv4":"20.20.20.20"}]
      properties:
        interface:
          description: Interface PCI Address
          maxLength: 24
          type: string
        rangeStart:
          description: Start IP Range
          maxLength: 20
          type: string
        rangeEnd:
          description: End IP Range
          maxLength: 20
          type: string
        dns:
          description: List of DNS address
          items:
            type: string
            maxLength: 20
          type: array
        macAssign:
          description: List of MAC Assignments
          items:
            $ref: '#/components/schemas/DhcpMacAssign'
          type: array
      required:
      - interface
      - rangeStart
      - rangeEnd
      type: object
    Dhcp:
      example:
        _id: "5e5f662f1b0eba50742b6223"
        interface: "0000:00:08.00"
        rangeStart: "20.20.20.2"
        rangeEnd: "20.20.20.255"
        dns: ["8.8.8.8", "8.8.8.4"]
        macAssign: [{"host":"host1", "mac":"08:00:27:fd:00:00", "ipv4":"20.20.20.20"}]
        status: "completed"
      properties:
        _id:
          maxLength: 24
          minLength: 24
          type: string
        interface:
          description: Interface PCI Address
          maxLength: 24
          type: string
        rangeStart:
          description: Start IP Range
          maxLength: 20
          type: string
        rangeEnd:
          description: End IP Range
          maxLength: 20
          type: string
        dns:
          description: List of DNS address
          items:
            type: string
            maxLength: 20
          type: array
        macAssign:
          description: List of MAC Assignments
          items:
            $ref: '#/components/schemas/DhcpMacAssign'
          type: array
        status:
          description: Route status
          type: string
      type: object
    ResetPasswordRequest:
      example:
        email: email
      properties:
        email:
          type: string
      type: object
    UpdatePasswordRequest:
        example:
          email: email
        properties:
          email:
            type: string
        type: object
    OrganizationSelectRequest:
      properties:
        org:
          type: string
      type: object
    RegisterAccountRequest:
      example:
        userJobTitle: userJobTitle
        serviceType: Provider
        country: country
        password: password
        accountName: accountName
        userLastName: userLastName
        userPhoneNumber: userPhoneNumber
        acceptTerms: true
        userFirstName: userFirstName
        companySize: companySize
        email: email
        numberSites: 0
      properties:
        accountName:
          type: string
        email:
          type: string
        userFirstName:
          type: string
        userLastName:
          type: string
        userJobTitle:
          type: string
        userPhoneNumber:
          type: string
        password:
          type: string
        country:
          maxLength: 2
          type: string
        companySize:
          type: string
        serviceType:
          enum:
          - Provider
          - Internal
          type: string
        numberSites:
          type: integer
        acceptTerms:
          type: boolean
      type: object
    AccountSelectRequest:
      example:
        account: "12345678890"
      properties:
        account:
          type: string
      type: object
    CreateTunnelCommand:
      properties:
        devices:
          items:
            type: string
          type: array
      type: object
    DeleteTunnelCommand:
      properties:
        id:
          type: string
      type: object
    DeviceCommand:
      type: object
      properties:
        method:
          type: string
        devices:
          type: object
        meta:
          type: object
    Invoice:
      properties:
        id:
          type: string
        type:
          type: string
        payment_method:
          type: string
        amount:
          type: string
        base_currency_code:
          type: string
        status:
          type: string
        date:
          type: string
    BillingSummary:
      properties:
        _id:
          type: string
        current:
          type: integer
        max:
          type: integer
        account:
          type: string
    Billing:
      properties:
        invoices:
          items:
            $ref: '#/components/schemas/Invoice'
          type: array
        summary:
          $ref: '#/components/schemas/BillingSummary'
          nullable: true
        subscription:
          type: string
    CouponRequest:
      properties:
        name:
          type: string
    PathLabel:
      example:
        _id: id
        name: name
        description: description
        color: color,
        type: type
      properties:
        _id:
          maxLength: 24
          minLength: 24
          type: string
        name:
          type: string
        description:
          type: string
        color:
          type: string
        type:
          enum:
          - DIA
          - Tunnel
          type: string
      required:
      - name
      - description
      - color
      - type
      type: object
    PathLabelRequest:
      example:
        name: name
        description: description
        color: color
      properties:
        name:
          type: string
        description:
          type: string
        color:
          type: string
      required:
        - name
        - description
        - color
        - type
      type: object
    MLPolicy:
      example:
        _id: id
        name: name
        description: description
        rules: [rule 1, rule 2, ...]
      properties:
        _id:
          maxLength: 24
          minLength: 24
          type: string
        name:
          type: string
        description:
          type: string
        rules:
          items:
            $ref: '#/components/schemas/MLRule'
          type: array
      required:
      - _id
      - name
      - description
      - rules
      type: object
    MLPolicyList:
      example:
        id: id
        name: name
      properties:
        _id:
          maxLength: 24
          minLength: 24
          type: string
        name:
          type: string
      required:
      - _id
      - name
    MLPolicyRequest:
      example:
        name: name
        description: description
        rules: [rule 1, rule 2, ...]
      properties:
        name:
          type: string
        description:
          type: string
        rules:
          items:
            $ref: '#/components/schemas/MLRuleRequest'
          type: array
      required:
      - name
      - description
      - rules
      type: object
    MLRule:
      example:
        _id: id
        name: name
        priority: priority
        enabled: true
        classification: classification
        action: action
      properties:
        _id:
          maxLength: 24
          minLength: 24
          type: string
        name:
          type: string
        priority:
          type: integer
          minimum: 0
          maximum: 1000
        enabled:
          type: boolean
        classification:
          schema:
          $ref: '#/components/schemas/MLClassification'
        action:
          schema:
          $ref: '#/components/schemas/MLAction'
      required:
      - _id
      - name
      - priority
      - enabled
      - classification
      - action
      type: object
    MLRuleRequest:
      example:
        name: name
        priority: priority
        enabled: true
        classification: classification
        action: action
      properties:
        name:
          type: string
        priority:
          type: integer
          minimum: 0
          maximum: 1000
        enabled:
            type: boolean
        classification:
          $ref: '#/components/schemas/MLClassification'
        action:
          $ref: '#/components/schemas/MLAction'
      required:
      - name
      - priority
      - enabled
      - classification
      - action
      type: object
    MLClassification:
      example:
        prefix: prefix
        application: application
      anyOf:
      - $ref: '#/components/schemas/MLClassPrefix'
      - $ref: '#/components/schemas/MLClassApp'
      type: object
    MLAction:
      example:
        links: [link1, link2, ...]
        fallback: fallback
      properties:
        links:
          items:
            anyOf:
            - $ref: '#/components/schemas/LinksRequest'
            - $ref: '#/components/schemas/LinksResponse'
          type: array
        order:
          enum:
          - priority
          - load-balancing
        fallback:
          enum:
          - drop
          - by-destination
          type: string
      required:
        - links
        - order
        - fallback
    LinksResponse:
      properties:
        pathlabels:
          items:
            $ref: '#/components/schemas/PathLabel'
          type: array
        order:
          enum:
          - priority
          - load-balancing
          type: string
      type: object
      required:
        - pathlabels
        - order
    LinksRequest:
      properties:
        pathlabels:
          items:
            type: string
          type: array
        order:
          enum:
          - priority
          - load-balancing
          type: string
      type: object
      required:
        - pathlabels
        - order
    MLClassPrefix:
      properties:
        prefix:
          properties:
            ipv4:
              type: string
            ports:
              type: string
              pattern: "^$|^()([0-9]|[1-5]?[0-9]{2,4}|6[1-4][0-9]{3}|65[1-4][0-9]{2}|655[1-2][0-9]|6553[1-5])(-([0-9]|[1-5]?[0-9]{2,4}|6[1-4][0-9]{3}|65[1-4][0-9]{2}|655[1-2][0-9]|6553[1-5]))?$"
            protocol:
              enum:
              - ""
              - tcp
              - udp
              - icmp
              type: string
          required:
          - ipv4
          - ports
          - protocol
          type: object
    MLClassApp:
      properties:
        application:
          properties:
            name:
              type: string
            category:
              type: string
            serviceClass:
              type: string
            importance:
              enum:
              - ''
              - high
              - medium
              - low
              type: string
          required:
          - name
          - category
          - serviceClass
          - importance
          type: object
    Error:
      properties:
        code:
          type: string
        message:
          type: string
      required:
      - code
      - message
      type: object
  securitySchemes:
    apiKey:
      in: header
      name: APIKEY
      type: apiKey
    bearerAuth:
      bearerFormat: JWT
      scheme: bearer
      type: http<|MERGE_RESOLUTION|>--- conflicted
+++ resolved
@@ -4441,7 +4441,6 @@
       x-swagger-router-controller: PathLabels
       x-openapi-router-controller: PathLabelsController
       x-openapi-router-service: PathLabelsService
-<<<<<<< HEAD
   /mlpolicies:
     get:
       operationId: mlpoliciesGET
@@ -4843,10 +4842,7 @@
       x-swagger-router-controller: MLPolicies
       x-openapi-router-controller: MLPoliciesController
       x-openapi-router-service: MLPoliciesService
-  /applications/custom:
-=======
   /applications:
->>>>>>> 0322d4da
     get:
       operationId: applicationsGET
       parameters:
@@ -5049,73 +5045,8 @@
       - Imported Applications
       x-swagger-router-controller: Applications
       x-openapi-router-controller: ApplicationsController
-<<<<<<< HEAD
       x-openapi-router-service: ApplicationsService
 
-=======
-      x-openapi-router-service: ApplicationsService     
-  /applications/{id}:
-    delete:
-      operationId: applicationsIdDELETE
-      parameters:
-      - description: Numeric ID of the Application to delete
-        explode: false
-        in: path
-        name: id
-        required: true
-        schema:
-          type: string
-        style: simple
-      - description: Organization to be filtered by
-        explode: true
-        in: query
-        name: org
-        required: false
-        schema:
-          type: string
-      responses:
-        "204":
-          description: Successful operation
-        "401":
-          content:
-            application/json:
-              schema:
-                $ref: '#/components/schemas/Error'
-          description: Unauthorized
-        "403":
-          content:
-            application/json:
-              schema:
-                $ref: '#/components/schemas/Error'
-          description: Forbidden
-        "404":
-          content:
-            application/json:
-              schema:
-                $ref: '#/components/schemas/Error'
-          description: The specified resource was not found
-        "500":
-          content:
-            application/json:
-              schema:
-                $ref: '#/components/schemas/Error'
-          description: Internal server error
-        default:
-          content:
-            application/json:
-              schema:
-                $ref: '#/components/schemas/Error'
-          description: Unexpected error
-      security:
-      - apiKey: []
-      - bearerAuth: []
-      summary: Delete application
-      tags:
-      - Applications
-      x-swagger-router-controller: Applications
-      x-openapi-router-controller: ApplicationsController
-      x-openapi-router-service: ApplicationsService          
->>>>>>> 0322d4da
 components:
   responses:
     NotFoundError:
@@ -5261,7 +5192,7 @@
           type: string
         description:
           type: string
-      type: object    
+      type: object
     ImportedApplication:
       example:
         _id: id
