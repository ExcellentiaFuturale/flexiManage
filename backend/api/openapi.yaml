openapi: 3.0.1
info:
  contact:
    email: yourfriends@flexiwan.com
    name: API support
    url: https://flexiwan.com
  description: This is the REST API for flexiWAN management.
  license:
    name: AGPLv3
    url: https://www.gnu.org/licenses/agpl-3.0.en.html
  termsOfService: https://flexiwan.com/legal/terms-of-service/
  title: FlexiWAN API
  version: 1.0.0
servers:
- description: Main server
  url: https://manage.flexiwan.com:443/api
paths:
  /version:
    get:

      responses:
        "200":
          content:
            application/json:
              schema:
                $ref: '#/components/schemas/Version'
          description: Successful operation
        "500":
          content:
            application/json:
              schema:
                $ref: '#/components/schemas/Error'
          description: Internal server error
        default:
          content:
            application/json:
              schema:
                $ref: '#/components/schemas/Error'
          description: Unexpected error
      summary: Get version of the management
      tags:
      - Version
      x-swagger-router-controller: Version
  /configuration/restServers:
    get:
      operationId: configurationRestServersGET
      responses:
        "200":
          content:
            application/json:
              schema:
                $ref: '#/components/schemas/RestServers'
          description: Successful operation
        "500":
          content:
            application/json:
              schema:
                $ref: '#/components/schemas/Error'
          description: Internal server error
        default:
          content:
            application/json:
              schema:
                $ref: '#/components/schemas/Error'
          description: Unexpected error
      security:
      - apiKey: []
      - bearerAuth: []
      summary: Get all flexiManage servers list
      tags:
      - Configuration
      x-swagger-router-controller: Configuration
      x-openapi-router-controller: ConfigurationController
      x-openapi-router-service: ConfigurationService
  /tokens:
    get:
      operationId: tokensGET
      parameters:
      - description: The number of items to skip before starting to collect the result
          set
        explode: true
        in: query
        name: offset
        required: false
        schema:
          type: integer
        style: form
      - description: The numbers of items to return
        explode: true
        in: query
        name: limit
        required: false
        schema:
          type: integer
        style: form
      - description: Organization to be filtered by
        explode: true
        in: query
        name: org
        required: false
        schema:
          type: string

      responses:
        "200":
          content:
            application/json:
              schema:
                items:
                  $ref: '#/components/schemas/Token'
                type: array
                x-content-type: application/json
          description: Successful operation
        "401":
          content:
            application/json:
              schema:
                $ref: '#/components/schemas/Error'
          description: Unauthorized
        "403":
          content:
            application/json:
              schema:
                $ref: '#/components/schemas/Error'
          description: Forbidden
        "500":
          content:
            application/json:
              schema:
                $ref: '#/components/schemas/Error'
          description: Internal server error
        default:
          content:
            application/json:
              schema:
                $ref: '#/components/schemas/Error'
          description: Unexpected error
      security:
      - apiKey: []
      - bearerAuth: []
      summary: Get all Tokens
      tags:
      - Tokens
      x-swagger-router-controller: Tokens
      x-openapi-router-controller: TokensController
      x-openapi-router-service: TokensService
    post:
      operationId: tokensPOST
      parameters:
      - description: Organization to be filtered by
        explode: true
        in: query
        name: org
        required: false
        schema:
          type: string
      requestBody:
        content:
          application/json:
            schema:
              $ref: '#/components/schemas/TokenRequest'
      responses:
        "201":
          content:
            application/json:
              schema:
                $ref: '#/components/schemas/Token'
          description: Created
          headers:
            Location:
              description: Location of a new resource created
              explode: false
              required: true
              schema:
                type: string
              style: simple
        "400":
          content:
            application/json:
              schema:
                $ref: '#/components/schemas/Error'
          description: Bad Request
        "401":
          content:
            application/json:
              schema:
                $ref: '#/components/schemas/Error'
          description: Unauthorized
        "403":
          content:
            application/json:
              schema:
                $ref: '#/components/schemas/Error'
          description: Forbidden
        "500":
          content:
            application/json:
              schema:
                $ref: '#/components/schemas/Error'
          description: Internal server error
        default:
          content:
            application/json:
              schema:
                $ref: '#/components/schemas/Error'
          description: Unexpected error
      security:
      - apiKey: []
      - bearerAuth: []
      summary: Create new access token
      tags:
      - Tokens
      x-swagger-router-controller: Tokens
      x-openapi-router-controller: TokensController
      x-openapi-router-service: TokensService
  /tokens/{id}:
    get:
      operationId: tokensIdGET
      parameters:
      - description: Numeric ID of the Token to retrieve
        explode: false
        in: path
        name: id
        required: true
        schema:
          type: string
        style: simple
      - description: Organization to be filtered by
        explode: true
        in: query
        name: org
        required: false
        schema:
          type: string
      responses:
        "200":
          content:
            application/json:
              schema:
                $ref: '#/components/schemas/Token'
          description: Successful operation
        "401":
          content:
            application/json:
              schema:
                $ref: '#/components/schemas/Error'
          description: Unauthorized
        "403":
          content:
            application/json:
              schema:
                $ref: '#/components/schemas/Error'
          description: Forbidden
        "500":
          content:
            application/json:
              schema:
                $ref: '#/components/schemas/Error'
          description: Internal server error
        default:
          content:
            application/json:
              schema:
                $ref: '#/components/schemas/Error'
          description: Unexpected error
      security:
      - apiKey: []
      - bearerAuth: []
      summary: Get all Tokens
      tags:
      - Tokens
      x-swagger-router-controller: Tokens
      x-openapi-router-controller: TokensController
      x-openapi-router-service: TokensService
    delete:
      operationId: tokensIdDELETE
      parameters:
      - description: Numeric ID of the Token to delete
        explode: false
        in: path
        name: id
        required: true
        schema:
          type: string
        style: simple
      - description: Organization to be filtered by
        explode: true
        in: query
        name: org
        required: false
        schema:
          type: string
      responses:
        "204":
          description: Successful operation
        "401":
          content:
            application/json:
              schema:
                $ref: '#/components/schemas/Error'
          description: Unauthorized
        "403":
          content:
            application/json:
              schema:
                $ref: '#/components/schemas/Error'
          description: Forbidden
        "404":
          content:
            application/json:
              schema:
                $ref: '#/components/schemas/Error'
          description: The specified resource was not found
        "500":
          content:
            application/json:
              schema:
                $ref: '#/components/schemas/Error'
          description: Internal server error
        default:
          content:
            application/json:
              schema:
                $ref: '#/components/schemas/Error'
          description: Unexpected error
      security:
      - apiKey: []
      - bearerAuth: []
      summary: Delete token
      tags:
      - Tokens
      x-swagger-router-controller: Tokens
      x-openapi-router-controller: TokensController
      x-openapi-router-service: TokensService
    put:
      operationId: tokensIdPUT
      parameters:
      - description: Numeric ID of the Token to modify
        explode: false
        in: path
        name: id
        required: true
        schema:
          type: string
        style: simple
      - description: Organization to be filtered by
        explode: true
        in: query
        name: org
        required: false
        schema:
          type: string
      requestBody:
        content:
          application/json:
            schema:
              $ref: '#/components/schemas/TokenRequest'
      responses:
        "201":
          content:
            application/json:
              schema:
                $ref: '#/components/schemas/Token'
          description: Created
        "400":
          description: Bad Request
        "401":
          content:
            application/json:
              schema:
                $ref: '#/components/schemas/Error'
          description: Unauthorized
        "403":
          content:
            application/json:
              schema:
                $ref: '#/components/schemas/Error'
          description: Forbidden
        "404":
          content:
            application/json:
              schema:
                $ref: '#/components/schemas/Error'
          description: The specified resource was not found
        "500":
          content:
            application/json:
              schema:
                $ref: '#/components/schemas/Error'
          description: Internal server error
        default:
          content:
            application/json:
              schema:
                $ref: '#/components/schemas/Error'
          description: Unexpected error
      security:
      - apiKey: []
      - bearerAuth: []
      summary: Modify a token
      tags:
      - Tokens
      x-swagger-router-controller: Tokens
      x-openapi-router-controller: TokensController
      x-openapi-router-service: TokensService
  /accesstokens:
    get:
      operationId: accesstokensGET
      parameters:
      - description: The number of items to skip before starting to collect the result
          set
        explode: true
        in: query
        name: offset
        required: false
        schema:
          type: integer
        style: form
      - description: The numbers of items to return
        explode: true
        in: query
        name: limit
        required: false
        schema:
          type: integer
        style: form
      - description: Organization to be filtered by
        explode: true
        in: query
        name: org
        required: false
        schema:
          type: string
      responses:
        "200":
          content:
            application/json:
              schema:
                items:
                  $ref: '#/components/schemas/AccessToken'
                type: array
                x-content-type: application/json
          description: Successful operation
        "401":
          content:
            application/json:
              schema:
                $ref: '#/components/schemas/Error'
          description: Unauthorized
        "403":
          content:
            application/json:
              schema:
                $ref: '#/components/schemas/Error'
          description: Forbidden
        "500":
          content:
            application/json:
              schema:
                $ref: '#/components/schemas/Error'
          description: Internal server error
        default:
          content:
            application/json:
              schema:
                $ref: '#/components/schemas/Error'
          description: Unexpected error
      security:
      - apiKey: []
      - bearerAuth: []
      summary: Get all AccessTokens
      tags:
      - Access Tokens
      x-swagger-router-controller: AccessTokens
      x-openapi-router-controller: AccessTokensController
      x-openapi-router-service: AccessTokensService
    post:
      operationId: accesstokensPOST
      parameters:
      - description: Organization to be filtered by
        explode: true
        in: query
        name: org
        required: false
        schema:
          type: string
      requestBody:
        content:
          application/json:
            schema:
              $ref: '#/components/schemas/AccessTokenRequest'
      responses:
        "201":
          content:
            application/json:
              schema:
                $ref: '#/components/schemas/AccessToken'
          description: Created
          headers:
            Location:
              description: Location of a new resource created
              explode: false
              required: true
              schema:
                type: string
              style: simple
        "400":
          description: Bad Request
        "401":
          content:
            application/json:
              schema:
                $ref: '#/components/schemas/Error'
          description: Unauthorized
        "403":
          content:
            application/json:
              schema:
                $ref: '#/components/schemas/Error'
          description: Forbidden
        "500":
          content:
            application/json:
              schema:
                $ref: '#/components/schemas/Error'
          description: Internal server error
        default:
          content:
            application/json:
              schema:
                $ref: '#/components/schemas/Error'
          description: Unexpected error
      security:
      - apiKey: []
      - bearerAuth: []
      summary: Create new access token
      tags:
      - Access Tokens
      x-swagger-router-controller: AccessTokens
      x-openapi-router-controller: AccessTokensController
      x-openapi-router-service: AccessTokensService
  /accesstokens/{id}:
    delete:
      operationId: accesstokensIdDELETE
      parameters:
      - description: Numeric ID of the Access token to delete
        explode: false
        in: path
        name: id
        required: true
        schema:
          type: string
        style: simple
      - description: Organization to be filtered by
        explode: true
        in: query
        name: org
        required: false
        schema:
          type: string
      responses:
        "204":
          description: Successful operation
        "401":
          content:
            application/json:
              schema:
                $ref: '#/components/schemas/Error'
          description: Unauthorized
        "403":
          content:
            application/json:
              schema:
                $ref: '#/components/schemas/Error'
          description: Forbidden
        "404":
          content:
            application/json:
              schema:
                $ref: '#/components/schemas/Error'
          description: The specified resource was not found
        "500":
          content:
            application/json:
              schema:
                $ref: '#/components/schemas/Error'
          description: Internal server error
        default:
          content:
            application/json:
              schema:
                $ref: '#/components/schemas/Error'
          description: Unexpected error
      security:
      - apiKey: []
      - bearerAuth: []
      summary: Delete access token
      tags:
      - Access Tokens
      x-swagger-router-controller: AccessTokens
      x-openapi-router-controller: AccessTokensController
      x-openapi-router-service: AccessTokensService
  /devices:
    get:
      operationId: devicesGET
      parameters:
      - description: The number of items to skip before starting to collect the result
          set
        explode: true
        in: query
        name: offset
        required: false
        schema:
          type: integer
        style: form
      - description: The numbers of items to return
        explode: true
        in: query
        name: limit
        required: false
        schema:
          type: integer
        style: form
      - description: Organization to be filtered by
        explode: true
        in: query
        name: org
        required: false
        schema:
          type: string
      responses:
        "200":
          content:
            application/json:
              schema:
                items:
                  $ref: '#/components/schemas/Device'
                type: array
                x-content-type: application/json
          description: Successful operation
        "401":
          content:
            application/json:
              schema:
                $ref: '#/components/schemas/Error'
          description: Unauthorized
        "403":
          content:
            application/json:
              schema:
                $ref: '#/components/schemas/Error'
          description: Forbidden
        "404":
          content:
            application/json:
              schema:
                $ref: '#/components/schemas/Error'
          description: The specified resource was not found
        "500":
          content:
            application/json:
              schema:
                $ref: '#/components/schemas/Error'
          description: Internal server error
        default:
          content:
            application/json:
              schema:
                $ref: '#/components/schemas/Error'
          description: Unexpected error
      security:
      - apiKey: []
      - bearerAuth: []
      summary: Get all registered devices
      tags:
      - Devices
      x-swagger-router-controller: Devices
      x-openapi-router-controller: DevicesController
      x-openapi-router-service: DevicesService
  /devices/latestVersions:
    get:
      operationId: devicesLatestVersionsGET
      responses:
       "200":
         content:
           application/json:
             schema:
               $ref: '#/components/schemas/DeviceLatestVersion'
         description: Successful operation
       "401":
         content:
           application/json:
             schema:
               $ref: '#/components/schemas/Error'
         description: Unauthorized
       "403":
         content:
           application/json:
             schema:
               $ref: '#/components/schemas/Error'
         description: Forbidden
       "404":
         content:
           application/json:
             schema:
               $ref: '#/components/schemas/Error'
         description: The specified resource was not found
       "500":
         content:
           application/json:
             schema:
               $ref: '#/components/schemas/Error'
         description: Internal server error
       default:
         content:
           application/json:
             schema:
               $ref: '#/components/schemas/Error'
         description: Unexpected error
      security:
      - apiKey: []
      - bearerAuth: []
      summary: Get devices latest available version
      tags:
      - Devices
      x-swagger-router-controller: Devices
      x-openapi-router-controller: DevicesController
      x-openapi-router-service: DevicesService
  /devices/apply:
    post:
      operationId: devicesApplyPOST
      parameters:
      - description: Organization to be filtered by
        explode: true
        in: query
        name: org
        required: false
        schema:
          type: string
      requestBody:
        content:
          application/json:
            schema:
              $ref: '#/components/schemas/DeviceCommand'
      responses:
        "202":
          content:
            application/json:
              schema:
                $ref: '#/components/schemas/ApplyJobsResponse'
          description: Job IDs Created
          headers:
            Location:
              description: Location of a new resource created
              explode: false
              required: true
              schema:
                type: string
              style: simple
        "401":
          content:
            application/json:
              schema:
                $ref: '#/components/schemas/Error'
          description: Unauthorized
        "403":
          content:
            application/json:
              schema:
                $ref: '#/components/schemas/Error'
          description: Forbidden
        "500":
          content:
            application/json:
              schema:
                $ref: '#/components/schemas/Error'
          description: Internal server error
        default:
          content:
            application/json:
              schema:
                $ref: '#/components/schemas/Error'
          description: Unexpected error
      security:
      - apiKey: []
      - bearerAuth: []
      summary: Execute an action on the device side
      tags:
      - Devices
      x-swagger-router-controller: Devices
      x-openapi-router-controller: DevicesController
      x-openapi-router-service: DevicesService
  /devices/upgdSched:
    post:
      operationId: devicesUpgdSchedPOST
      requestBody:
        content:
          application/json:
            schema:
              $ref: '#/components/schemas/DevicesUpgradeRequest'
      parameters: 
      - description: Organization to be filtered by
        explode: true
        in: query
        name: org
        required: false
        schema:
          type: string
      responses:
        "201":
          content:
            application/json:
              schema:
                type: object
          description: Created
          headers:
            Location:
              description: Location of a new resource created
              explode: false
              required: true
              schema:
                type: string
              style: simple
        "400":
          description: Bad Request
        "401":
          content:
            application/json:
              schema:
                $ref: '#/components/schemas/Error'
          description: Unauthorized
        "403":
          content:
            application/json:
              schema:
                $ref: '#/components/schemas/Error'
          description: Forbidden
        "500":
          content:
            application/json:
              schema:
                $ref: '#/components/schemas/Error'
          description: Internal server error
        default:
          content:
            application/json:
              schema:
                $ref: '#/components/schemas/Error'
          description: Unexpected error
      security:
      - apiKey: []
      - bearerAuth: []
      summary: Schedule upgrade of devices
      tags:
      - Devices
      x-swagger-router-controller: Devices
      x-openapi-router-controller: DevicesController
      x-openapi-router-service: DevicesService
  /devices/{id}:
    get:
      operationId: devicesIdGET
      parameters:
      - description: Numeric ID of the Device to retrieve
        explode: false
        in: path
        name: id
        required: true
        schema:
          type: string
        style: simple
      - description: Organization to be filtered by
        explode: true
        in: query
        name: org
        required: false
        schema:
          type: string
      responses:
        "200":
          content:
            application/json:
              schema:
                items:
                  $ref: '#/components/schemas/Device'
                type: array
                x-content-type: application/json
          description: Successful operation
        "401":
          content:
            application/json:
              schema:
                $ref: '#/components/schemas/Error'
          description: Unauthorized
        "403":
          content:
            application/json:
              schema:
                $ref: '#/components/schemas/Error'
          description: Forbidden
        "404":
          content:
            application/json:
              schema:
                $ref: '#/components/schemas/Error'
          description: The specified resource was not found
        "500":
          content:
            application/json:
              schema:
                $ref: '#/components/schemas/Error'
          description: Internal server error
        default:
          content:
            application/json:
              schema:
                $ref: '#/components/schemas/Error'
          description: Unexpected error
      security:
      - apiKey: []
      - bearerAuth: []
      summary: Get device by ID
      tags:
      - Devices
      x-swagger-router-controller: Devices
      x-openapi-router-controller: DevicesController
      x-openapi-router-service: DevicesService
    delete:
      operationId: devicesIdDELETE
      parameters:
      - description: Numeric ID of the Device to delete
        explode: false
        in: path
        name: id
        required: true
        schema:
          type: string
        style: simple
      - description: Organization to be filtered by
        explode: true
        in: query
        name: org
        required: false
        schema:
          type: string
      responses:
       "204":
         description: Successful operation
       "401":
         content:
           application/json:
             schema:
               $ref: '#/components/schemas/Error'
         description: Unauthorized
       "403":
         content:
           application/json:
             schema:
               $ref: '#/components/schemas/Error'
         description: Forbidden
       "404":
         content:
           application/json:
             schema:
               $ref: '#/components/schemas/Error'
         description: The specified resource was not found
       "500":
         content:
           application/json:
             schema:
               $ref: '#/components/schemas/Error'
         description: Internal server error
       default:
         content:
           application/json:
             schema:
               $ref: '#/components/schemas/Error'
         description: Unexpected error
      security:
      - apiKey: []
      - bearerAuth: []
      summary: Delete device
      tags:
      - Devices
      x-swagger-router-controller: Devices
      x-openapi-router-controller: DevicesController
      x-openapi-router-service: DevicesService
    put:
      operationId: devicesIdPUT
      parameters:
      - description: Numeric ID of the Device to modify
        explode: false
        in: path
        name: id
        required: true
        schema:
          type: string
        style: simple
      - description: Organization to be filtered by
        explode: true
        in: query
        name: org
        required: false
        schema:
          type: string
      requestBody:
       content:
         application/json:
           schema:
             $ref: '#/components/schemas/DeviceRequest'
      responses:
       "200":
         content:
           application/json:
             schema:
               $ref: '#/components/schemas/Device'
         description: Successful operation
       "202":
         content:
           application/json:
             schema:
               $ref: '#/components/schemas/Device'
         description: Operation queued for processing
       "401":
         content:
           application/json:
             schema:
               $ref: '#/components/schemas/Error'
         description: Unauthorized
       "403":
         content:
           application/json:
             schema:
               $ref: '#/components/schemas/Error'
         description: Forbidden
       "404":
         content:
           application/json:
             schema:
               $ref: '#/components/schemas/Error'
         description: The specified resource was not found
       "500":
         content:
           application/json:
             schema:
               $ref: '#/components/schemas/Error'
         description: Internal server error
       default:
         content:
           application/json:
             schema:
               $ref: '#/components/schemas/Error'
         description: Unexpected error
      security:
      - apiKey: []
      - bearerAuth: []
      summary: Modify device
      tags:
      - Devices
      x-swagger-router-controller: Devices
      x-openapi-router-controller: DevicesController
      x-openapi-router-service: DevicesService
  /devices/{id}/upgdSched:
    post:
      operationId: devicesIdUpgdSchedPOST
      parameters:
      - description: Numeric ID of the Device to be upgraded
        explode: false
        in: path
        name: id
        required: true
        schema:
          type: string
        style: simple
      - description: Organization to be filtered by
        explode: true
        in: query
        name: org
        required: false
        schema:
          type: string
      requestBody:
        content:
          application/json:
            schema:
              $ref: '#/components/schemas/DeviceUpgradeRequest'
      responses:
        "201":
          content:
            application/json:
              schema:
                type: object
          description: Created
          headers:
            Location:
              description: Location of a new resource created
              explode: false
              required: true
              schema:
                type: string
              style: simple
        "400":
          description: Bad Request
        "401":
          content:
            application/json:
              schema:
                $ref: '#/components/schemas/Error'
          description: Unauthorized
        "403":
          content:
            application/json:
              schema:
                $ref: '#/components/schemas/Error'
          description: Forbidden
        "500":
          content:
            application/json:
              schema:
                $ref: '#/components/schemas/Error'
          description: Internal server error
        default:
          content:
            application/json:
              schema:
                $ref: '#/components/schemas/Error'
          description: Unexpected error
      security:
      - apiKey: []
      - bearerAuth: []
      summary: Create new access token
      tags:
      - Devices
      x-swagger-router-controller: Devices
      x-openapi-router-controller: DevicesController
      x-openapi-router-service: DevicesService
  /devices/{id}/configuration:
    get:
      operationId: devicesIdConfigurationGET
      parameters:
      - description: Numeric ID of the Device to retrieve configuration
        explode: false
        in: path
        name: id
        required: true
        schema:
          type: string
        style: simple
      - description: Organization to be filtered by
        explode: true
        in: query
        name: org
        required: false
        schema:
          type: string
      responses:
        "200":
          content:
            application/json:
              schema:
                $ref: '#/components/schemas/DeviceConfiguration'
          description: Successful operation
        "401":
          content:
            application/json:
              schema:
                $ref: '#/components/schemas/Error'
          description: Unauthorized
        "403":
          content:
            application/json:
              schema:
                $ref: '#/components/schemas/Error'
          description: Forbidden
        "404":
          content:
            application/json:
              schema:
                $ref: '#/components/schemas/Error'
          description: The specified resource was not found
        "500":
          content:
            application/json:
              schema:
                $ref: '#/components/schemas/Error'
          description: Internal server error
        default:
          content:
            application/json:
              schema:
                $ref: '#/components/schemas/Error'
          description: Unexpected error
      security:
      - apiKey: []
      - bearerAuth: []
      summary: Get Device
      tags:
      - Devices
      x-swagger-router-controller: Devices
      x-openapi-router-controller: DevicesController
      x-openapi-router-service: DevicesService
  /devices/{id}/status:
    get:
      operationId: devicesIdStatusGET
      parameters:
      - description: Numeric ID of the Device to retrieve configuration
        explode: false
        in: path
        name: id
        required: true
        schema:
          type: string
        style: simple
      - description: Organization to be filtered by
        explode: true
        in: query
        name: org
        required: false
        schema:
          type: string
      responses:
        "200":
          content:
            application/json:
              schema:
                $ref: '#/components/schemas/DeviceStatus'
          description: Successful operation
        "401":
          content:
            application/json:
              schema:
                $ref: '#/components/schemas/Error'
          description: Unauthorized
        "403":
          content:
            application/json:
              schema:
                $ref: '#/components/schemas/Error'
          description: Forbidden
        "404":
          content:
            application/json:
              schema:
                $ref: '#/components/schemas/Error'
          description: The specified resource was not found
        "500":
          content:
            application/json:
              schema:
                $ref: '#/components/schemas/Error'
          description: Internal server error
        default:
          content:
            application/json:
              schema:
                $ref: '#/components/schemas/Error'
          description: Unexpected error
      security:
      - apiKey: []
      - bearerAuth: []
      summary: Get Device Status Information
      tags:
      - Devices
      x-swagger-router-controller: Devices
      x-openapi-router-controller: DevicesController
      x-openapi-router-service: DevicesService
#
#  /devices/register:
#    post:
#      operationId: devicesRegisterPOST
#      responses:
#        "204":
#          description: No Content
#        "400":
#          description: Bad Request
#        "401":
#          content:
#            application/json:
#              schema:
#                $ref: '#/components/schemas/Error'
#          description: Unauthorized
#        "402":
#          content:
#            application/json:
#              schema:
#                $ref: "#/components/schemas/Error"
#          description: Payment needed
#        "403":
#          content:
#            application/json:
#              schema:
#                $ref: '#/components/schemas/Error'
#          description: Forbidden
#        "500":
#          content:
#            application/json:
#              schema:
#                $ref: '#/components/schemas/Error'
#          description: Internal server error
#        default:
#          content:
#            application/json:
#              schema:
#                $ref: '#/components/schemas/Error'
#          description: Unexpected error
#      security:
#      - apiKey: []
#      - bearerAuth: []
#      summary: Execute an action on the device side
#      tags:
#      - Devices
#      x-swagger-router-controller: Devices
#      x-openapi-router-controller: DevicesController
#      x-openapi-router-service: DevicesService
#  /devices/execute:
#    post:
#      operationId: devicesExecutePOST
#      parameters:
#      - description: Command to execute
#        explode: true
#        in: query
#        name: action
#        required: true
#        schema:
#          type: string
#        style: form
#      requestBody:
#        content:
#          application/json:
#            schema:
#              $ref: '#/components/schemas/CommandRequest'
#      responses:
#        "204":
#          description: No Content
#        "400":
#          description: Bad Request
#        "401":
#          content:
#            application/json:
#              schema:
#                $ref: '#/components/schemas/Error'
#          description: Unauthorized
#        "403":
#          content:
#            application/json:
#              schema:
#                $ref: '#/components/schemas/Error'
#          description: Forbidden
#        "500":
#          content:
#            application/json:
#              schema:
#                $ref: '#/components/schemas/Error'
#          description: Internal server error
#        default:
#          content:
#            application/json:
#              schema:
#                $ref: '#/components/schemas/Error'
#          description: Unexpected error
#      security:
#      - apiKey: []
#      - bearerAuth: []
#      summary: Execute an action on the device side
#      tags:
#      - Devices
#      x-swagger-router-controller: Devices
#      x-openapi-router-controller: DevicesController
#      x-openapi-router-service: DevicesService

  /tunnels:
    get:
      operationId: tunnelsGET
      parameters:
      - description: The number of items to skip before starting to collect the result
          set
        explode: true
        in: query
        name: offset
        required: false
        schema:
          type: integer
        style: form
      - description: The numbers of items to return
        explode: true
        in: query
        name: limit
        required: false
        schema:
          type: integer
        style: form
      - description: Organization to be filtered by
        explode: true
        in: query
        name: org
        required: false
        schema:
          type: string
      responses:
        "200":
          content:
            application/json:
              schema:
                items:
                  $ref: '#/components/schemas/Tunnel'
                type: array
          description: Successful operation
        "401":
          content:
            application/json:
              schema:
                $ref: '#/components/schemas/Error'
          description: Unauthorized
        "403":
          content:
            application/json:
              schema:
                $ref: '#/components/schemas/Error'
          description: Forbidden
        "404":
          content:
            application/json:
              schema:
                $ref: '#/components/schemas/Error'
          description: The specified resource was not found
        "500":
          content:
            application/json:
              schema:
                $ref: '#/components/schemas/Error'
          description: Internal server error
        default:
          content:
            application/json:
              schema:
                $ref: '#/components/schemas/Error'
          description: Unexpected error
      security:
      - apiKey: []
      - bearerAuth: []
      summary: Retrieve device tunnels information
      tags:
      - Tunnels
      x-swagger-router-controller: Routes
      x-openapi-router-controller: TunnelsController
      x-openapi-router-service: TunnelsService
  /tunnels/{id}:
    delete:
      operationId: TunnelsIdDELETE
      parameters:
      - description: Numeric ID of the Tunnel to delete
        explode: false
        in: path
        name: id
        required: true
        schema:
          type: integer
        style: simple
      - description: Organization to be filtered by
        explode: true
        in: query
        name: org
        required: false
        schema:
          type: string
      responses:
        "204":
          description: Successful operation
        "401":
          content:
            application/json:
              schema:
                $ref: '#/components/schemas/Error'
          description: Unauthorized
        "403":
          content:
            application/json:
              schema:
                $ref: '#/components/schemas/Error'
          description: Forbidden
        "404":
          content:
            application/json:
              schema:
                $ref: '#/components/schemas/Error'
          description: The specified resource was not found
        "500":
          content:
            application/json:
              schema:
                $ref: '#/components/schemas/Error'
          description: Internal server error
        default:
          content:
            application/json:
              schema:
                $ref: '#/components/schemas/Error'
          description: Unexpected error
      security:
      - apiKey: []
      - bearerAuth: []
      summary: Delete a tunnel
      tags:
      - Tunnels
      x-swagger-router-controller: Tunnels
      x-openapi-router-controller: TunnelsController
      x-openapi-router-service: TunnelsService
  /devices/{id}/routes:
    get:
      operationId: devicesIdRoutesGET
      parameters:
      - description: Numeric ID of the Device to fetch information about
        explode: false
        in: path
        name: id
        required: true
        schema:
          type: string
        style: simple
      - description: The number of items to skip before starting to collect the result
          set
        explode: true
        in: query
        name: offset
        required: false
        schema:
          type: integer
        style: form
      - description: The numbers of items to return
        explode: true
        in: query
        name: limit
        required: false
        schema:
          type: integer
        style: form
      responses:
        "200":
          content:
            application/json:
              schema:
                $ref: '#/components/schemas/DeviceRouteInformation'
          description: Successful operation
        "401":
          content:
            application/json:
              schema:
                $ref: '#/components/schemas/Error'
          description: Unauthorized
        "403":
          content:
            application/json:
              schema:
                $ref: '#/components/schemas/Error'
          description: Forbidden
        "404":
          content:
            application/json:
              schema:
                $ref: '#/components/schemas/Error'
          description: The specified resource was not found
        "500":
          content:
            application/json:
              schema:
                $ref: '#/components/schemas/Error'
          description: Internal server error
        default:
          content:
            application/json:
              schema:
                $ref: '#/components/schemas/Error'
          description: Unexpected error
      security:
      - apiKey: []
      - bearerAuth: []
      summary: Retrieve device routes information
      tags:
      - Routes
      x-swagger-router-controller: Devices
      x-openapi-router-controller: DevicesController
      x-openapi-router-service: DevicesService
  /devices/{id}/routing/ospf:
    get:
      operationId: devicesIdRoutingOSPFGET
      parameters:
      - description: Numeric ID of the Device to fetch information about
        explode: false
        in: path
        name: id
        required: true
        schema:
          type: string
        style: simple
      - description: Organization to be filtered by
        explode: true
        in: query
        name: org
        required: false
        schema:
          type: string
      responses:
        "200":
          content:
            application/json:
              schema:
                $ref: '#/components/schemas/OspfConfigs'
          description: Successful operation
        "401":
          content:
            application/json:
              schema:
                $ref: '#/components/schemas/Error'
          description: Unauthorized
        "403":
          content:
            application/json:
              schema:
                $ref: '#/components/schemas/Error'
          description: Forbidden
        "404":
          content:
            application/json:
              schema:
                $ref: '#/components/schemas/Error'
          description: The specified resource was not found
        "500":
          content:
            application/json:
              schema:
                $ref: '#/components/schemas/Error'
          description: Internal server error
        default:
          content:
            application/json:
              schema:
                $ref: '#/components/schemas/Error'
          description: Unexpected error
      security:
      - apiKey: []
      - bearerAuth: []
      summary: Get OSPF configuration
      tags:
      - Routing
      x-swagger-router-controller: Devices
      x-openapi-router-controller: DevicesController
      x-openapi-router-service: DevicesService
    put:
      operationId: devicesIdRoutingOSPFPUT
      parameters:
      - description: Numeric ID of the Device
        explode: false
        in: path
        name: id
        required: true
        schema:
          type: string
        style: simple
      - description: Organization to be filtered by
        explode: true
        in: query
        name: org
        required: true
        schema:
          type: string
      requestBody:
        content:
          application/json:
            schema:
              $ref: '#/components/schemas/OspfConfigs'
      responses:
        "200":
          content:
            application/json:
              schema:
                $ref: '#/components/schemas/OspfConfigs'
          description: Successful operation
        "202":
          content:
            application/json:
              schema:
                $ref: '#/components/schemas/OspfConfigs'
          description: Operation queued for processing
        "400":
          content:
            application/json:
              schema:
                $ref: '#/components/schemas/Error'
          description: Bad Request
        "401":
          content:
            application/json:
              schema:
                $ref: '#/components/schemas/Error'
          description: Unauthorized
        "403":
          content:
            application/json:
              schema:
                $ref: '#/components/schemas/Error'
          description: Forbidden
        "500":
          content:
            application/json:
              schema:
                $ref: '#/components/schemas/Error'
          description: Internal server error
        default:
          content:
            application/json:
              schema:
                $ref: '#/components/schemas/Error'
          description: Unexpected error
      security:
      - apiKey: []
      - bearerAuth: []
      summary: Modify OSPF configuration
      tags:
      - Routing
      x-swagger-router-controller: Devices
      x-openapi-router-controller: DevicesController
      x-openapi-router-service: DevicesService
  /devices/{id}/staticroutes:
    post:
      operationId: devicesIdStaticroutesPOST
      parameters:
      - description: Numeric ID of the Device
        explode: false
        in: path
        name: id
        required: true
        schema:
          type: string
        style: simple
      - description: Organization to be filtered by
        explode: true
        in: query
        name: org
        required: true
        schema:
          type: string
      requestBody:
        content:
          application/json:
            schema:
              $ref: '#/components/schemas/StaticRouteRequest'
      responses:
        "201":
          content:
            application/json:
              schema:
                $ref: '#/components/schemas/StaticRoute'
          description: Created
          headers:
            Location:
              description: Location of a new resource created
              explode: false
              required: true
              schema:
                type: string
              style: simple
        "400":
          content:
            application/json:
              schema:
                $ref: '#/components/schemas/Error'
          description: Bad Request
        "401":
          content:
            application/json:
              schema:
                $ref: '#/components/schemas/Error'
          description: Unauthorized
        "403":
          content:
            application/json:
              schema:
                $ref: '#/components/schemas/Error'
          description: Forbidden
        "500":
          content:
            application/json:
              schema:
                $ref: '#/components/schemas/Error'
          description: Internal server error
        default:
          content:
            application/json:
              schema:
                $ref: '#/components/schemas/Error'
          description: Unexpected error
      security:
      - apiKey: []
      - bearerAuth: []
      summary: Create new static route
      tags:
      - Static Routes
      x-swagger-router-controller: Devices
      x-openapi-router-controller: DevicesController
      x-openapi-router-service: DevicesService
    get:
      operationId: devicesIdStaticroutesGET
      parameters:
      - description: Numeric ID of the Device to fetch information about
        explode: false
        in: path
        name: id
        required: true
        schema:
          type: string
        style: simple
      - description: The number of items to skip before starting to collect the result
          set
        explode: true
        in: query
        name: offset
        required: false
        schema:
          type: integer
        style: form
      - description: The numbers of items to return
        explode: true
        in: query
        name: limit
        required: false
        schema:
          type: integer
        style: form
      - description: Organization to be filtered by
        explode: true
        in: query
        name: org
        required: false
        schema:
          type: string
      responses:
        "200":
          content:
            application/json:
              schema:
                items:
                  $ref: '#/components/schemas/StaticRoute'
                type: array
          description: Successful operation
        "401":
          content:
            application/json:
              schema:
                $ref: '#/components/schemas/Error'
          description: Unauthorized
        "403":
          content:
            application/json:
              schema:
                $ref: '#/components/schemas/Error'
          description: Forbidden
        "404":
          content:
            application/json:
              schema:
                $ref: '#/components/schemas/Error'
          description: The specified resource was not found
        "500":
          content:
            application/json:
              schema:
                $ref: '#/components/schemas/Error'
          description: Internal server error
        default:
          content:
            application/json:
              schema:
                $ref: '#/components/schemas/Error'
          description: Unexpected error
      security:
      - apiKey: []
      - bearerAuth: []
      summary: Retrieve device static routes information
      tags:
      - Static Routes
      x-swagger-router-controller: Devices
      x-openapi-router-controller: DevicesController
      x-openapi-router-service: DevicesService
  /devices/{id}/staticroutes/{route}:
    delete:
      operationId: devicesIdStaticroutesRouteDELETE
      parameters:
      - description: Numeric ID of the Device
        explode: false
        in: path
        name: id
        required: true
        schema:
          type: string
        style: simple
      - description: Numeric ID of the Route to delete
        explode: false
        in: path
        name: route
        required: true
        schema:
          type: string
        style: simple
      - description: Organization to be filtered by
        explode: true
        in: query
        name: org
        required: false
        schema:
          type: string
      responses:
        "204":
          description: Successful operation
        "401":
          content:
            application/json:
              schema:
                $ref: '#/components/schemas/Error'
          description: Unauthorized
        "403":
          content:
            application/json:
              schema:
                $ref: '#/components/schemas/Error'
          description: Forbidden
        "404":
          content:
            application/json:
              schema:
                $ref: '#/components/schemas/Error'
          description: The specified resource was not found
        "500":
          content:
            application/json:
              schema:
                $ref: '#/components/schemas/Error'
          description: Internal server error
        default:
          content:
            application/json:
              schema:
                $ref: '#/components/schemas/Error'
          description: Unexpected error
      security:
      - apiKey: []
      - bearerAuth: []
      summary: Delete static route
      tags:
      - Static Routes
      x-swagger-router-controller: Devices
      x-openapi-router-controller: DevicesController
      x-openapi-router-service: DevicesService
    patch:
      operationId: devicesIdStaticroutesRoutePATCH
      parameters:
      - description: Numeric ID of the Device
        explode: false
        in: path
        name: id
        required: true
        schema:
          type: string
        style: simple
      - description: Numeric ID of the Route to modify
        explode: false
        in: path
        name: route
        required: true
        schema:
          type: string
        style: simple
      - description: Organization to be filtered by
        explode: true
        in: query
        name: org
        required: false
        schema:
          type: string
      requestBody:
        content:
          application/json:
            schema:
              $ref: '#/components/schemas/StaticRouteRequest'
      responses:
        "200":
          content:
            application/json:
              schema:
                $ref: '#/components/schemas/StaticRoute'
          description: Successful operation
        "400":
          description: Bad Request
        "401":
          content:
            application/json:
              schema:
                $ref: '#/components/schemas/Error'
          description: Unauthorized
        "403":
          content:
            application/json:
              schema:
                $ref: '#/components/schemas/Error'
          description: Forbidden
        "404":
          content:
            application/json:
              schema:
                $ref: '#/components/schemas/Error'
          description: The specified resource was not found
        "500":
          content:
            application/json:
              schema:
                $ref: '#/components/schemas/Error'
          description: Internal server error
        default:
          content:
            application/json:
              schema:
                $ref: '#/components/schemas/Error'
          description: Unexpected error
      security:
      - apiKey: []
      - bearerAuth: []
      summary: Modify static route
      tags:
      - Static Routes
      x-swagger-router-controller: Devices
      x-openapi-router-controller: DevicesController
      x-openapi-router-service: DevicesService
  /devices/{id}/dhcp:
    post:
      operationId: devicesIdDhcpPOST
      parameters:
      - description: Numeric ID of the Device
        explode: false
        in: path
        name: id
        required: true
        schema:
          type: string
        style: simple
      - description: Organization to be filtered by
        explode: true
        in: query
        name: org
        required: false
        schema:
          type: string
      requestBody:
        content:
          application/json:
            schema:
              $ref: '#/components/schemas/DhcpRequest'
      responses:
        "202":
          content:
            application/json:
              schema:
                $ref: '#/components/schemas/Dhcp'
          description: Created
          headers:
            Location:
              description: Location of a new resource created
              explode: false
              required: true
              schema:
                type: string
              style: simple
        "400":
          content:
            application/json:
              schema:
                $ref: '#/components/schemas/Error'
          description: Bad Request
        "401":
          content:
            application/json:
              schema:
                $ref: '#/components/schemas/Error'
          description: Unauthorized
        "403":
          content:
            application/json:
              schema:
                $ref: '#/components/schemas/Error'
          description: Forbidden
        "500":
          content:
            application/json:
              schema:
                $ref: '#/components/schemas/Error'
          description: Internal server error
        default:
          content:
            application/json:
              schema:
                $ref: '#/components/schemas/Error'
          description: Unexpected error
      security:
      - apiKey: []
      - bearerAuth: []
      summary: Add DHCP server
      tags:
      - DHCP
      x-swagger-router-controller: Devices
      x-openapi-router-controller: DevicesController
      x-openapi-router-service: DevicesService
    get:
      operationId: devicesIdDhcpGET
      parameters:
      - description: Numeric ID of the Device to fetch information about
        explode: false
        in: path
        name: id
        required: true
        schema:
          type: string
        style: simple
      - description: The number of items to skip before starting to collect the result
          set
        explode: true
        in: query
        name: offset
        required: false
        schema:
          type: integer
        style: form
      - description: The numbers of items to return
        explode: true
        in: query
        name: limit
        required: false
        schema:
          type: integer
        style: form
      - description: Organization to be filtered by
        explode: true
        in: query
        name: org
        required: false
        schema:
          type: string
      responses:
        "200":
          content:
            application/json:
              schema:
                items:
                  $ref: '#/components/schemas/Dhcp'
                type: array
          description: Successful operation
        "401":
          content:
            application/json:
              schema:
                $ref: '#/components/schemas/Error'
          description: Unauthorized
        "403":
          content:
            application/json:
              schema:
                $ref: '#/components/schemas/Error'
          description: Forbidden
        "404":
          content:
            application/json:
              schema:
                $ref: '#/components/schemas/Error'
          description: The specified resource was not found
        "500":
          content:
            application/json:
              schema:
                $ref: '#/components/schemas/Error'
          description: Internal server error
        default:
          content:
            application/json:
              schema:
                $ref: '#/components/schemas/Error'
          description: Unexpected error
      security:
      - apiKey: []
      - bearerAuth: []
      summary: Retrieve device DHCP information
      tags:
      - DHCP
      x-swagger-router-controller: Devices
      x-openapi-router-controller: DevicesController
      x-openapi-router-service: DevicesService
  /devices/{id}/dhcp/{dhcpId}:
    get:
      operationId: devicesIdDhcpDhcpIdGET
      parameters:
      - description: Numeric ID of the Device
        explode: false
        in: path
        name: id
        required: true
        schema:
          type: string
        style: simple
      - description: Numeric ID of the DHCP to get
        explode: false
        in: path
        name: dhcpId
        required: true
        schema:
          type: string
        style: simple
      - description: Organization to be filtered by
        explode: true
        in: query
        name: org
        required: false
        schema:
          type: string
      responses:
        "200":
          content:
            application/json:
              schema:
                $ref: '#/components/schemas/Dhcp'
          description: Successful operation
        "401":
          content:
            application/json:
              schema:
                $ref: '#/components/schemas/Error'
          description: Unauthorized
        "403":
          content:
            application/json:
              schema:
                $ref: '#/components/schemas/Error'
          description: Forbidden
        "404":
          content:
            application/json:
              schema:
                $ref: '#/components/schemas/Error'
          description: The specified resource was not found
        "500":
          content:
            application/json:
              schema:
                $ref: '#/components/schemas/Error'
          description: Internal server error
        default:
          content:
            application/json:
              schema:
                $ref: '#/components/schemas/Error'
          description: Unexpected error
      security:
      - apiKey: []
      - bearerAuth: []
      summary: Get DHCP by ID
      tags:
      - DHCP
      x-swagger-router-controller: Devices
      x-openapi-router-controller: DevicesController
      x-openapi-router-service: DevicesService
    delete:
      operationId: devicesIdDhcpDhcpIdDELETE
      parameters:
      - description: Numeric ID of the Device
        explode: false
        in: path
        name: id
        required: true
        schema:
          type: string
        style: simple
      - description: Numeric ID of the DHCP to delete
        explode: false
        in: path
        name: dhcpId
        required: true
        schema:
          type: string
        style: simple
      - description: Force delete
        explode: false
        in: query
        name: force
        required: false
        schema:
          enum:
          - yes
          - no
          type: string
      - description: Organization to be filtered by
        explode: true
        in: query
        name: org
        required: false
        schema:
          type: string
      responses:
        "202":
          description: Successful operation
          headers:
            Location:
              description: Location of a new resource created
              explode: false
              required: true
              schema:
                type: string
              style: simple
        "401":
          content:
            application/json:
              schema:
                $ref: '#/components/schemas/Error'
          description: Unauthorized
        "403":
          content:
            application/json:
              schema:
                $ref: '#/components/schemas/Error'
          description: Forbidden
        "404":
          content:
            application/json:
              schema:
                $ref: '#/components/schemas/Error'
          description: The specified resource was not found
        "500":
          content:
            application/json:
              schema:
                $ref: '#/components/schemas/Error'
          description: Internal server error
        default:
          content:
            application/json:
              schema:
                $ref: '#/components/schemas/Error'
          description: Unexpected error
      security:
      - apiKey: []
      - bearerAuth: []
      summary: Delete DHCP
      tags:
      - DHCP
      x-swagger-router-controller: Devices
      x-openapi-router-controller: DevicesController
      x-openapi-router-service: DevicesService
    put:
      operationId: devicesIdDhcpDhcpIdPUT
      parameters:
      - description: Numeric ID of the Device
        explode: false
        in: path
        name: id
        required: true
        schema:
          type: string
        style: simple
      - description: Numeric ID of the DHCP to modify
        explode: false
        in: path
        name: dhcpId
        required: true
        schema:
          type: string
        style: simple
      - description: Organization to be filtered by
        explode: true
        in: query
        name: org
        required: false
        schema:
          type: string
      requestBody:
        content:
          application/json:
            schema:
              $ref: '#/components/schemas/DhcpRequest'
      responses:
        "202":
          content:
            application/json:
              schema:
                $ref: '#/components/schemas/Dhcp'
          description: Successful operation
          headers:
            Location:
              description: Location of a new resource created
              explode: false
              required: true
              schema:
                type: string
              style: simple
        "400":
          description: Bad Request
        "401":
          content:
            application/json:
              schema:
                $ref: '#/components/schemas/Error'
          description: Unauthorized
        "403":
          content:
            application/json:
              schema:
                $ref: '#/components/schemas/Error'
          description: Forbidden
        "404":
          content:
            application/json:
              schema:
                $ref: '#/components/schemas/Error'
          description: The specified resource was not found
        "500":
          content:
            application/json:
              schema:
                $ref: '#/components/schemas/Error'
          description: Internal server error
        default:
          content:
            application/json:
              schema:
                $ref: '#/components/schemas/Error'
          description: Unexpected error
      security:
      - apiKey: []
      - bearerAuth: []
      summary: Modify DHCP
      tags:
      - DHCP
      x-swagger-router-controller: Devices
      x-openapi-router-controller: DevicesController
      x-openapi-router-service: DevicesService
    patch:
      operationId: devicesIdDhcpDhcpIdPATCH
      parameters:
      - description: Numeric ID of the Device
        explode: false
        in: path
        name: id
        required: true
        schema:
          type: string
        style: simple
      - description: Numeric ID of the DHCP to modify
        explode: false
        in: path
        name: dhcpId
        required: true
        schema:
          type: string
        style: simple
      - description: Organization to be filtered by
        explode: true
        in: query
        name: org
        required: false
        schema:
          type: string
      responses:
        "202":
          content:
            application/json:
              schema:
                $ref: '#/components/schemas/Dhcp'
          description: Successful operation
          headers:
            Location:
              description: Location of a new resource created
              explode: false
              required: true
              schema:
                type: string
              style: simple
        "400":
          description: Bad Request
        "401":
          content:
            application/json:
              schema:
                $ref: '#/components/schemas/Error'
          description: Unauthorized
        "403":
          content:
            application/json:
              schema:
                $ref: '#/components/schemas/Error'
          description: Forbidden
        "404":
          content:
            application/json:
              schema:
                $ref: '#/components/schemas/Error'
          description: The specified resource was not found
        "500":
          content:
            application/json:
              schema:
                $ref: '#/components/schemas/Error'
          description: Internal server error
        default:
          content:
            application/json:
              schema:
                $ref: '#/components/schemas/Error'
          description: Unexpected error
      security:
      - apiKey: []
      - bearerAuth: []
      summary: ReApply DHCP
      tags:
      - DHCP
      x-swagger-router-controller: Devices
      x-openapi-router-controller: DevicesController
      x-openapi-router-service: DevicesService
  /devices/statistics:
    get:
      operationId: devicesStatisticsGET
      parameters:
      - description: Organization to be filtered by
        explode: true
        in: query
        name: org
        required: false
        schema:
          type: string
      - description: Start time to get statistics for
        explode: true
        in: query
        name: startTime
        required: false
        schema:
          type: integer
      - description: End time to get statistics for
        explode: true
        in: query
        name: endTime
        required: false
        schema:
          type: integer
      responses:
        "200":
          content:
            application/json:
              schema:
                items:
                  $ref: '#/components/schemas/DeviceStatistics'
                type: array
                x-content-type: application/json
          description: Successful operation
        "401":
          content:
            application/json:
              schema:
                $ref: '#/components/schemas/Error'
          description: Unauthorized
        "403":
          content:
            application/json:
              schema:
                $ref: '#/components/schemas/Error'
          description: Forbidden
        "404":
          content:
            application/json:
              schema:
                $ref: '#/components/schemas/Error'
          description: The specified resource was not found
        "500":
          content:
            application/json:
              schema:
                $ref: '#/components/schemas/Error'
          description: Internal server error
        default:
          content:
            application/json:
              schema:
                $ref: '#/components/schemas/Error'
          description: Unexpected error
      security:
      - apiKey: []
      - bearerAuth: []
      summary: Retrieve devices statistics information
      tags:
      - Statistics
      x-swagger-router-controller: Devices
      x-openapi-router-controller: DevicesController
      x-openapi-router-service: DevicesService
  /devices/{id}/statistics:
    get:
      operationId: devicesIdStatisticsGET
      parameters:
      - description: Numeric ID of the Device to fetch information about
        explode: false
        in: path
        name: id
        required: true
        schema:
          type: string
        style: simple
      - description: Organization to be filtered by
        explode: true
        in: query
        name: org
        required: false
        schema:
          type: string
      - description: Interface Dev Id to filter
        explode: true
        in: query
        name: ifnum
        required: false
        schema:
          type: string
      - description: Start time to get statistics for
        explode: true
        in: query
        name: startTime
        required: false
        schema:
          type: integer
      - description: End time to get statistics for
        explode: true
        in: query
        name: endTime
        required: false
        schema:
          type: integer
      responses:
        "200":
          content:
            application/json:
              schema:
                items:
                  $ref: '#/components/schemas/DeviceStatistics'
                type: array
                x-content-type: application/json
          description: Successful operation
        "401":
          content:
            application/json:
              schema:
                $ref: '#/components/schemas/Error'
          description: Unauthorized
        "403":
          content:
            application/json:
              schema:
                $ref: '#/components/schemas/Error'
          description: Forbidden
        "404":
          content:
            application/json:
              schema:
                $ref: '#/components/schemas/Error'
          description: The specified resource was not found
        "500":
          content:
            application/json:
              schema:
                $ref: '#/components/schemas/Error'
          description: Internal server error
        default:
          content:
            application/json:
              schema:
                $ref: '#/components/schemas/Error'
          description: Unexpected error
      security:
      - apiKey: []
      - bearerAuth: []
      summary: Retrieve device statistics information
      tags:
      - Statistics
      x-swagger-router-controller: Devices
      x-openapi-router-controller: DevicesController
      x-openapi-router-service: DevicesService
  /devices/{id}/tunnelstats:
    get:
      operationId: devicesIdTunnelStatisticsGET
      parameters:
      - description: Numeric ID of the Device to fetch information about
        explode: false
        in: path
        name: id
        required: true
        schema:
          type: string
        style: simple
      - description: Organization to be filtered by
        explode: true
        in: query
        name: org
        required: false
        schema:
          type: string
      - description: Tunnel Number to filter
        explode: true
        in: query
        name: tunnelnum
        required: false
        schema:
          type: string
          pattern: "^[0-9]*$"
      - description: Start time to get statistics for
        explode: true
        in: query
        name: startTime
        required: false
        schema:
          type: integer
      - description: End time to get statistics for
        explode: true
        in: query
        name: endTime
        required: false
        schema:
          type: integer
      responses:
        "200":
          content:
            application/json:
              schema:
                items:
                  $ref: '#/components/schemas/TunnelStatistics'
                type: array
                x-content-type: application/json
          description: Successful operation
        "401":
          content:
            application/json:
              schema:
                $ref: '#/components/schemas/Error'
          description: Unauthorized
        "403":
          content:
            application/json:
              schema:
                $ref: '#/components/schemas/Error'
          description: Forbidden
        "404":
          content:
            application/json:
              schema:
                $ref: '#/components/schemas/Error'
          description: The specified resource was not found
        "500":
          content:
            application/json:
              schema:
                $ref: '#/components/schemas/Error'
          description: Internal server error
        default:
          content:
            application/json:
              schema:
                $ref: '#/components/schemas/Error'
          description: Unexpected error
      security:
      - apiKey: []
      - bearerAuth: []
      summary: Retrieve device tunnel statistics information
      tags:
      - Statistics
      x-swagger-router-controller: Devices
      x-openapi-router-controller: DevicesController
      x-openapi-router-service: DevicesService
  /devices/{id}/health:
    get:
      operationId: devicesIdHealthGET
      parameters:
      - description: Numeric ID of the Device to fetch information about
        explode: false
        in: path
        name: id
        required: true
        schema:
          type: string
        style: simple
      - description: Organization to be filtered by
        explode: true
        in: query
        name: org
        required: false
        schema:
          type: string
      - description: Start time to get statistics for
        explode: true
        in: query
        name: startTime
        required: false
        schema:
          type: integer
      - description: End time to get statistics for
        explode: true
        in: query
        name: endTime
        required: false
        schema:
          type: integer
      responses:
        "200":
          content:
            application/json:
              schema:
                items:
                  $ref: '#/components/schemas/DeviceHealth'
                type: array
                x-content-type: application/json
          description: Successful operation
        "401":
          content:
            application/json:
              schema:
                $ref: '#/components/schemas/Error'
          description: Unauthorized
        "403":
          content:
            application/json:
              schema:
                $ref: '#/components/schemas/Error'
          description: Forbidden
        "404":
          content:
            application/json:
              schema:
                $ref: '#/components/schemas/Error'
          description: The specified resource was not found
        "500":
          content:
            application/json:
              schema:
                $ref: '#/components/schemas/Error'
          description: Internal server error
        default:
          content:
            application/json:
              schema:
                $ref: '#/components/schemas/Error'
          description: Unexpected error
      security:
      - apiKey: []
      - bearerAuth: []
      summary: Retrieve device tunnel statistics information
      tags:
      - Statistics
      x-swagger-router-controller: Devices
      x-openapi-router-controller: DevicesController
      x-openapi-router-service: DevicesService
  /devices/{id}/interfaces/{interfaceId}/action:
    post:
      operationId: devicesIdInterfacesIdActionPOST
      parameters:
      - description: Numeric ID of the device to perform an operation
        explode: false
        in: path
        name: id
        required: true
        schema:
          type: string
        style: simple
      - description: The interface name to save configuration for
        explode: false
        in: path
        name: interfaceId
        required: true
        schema:
          type: string
        style: simple
      requestBody:
        content:
          application/json:
            schema:
              $ref: '#/components/schemas/InterfaceOperationReq'
      responses:
        "200":
          content:
            application/json:
              schema:
                $ref: '#/components/schemas/InterfaceOperationResponse'
          description: Successful operation
        "400":
          content:
            application/json:
              schema:
                $ref: '#/components/schemas/BadRequestError'
          description: Bad Request
        "401":
          content:
            application/json:
              schema:
                $ref: '#/components/schemas/Error'
          description: Unauthorized
        "403":
          content:
            application/json:
              schema:
                $ref: '#/components/schemas/Error'
          description: Forbidden
        "404":
          content:
            application/json:
              schema:
                $ref: '#/components/schemas/Error'
          description: The specified resource was not found
        "500":
          content:
            application/json:
              schema:
                $ref: '#/components/schemas/Error'
          description: Internal server error
        default:
          content:
            application/json:
              schema:
                $ref: '#/components/schemas/Error'
          description: Unexpected error
      security:
      - apiKey: []
      - bearerAuth: []
      summary: Perform Interface Operation
      tags:
      - Interface
      x-swagger-router-controller: Devices
      x-openapi-router-controller: DevicesController
      x-openapi-router-service: DevicesService
  /devices/{id}/interfaces/{interfaceId}/status:
    get: 
      operationId: devicesIdInterfacesIdStatusGET
      parameters:
      - description: Numeric ID of the Device to fetch information about
        explode: false
        in: path
        name: id
        required: true
        schema:
          type: string
        style: simple
      - description: The ID of interface to fetch information about
        explode: false
        in: path
        name: interfaceId
        required: true
        schema:
          type: string
        style: simple
      - description: Indicator if need to take data from the device
        in: query
        name: getEdgeData
        required: false
        schema:
          type: boolean
      responses:
        "200":
          content:
            application/json:
              schema:
                $ref: '#/components/schemas/InterfaceStatus'
          description: Successful operation
        "400":
          content:
            application/json:
              schema:
                $ref: '#/components/schemas/BadRequestError'
          description: Bad Request
        "401":
          content:
            application/json:
              schema:
                $ref: '#/components/schemas/Error'
          description: Unauthorized
        "403":
          content:
            application/json:
              schema:
                $ref: '#/components/schemas/Error'
          description: Forbidden
        "404":
          content:
            application/json:
              schema:
                $ref: '#/components/schemas/Error'
          description: The specified resource was not found
        "500":
          content:
            application/json:
              schema:
                $ref: '#/components/schemas/Error'
          description: Internal server error
        default:
          content:
            application/json:
              schema:
                $ref: '#/components/schemas/Error'
          description: Unexpected error
      security:
      - apiKey: []
      - bearerAuth: []
      summary: Get interface info
      tags:
      - Interface
      x-swagger-router-controller: Devices
      x-openapi-router-controller: DevicesController
      x-openapi-router-service: DevicesService
  /devices/{id}/logs:
    get:
      operationId: devicesIdLogsGET
      parameters:
      - description: Numeric ID of the Device to fetch information about
        explode: false
        in: path
        name: id
        required: true
        schema:
          type: string
        style: simple
      - description: The number of items to skip before starting to collect the result
          set
        explode: true
        in: query
        name: offset
        required: false
        schema:
          type: integer
        style: form
      - description: The numbers of items to return
        explode: true
        in: query
        name: limit
        required: false
        schema:
          type: integer
        style: form
      - description: Filter to be applied
        explode: true
        in: query
        name: filter
        required: false
        schema:
          enum:
          - fwagent
          - syslog
          - dhcp
          - vpp
          - ospf
<<<<<<< HEAD
          - open-vpn
=======
          - hostapd
          - agentui
>>>>>>> fc7e78a1
          type: string
        style: form
      responses:
        "200":
          content:
            application/json:
              schema:
                $ref: '#/components/schemas/DeviceLog'
          description: Successful operation
        "400":
          content:
            application/json:
              schema:
                $ref: '#/components/schemas/BadRequestError'
          description: Bad Request
        "401":
          content:
            application/json:
              schema:
                $ref: '#/components/schemas/Error'
          description: Unauthorized
        "403":
          content:
            application/json:
              schema:
                $ref: '#/components/schemas/Error'
          description: Forbidden
        "404":
          content:
            application/json:
              schema:
                $ref: '#/components/schemas/Error'
          description: The specified resource was not found
        "500":
          content:
            application/json:
              schema:
                $ref: '#/components/schemas/Error'
          description: Internal server error
        default:
          content:
            application/json:
              schema:
                $ref: '#/components/schemas/Error'
          description: Unexpected error
      security:
      - apiKey: []
      - bearerAuth: []
      summary: Retrieve device logs information
      tags:
      - Logs
      x-swagger-router-controller: Devices
      x-openapi-router-controller: DevicesController
      x-openapi-router-service: DevicesService
  /devices/{id}/traces:
    get:
      operationId: devicesIdPacketTracesGET
      parameters:
      - description: Numeric ID of the Device to fetch information about
        explode: false
        in: path
        name: id
        required: true
        schema:
          type: string
        style: simple
      - description: The number of packets to capture
        explode: true
        in: query
        name: packets
        required: false
        schema:
          type: integer
        style: form
      - description: The wait time (sec) for packets to capture
        explode: true
        in: query
        name: timeout
        required: false
        schema:
          type: integer
        style: form
      responses:
        "200":
          content:
            application/json:
              schema:
                $ref: '#/components/schemas/DevicePacketTraces'
          description: Successful operation
        "400":
          content:
            application/json:
              schema:
                $ref: '#/components/schemas/Error'
          description: Bad Request
        "401":
          content:
            application/json:
              schema:
                $ref: '#/components/schemas/Error'
          description: Unauthorized
        "403":
          content:
            application/json:
              schema:
                $ref: '#/components/schemas/Error'
          description: Forbidden
        "404":
          content:
            application/json:
              schema:
                $ref: '#/components/schemas/Error'
          description: The specified resource was not found
        "500":
          content:
            application/json:
              schema:
                $ref: '#/components/schemas/Error'
          description: Internal server error
        default:
          content:
            application/json:
              schema:
                $ref: '#/components/schemas/Error'
          description: Unexpected error
      security:
      - apiKey: []
      - bearerAuth: []
      summary: Retrieve device logs information
      tags:
      - Logs
      x-swagger-router-controller: Devices
      x-openapi-router-controller: DevicesController
      x-openapi-router-service: DevicesService
  /devices/{id}/apply:
    post:
      operationId: devicesIdApplyPOST
      parameters:
      - description: Numeric ID of the Device to start
        explode: false
        in: path
        name: id
        required: true
        schema:
          type: string
        style: simple
      - description: Organization to be filtered by
        explode: true
        in: query
        name: org
        required: false
        schema:
          type: string
      requestBody:
        content:
          application/json:
            schema:
              $ref: '#/components/schemas/DeviceCommand'
      responses:
        "202":
          content:
            application/json:
              schema:
                $ref: '#/components/schemas/ApplyJobsResponse'
          description: Created
          headers:
            Location:
              description: Location of a new resource created
              explode: false
              required: true
              schema:
                type: string
              style: simple
        "401":
          content:
            application/json:
              schema:
                $ref: '#/components/schemas/Error'
          description: Unauthorized
        "403":
          content:
            application/json:
              schema:
                $ref: '#/components/schemas/Error'
          description: Forbidden
        "500":
          content:
            application/json:
              schema:
                $ref: '#/components/schemas/Error'
          description: Internal server error
        default:
          content:
            application/json:
              schema:
                $ref: '#/components/schemas/Error'
          description: Unexpected error
      security:
      - apiKey: []
      - bearerAuth: []
      summary: Execute an action on the device side
      tags:
      - Devices
      x-swagger-router-controller: Devices
      x-openapi-router-controller: DevicesController
      x-openapi-router-service: DevicesService
  /devices/{id}/send:
    post:
      operationId: devicesIdSendPOST
      parameters:
      - description: Numeric ID of the Device to start
        explode: false
        in: path
        name: id
        required: true
        schema:
          type: string
        style: simple
      - description: Organization to be filtered by
        explode: true
        in: query
        name: org
        required: false
        schema:
          type: string
      requestBody:
        content:
          application/json:
            schema:
              $ref: '#/components/schemas/DeviceSendRequest'
      responses:
        "200":
          content:
            application/json:
              schema:
                $ref: '#/components/schemas/DeviceSendResponse'
          description: Execution Applied
        "401":
          content:
            application/json:
              schema:
                $ref: '#/components/schemas/Error'
          description: Unauthorized
        "403":
          content:
            application/json:
              schema:
                $ref: '#/components/schemas/Error'
          description: Forbidden
        "500":
          content:
            application/json:
              schema:
                $ref: '#/components/schemas/Error'
          description: Internal server error
        default:
          content:
            application/json:
              schema:
                $ref: '#/components/schemas/Error'
          description: Unexpected error
      security:
      - apiKey: []
      - bearerAuth: []
      summary: Execute a Linux command on the device side
      tags:
      - Devices
      x-swagger-router-controller: Devices
      x-openapi-router-controller: DevicesController
      x-openapi-router-service: DevicesService
  /jobs:
    get:
      operationId: jobsGET
      parameters:
      - description: A filter on the job status
        explode: true
        in: query
        name: status
        required: true
        schema:
          enum:
          - all
          - complete
          - failed
          - inactive
          - delayed
          - active
          type: string
        style: form
      - description: The number of items to skip before starting to collect the result
          set
        explode: true
        in: query
        name: offset
        required: false
        schema:
          type: integer
        style: form
      - description: The numbers of items to return
        explode: true
        in: query
        name: limit
        required: false
        schema:
          type: integer
        style: form
      - description: A filter on specific job ids (comma separated)
        explode: true
        in: query
        name: ids
        required: false
        schema:
          type: string
      - description: Organization to be filtered by
        explode: true
        in: query
        name: org
        required: false
        schema:
          type: string
      responses:
        "200":
          content:
            application/json:
              schema:
                items:
                  $ref: '#/components/schemas/Job'
                type: array
                x-content-type: application/json
          description: Successful operation
        "400":
          description: Bad Request
        "401":
          content:
            application/json:
              schema:
                $ref: '#/components/schemas/Error'
          description: Unauthorized
        "403":
          content:
            application/json:
              schema:
                $ref: '#/components/schemas/Error'
          description: Forbidden
        "404":
          content:
            application/json:
              schema:
                $ref: '#/components/schemas/Error'
          description: The specified resource was not found
        "500":
          content:
            application/json:
              schema:
                $ref: '#/components/schemas/Error'
          description: Internal server error
        default:
          content:
            application/json:
              schema:
                $ref: '#/components/schemas/Error'
          description: Unexpected error
      security:
      - bearerAuth: []
      - apiKey: []
      summary: Get all jobs
      tags:
      - Jobs
      x-swagger-router-controller: Jobs
      x-openapi-router-controller: JobsController
      x-openapi-router-service: JobsService
    delete:
      operationId: jobsDELETE
      parameters:
      - description: Organization to be filtered by
        explode: true
        in: query
        name: org
        required: false
        schema:
          type: string
      requestBody:
        content:
          application/json:
            schema:
              $ref: '#/components/schemas/JobsDeleteRequest'
      responses:
        "204":
          description: Successful operation
        "401":
          content:
            application/json:
              schema:
                $ref: '#/components/schemas/Error'
          description: Unauthorized
        "403":
          content:
            application/json:
              schema:
                $ref: '#/components/schemas/Error'
          description: Forbidden
        "404":
          content:
            application/json:
              schema:
                $ref: '#/components/schemas/Error'
          description: The specified resource was not found
        "500":
          content:
            application/json:
              schema:
                $ref: '#/components/schemas/Error'
          description: Internal server error
        default:
          content:
            application/json:
              schema:
                $ref: '#/components/schemas/Error'
          description: Unexpected error
      security:
      - apiKey: []
      - bearerAuth: []
      summary: Delete all jobs
      tags:
      - Jobs
      x-swagger-router-controller: Jobs
      x-openapi-router-controller: JobsController
      x-openapi-router-service: JobsService
  /jobs/{id}:
    get:
      operationId: jobsIdGET
      parameters:
      - description: Numeric ID of the Job to get
        explode: true
        in: path
        name: id
        required: true
        schema:
          type: integer
        style: simple
      - description: Organization to be filtered by
        explode: true
        in: query
        name: org
        required: false
        schema:
          type: string
      responses:
        "200":
          content:
            application/json:
              schema:
                $ref: '#/components/schemas/Job'
          description: Successful operation
        "401":
          content:
            application/json:
              schema:
                $ref: '#/components/schemas/Error'
          description: Unauthorized
        "403":
          content:
            application/json:
              schema:
                $ref: '#/components/schemas/Error'
          description: Forbidden
        "404":
          content:
            application/json:
              schema:
                $ref: '#/components/schemas/Error'
          description: The specified resource was not found
        "500":
          content:
            application/json:
              schema:
                $ref: '#/components/schemas/Error'
          description: Internal server error
        default:
          content:
            application/json:
              schema:
                $ref: '#/components/schemas/Error'
          description: Unexpected error
      security:
      - bearerAuth: []
      - apiKey: []
      summary: Get job by ID
      tags:
      - Jobs
      x-swagger-router-controller: Jobs
      x-openapi-router-controller: JobsController
      x-openapi-router-service: JobsService
    delete:
      operationId: jobsIdDELETE
      parameters:
      - description: Numeric ID of the Job to delete
        explode: false
        in: path
        name: id
        required: true
        schema:
          type: integer
        style: simple
      - description: Organization to be filtered by
        explode: true
        in: query
        name: org
        required: false
        schema:
          type: string
      responses:
        "204":
          description: Successful operation
        "401":
          content:
            application/json:
              schema:
                $ref: '#/components/schemas/Error'
          description: Unauthorized
        "403":
          content:
            application/json:
              schema:
                $ref: '#/components/schemas/Error'
          description: Forbidden
        "404":
          content:
            application/json:
              schema:
                $ref: '#/components/schemas/Error'
          description: The specified resource was not found
        "500":
          content:
            application/json:
              schema:
                $ref: '#/components/schemas/Error'
          description: Internal server error
        default:
          content:
            application/json:
              schema:
                $ref: '#/components/schemas/Error'
          description: Unexpected error
      security:
      - apiKey: []
      - bearerAuth: []
      summary: Delete a job
      tags:
      - Jobs
      x-swagger-router-controller: Jobs
      x-openapi-router-controller: JobsController
      x-openapi-router-service: JobsService
  /notifications:
    get:
      operationId: notificationsGET
      parameters:
      - description: The number of items to skip before starting to collect the result
          set
        explode: true
        in: query
        name: offset
        required: false
        schema:
          type: integer
        style: form
      - description: The numbers of items to return
        explode: true
        in: query
        name: limit
        required: false
        schema:
          type: integer
        style: form
      - description: Organization to be filtered by
        explode: true
        in: query
        name: org
        required: false
        schema:
          type: string
      - description: Operation to be executed
        explode: true
        in: query
        name: op
        required: false
        schema:
          type: string
      - description: Filter by status to be executed
        explode: true
        in: query
        name: status
        required: false
        schema:
          type: string
      responses:
        "200":
          content:
            application/json:
              schema:
                items:
                  $ref: '#/components/schemas/Notification'
                type: array
                x-content-type: application/json
          description: Successful operation
        "401":
          content:
            application/json:
              schema:
                $ref: '#/components/schemas/Error'
          description: Unauthorized
        "403":
          content:
            application/json:
              schema:
                $ref: '#/components/schemas/Error'
          description: Forbidden
        "404":
          content:
            application/json:
              schema:
                $ref: '#/components/schemas/Error'
          description: The specified resource was not found
        "500":
          content:
            application/json:
              schema:
                $ref: '#/components/schemas/Error'
          description: Internal server error
        default:
          content:
            application/json:
              schema:
                $ref: '#/components/schemas/Error'
          description: Unexpected error
      security:
      - bearerAuth: []
      - apiKey: []
      summary: Get all Notifications
      tags:
      - Notifications
      x-swagger-router-controller: Notifications
      x-openapi-router-controller: NotificationsController
      x-openapi-router-service: NotificationsService
    put:
      operationId: notificationsPUT
      parameters:
      - description: Organization to be filtered by
        explode: true
        in: query
        name: org
        required: false
        schema:
          type: string
      requestBody:
        content:
          application/json:
            schema:
              $ref: '#/components/schemas/NotificationsPutRequest'
      responses:
        "204":
          description: Successful operation
        "400":
          description: Bad Request
        "401":
          content:
            application/json:
              schema:
                $ref: '#/components/schemas/Error'
          description: Unauthorized
        "403":
          content:
            application/json:
              schema:
                $ref: '#/components/schemas/Error'
          description: Forbidden
        "404":
          content:
            application/json:
              schema:
                $ref: '#/components/schemas/Error'
          description: The specified resource was not found
        "500":
          content:
            application/json:
              schema:
                $ref: '#/components/schemas/Error'
          description: Internal server error
        default:
          content:
            application/json:
              schema:
                $ref: '#/components/schemas/Error'
          description: Unexpected error
      security:
      - apiKey: []
      - bearerAuth: []
      summary: Modify notifications
      tags:
      - Notifications
      x-swagger-router-controller: Notifications
      x-openapi-router-controller: NotificationsController
      x-openapi-router-service: NotificationsService
  /notifications/{id}:
    put:
      operationId: notificationsIdPUT
      parameters:
      - description: Numeric ID of the notification to modify
        explode: false
        in: path
        name: id
        required: true
        schema:
          type: string
        style: simple
      - description: Organization to be filtered by
        explode: true
        in: query
        name: org
        required: false
        schema:
          type: string
      requestBody:
        content:
          application/json:
            schema:
              $ref: '#/components/schemas/NotificationsIDPutRequest'
      responses:
        "200":
          content:
            application/json:
              schema:
                $ref: '#/components/schemas/Notification'
          description: Successful operation
        "400":
          description: Bad Request
        "401":
          content:
            application/json:
              schema:
                $ref: '#/components/schemas/Error'
          description: Unauthorized
        "403":
          content:
            application/json:
              schema:
                $ref: '#/components/schemas/Error'
          description: Forbidden
        "404":
          content:
            application/json:
              schema:
                $ref: '#/components/schemas/Error'
          description: The specified resource was not found
        "500":
          content:
            application/json:
              schema:
                $ref: '#/components/schemas/Error'
          description: Internal server error
        default:
          content:
            application/json:
              schema:
                $ref: '#/components/schemas/Error'
          description: Unexpected error
      security:
      - apiKey: []
      - bearerAuth: []
      summary: Modify notification
      tags:
      - Notifications
      x-swagger-router-controller: Notifications
      x-openapi-router-controller: NotificationsController
      x-openapi-router-service: NotificationsService
  /members:
    get:
      operationId: membersGET
      parameters:
      - description: The number of items to skip before starting to collect the result
          set
        explode: true
        in: query
        name: offset
        required: false
        schema:
          type: integer
        style: form
      - description: The numbers of items to return
        explode: true
        in: query
        name: limit
        required: false
        schema:
          type: integer
        style: form
      responses:
        "200":
          content:
            application/json:
              schema:
                items:
                  $ref: '#/components/schemas/Member'
                type: array
                x-content-type: application/json
          description: Successful operation
        "401":
          content:
            application/json:
              schema:
                $ref: '#/components/schemas/Error'
          description: Unauthorized
        "403":
          content:
            application/json:
              schema:
                $ref: '#/components/schemas/Error'
          description: Forbidden
        "404":
          content:
            application/json:
              schema:
                $ref: '#/components/schemas/Error'
          description: The specified resource was not found
        "500":
          content:
            application/json:
              schema:
                $ref: '#/components/schemas/Error'
          description: Internal server error
        default:
          content:
            application/json:
              schema:
                $ref: '#/components/schemas/Error'
          description: Unexpected error
      security:
      - bearerAuth: []
      - apiKey: []
      summary: Get all Members
      tags:
      - Members
      x-swagger-router-controller: Members
      x-openapi-router-controller: MembersController
      x-openapi-router-service: MembersService
    post:
      operationId: membersPOST
      requestBody:
        content:
          application/json:
            schema:
              $ref: '#/components/schemas/MemberRequest'
      responses:
        "201":
          content:
            application/json:
              schema:
                $ref: '#/components/schemas/Member'
          description: Member has been added
          headers:
            Location:
              description: Location of a new resource created
              explode: false
              required: true
              schema:
                type: string
              style: simple
        "400":
          content:
            application/json:
              schema:
                $ref: '#/components/schemas/Error'
          description: Bad Request
        "401":
          content:
            application/json:
              schema:
                $ref: '#/components/schemas/Error'
          description: Unauthorized
        "403":
          content:
            application/json:
              schema:
                $ref: '#/components/schemas/Error'
          description: Forbidden
        "500":
          content:
            application/json:
              schema:
                $ref: '#/components/schemas/Error'
          description: Internal server error
        default:
          content:
            application/json:
              schema:
                $ref: '#/components/schemas/Error'
          description: Unexpected error
      security:
      - bearerAuth: []
      - apiKey: []
      summary: Create new member
      tags:
      - Members
      x-swagger-router-controller: Members
      x-openapi-router-controller: MembersController
      x-openapi-router-service: MembersService
  /members/{id}:
    get:
      operationId: membersIdGET
      parameters:
      - description: Numeric ID of the Member to retrieve
        explode: false
        in: path
        name: id
        required: true
        schema:
          type: string
        style: simple
      responses:
        "200":
          content:
            application/json:
              schema:
                items:
                  $ref: '#/components/schemas/Member'
                type: array
                x-content-type: application/json
          description: Successful operation
        "401":
          content:
            application/json:
              schema:
                $ref: '#/components/schemas/Error'
          description: Unauthorized
        "403":
          content:
            application/json:
              schema:
                $ref: '#/components/schemas/Error'
          description: Forbidden
        "404":
          content:
            application/json:
              schema:
                $ref: '#/components/schemas/Error'
          description: The specified resource was not found
        "500":
          content:
            application/json:
              schema:
                $ref: '#/components/schemas/Error'
          description: Internal server error
        default:
          content:
            application/json:
              schema:
                $ref: '#/components/schemas/Error'
          description: Unexpected error
      security:
      - bearerAuth: []
      - apiKey: []
      summary: Get Member
      tags:
      - Members
      x-swagger-router-controller: Members
      x-openapi-router-controller: MembersController
      x-openapi-router-service: MembersService
    put:
      operationId: membersIdPUT
      parameters:
      - description: Numeric ID of the account to modify
        explode: false
        in: path
        name: id
        required: true
        schema:
          type: string
        style: simple
      requestBody:
        content:
          application/json:
            schema:
              $ref: '#/components/schemas/MemberRequest'
      responses:
        "200":
          content:
            application/json:
              schema:
                $ref: '#/components/schemas/Member'
          description: Successful operation
        "400":
          description: Bad Request
        "401":
          content:
            application/json:
              schema:
                $ref: '#/components/schemas/Error'
          description: Unauthorized
        "403":
          content:
            application/json:
              schema:
                $ref: '#/components/schemas/Error'
          description: Forbidden
        "404":
          content:
            application/json:
              schema:
                $ref: '#/components/schemas/Error'
          description: The specified resource was not found
        "500":
          content:
            application/json:
              schema:
                $ref: '#/components/schemas/Error'
          description: Internal server error
        default:
          content:
            application/json:
              schema:
                $ref: '#/components/schemas/Error'
          description: Unexpected error
      security:
      - apiKey: []
      - bearerAuth: []
      summary: Modify member
      tags:
      - Members
      x-swagger-router-controller: Members
      x-openapi-router-controller: MembersController
      x-openapi-router-service: MembersService
    delete:
      operationId: membersIdDELETE
      parameters:
      - description: Numeric ID of the Member to delete
        explode: false
        in: path
        name: id
        required: true
        schema:
          type: string
        style: simple
      responses:
        "204":
          description: Successful operation
        "401":
          content:
            application/json:
              schema:
                $ref: '#/components/schemas/Error'
          description: Unauthorized
        "403":
          content:
            application/json:
              schema:
                $ref: '#/components/schemas/Error'
          description: Forbidden
        "404":
          content:
            application/json:
              schema:
                $ref: '#/components/schemas/Error'
          description: The specified resource was not found
        "500":
          content:
            application/json:
              schema:
                $ref: '#/components/schemas/Error'
          description: Internal server error
        default:
          content:
            application/json:
              schema:
                $ref: '#/components/schemas/Error'
          description: Unexpected error
      security:
      - apiKey: []
      - bearerAuth: []
      summary: Delete member
      tags:
      - Members
      x-swagger-router-controller: Members
      x-openapi-router-controller: MembersController
      x-openapi-router-service: MembersService
  /members/options/{type}:
    get:
      operationId: membersOptionsTypeGET
      parameters:
      - description: Numeric ID of the Member to retrieve
        explode: false
        in: path
        name: type
        required: true
        schema:
          type: string
        style: simple
      responses:
        "200":
          content:
            application/json:
              schema:
                items:
                  $ref: '#/components/schemas/Member'
                type: array
                x-content-type: application/json
          description: Successful operation
        "401":
          content:
            application/json:
              schema:
                $ref: '#/components/schemas/Error'
          description: Unauthorized
        "403":
          content:
            application/json:
              schema:
                $ref: '#/components/schemas/Error'
          description: Forbidden
        "404":
          content:
            application/json:
              schema:
                $ref: '#/components/schemas/Error'
          description: The specified resource was not found
        "500":
          content:
            application/json:
              schema:
                $ref: '#/components/schemas/Error'
          description: Internal server error
        default:
          content:
            application/json:
              schema:
                $ref: '#/components/schemas/Error'
          description: Unexpected error
      security:
      - bearerAuth: []
      - apiKey: []
      summary: Get Member
      tags:
      - Members
      x-swagger-router-controller: Members
      x-openapi-router-controller: MembersController
      x-openapi-router-service: MembersService
  /accounts:
    get:
      operationId: accountsGET
      parameters:
        - description: The number of items to skip before starting to collect the result
            set
          explode: true
          in: query
          name: offset
          required: false
          schema:
            type: integer
          style: form
        - description: The numbers of items to return
          explode: true
          in: query
          name: limit
          required: false
          schema:
            type: integer
          style: form
      responses:
        "200":
          content:
            application/json:
              schema:
                items:
                  $ref: '#/components/schemas/Account'
                type: array
                x-content-type: application/json
          description: Successful operation
        "401":
          content:
            application/json:
              schema:
                $ref: '#/components/schemas/Error'
          description: Unauthorized
        "403":
          content:
            application/json:
              schema:
                $ref: '#/components/schemas/Error'
          description: Forbidden
        "404":
          content:
            application/json:
              schema:
                $ref: '#/components/schemas/Error'
          description: The specified resource was not found
        "500":
          content:
            application/json:
              schema:
                $ref: '#/components/schemas/Error'
          description: Internal server error
        default:
          content:
            application/json:
              schema:
                $ref: '#/components/schemas/Error'
          description: Unexpected error
      security:
      - bearerAuth: []
      - apiKey: []
      summary: Get all Accounts
      tags:
      - Accounts
      x-swagger-router-controller: Accounts
      x-openapi-router-controller: AccountsController
      x-openapi-router-service: AccountsService
  /accounts/select:
    post:
      operationId: accountsSelectPOST
      requestBody:
        content:
          application/json:
            schema:
              $ref: '#/components/schemas/AccountSelectRequest'
      responses:
        "201":
          content:
            application/json:
              schema:
                $ref: '#/components/schemas/Account'
          description: Account has been selected
          headers:
            Location:
              description: Location of a new resource created
              explode: false
              required: true
              schema:
                type: string
              style: simple
        "400":
          content:
            application/json:
              schema:
                $ref: '#/components/schemas/Error'
          description: Bad Request
        "401":
          content:
            application/json:
              schema:
                $ref: '#/components/schemas/Error'
          description: Unauthorized
        "403":
          content:
            application/json:
              schema:
                $ref: '#/components/schemas/Error'
          description: Forbidden
        "500":
          content:
            application/json:
              schema:
                $ref: '#/components/schemas/Error'
          description: Internal server error
        default:
          content:
            application/json:
              schema:
                $ref: '#/components/schemas/Error'
          description: Unexpected error
      security:
      - bearerAuth: []
      - apiKey: []
      summary: Select account
      tags:
      - Accounts
      x-swagger-router-controller: Accounts
      x-openapi-router-controller: AccountsController
      x-openapi-router-service: AccountsService
  /accounts/{id}:
    get:
      operationId: accountsIdGET
      parameters:
      - description: Numeric ID of the Account to retrieve information
        explode: false
        in: path
        name: id
        required: true
        schema:
          type: string
        style: simple
      responses:
        "200":
          content:
            application/json:
              schema:
                $ref: '#/components/schemas/Account'
          description: Successful operation
        "400":
          description: Bad Request
        "401":
          content:
            application/json:
              schema:
                $ref: '#/components/schemas/Error'
          description: Unauthorized
        "403":
          content:
            application/json:
              schema:
                $ref: '#/components/schemas/Error'
          description: Forbidden
        "500":
          content:
            application/json:
              schema:
                $ref: '#/components/schemas/Error'
          description: Internal server error
      security:
      - bearerAuth: []
      - apiKey: []
      summary: Retrieve account information
      tags:
      - Accounts
      x-swagger-router-controller: Accounts
      x-openapi-router-controller: AccountsController
      x-openapi-router-service: AccountsService
    put:
      operationId: accountsIdPUT
      parameters:
      - description: Numeric ID of the Account to modify
        explode: false
        in: path
        name: id
        required: true
        schema:
          type: string
        style: simple
      requestBody:
        content:
          application/json:
            schema:
              $ref: '#/components/schemas/AccountRequest'
      responses:
        "200":
          content:
            application/json:
              schema:
                $ref: '#/components/schemas/Account'
          description: Successful operation
        "400":
          description: Bad Request
        "401":
          content:
            application/json:
              schema:
                $ref: '#/components/schemas/Error'
          description: Unauthorized
        "403":
          content:
            application/json:
              schema:
                $ref: '#/components/schemas/Error'
          description: Forbidden
        "404":
          content:
            application/json:
              schema:
                $ref: '#/components/schemas/Error'
          description: The specified resource was not found
        "500":
          content:
            application/json:
              schema:
                $ref: '#/components/schemas/Error'
          description: Internal server error
        default:
          content:
            application/json:
              schema:
                $ref: '#/components/schemas/Error'
          description: Unexpected error
      security:
      - bearerAuth: []
      - apiKey: []
      summary: Modify account information
      tags:
      - Accounts
      x-swagger-router-controller: Accounts
      x-openapi-router-controller: AccountsController
      x-openapi-router-service: AccountsService
  /organizations:
    get:
      operationId: organizationsGET
      parameters:
      - description: The number of items to skip before starting to collect the result
          set
        explode: true
        in: query
        name: offset
        required: false
        schema:
          type: integer
        style: form
      - description: The numbers of items to return
        explode: true
        in: query
        name: limit
        required: false
        schema:
          type: integer
        style: form
      responses:
        "200":
          content:
            application/json:
              schema:
                items:
                  $ref: '#/components/schemas/Organization'
                type: array
                x-content-type: application/json
          description: Successful operation
        "401":
          content:
            application/json:
              schema:
                $ref: '#/components/schemas/Error'
          description: Unauthorized
        "403":
          content:
            application/json:
              schema:
                $ref: '#/components/schemas/Error'
          description: Forbidden
        "500":
          content:
            application/json:
              schema:
                $ref: '#/components/schemas/Error'
          description: Internal server error
        default:
          content:
            application/json:
              schema:
                $ref: '#/components/schemas/Error'
          description: Unexpected error
      security:
      - apiKey: []
      - bearerAuth: []
      summary: Get all organizations
      tags:
      - Organizations
      x-swagger-router-controller: Organizations
      x-openapi-router-controller: OrganizationsController
      x-openapi-router-service: OrganizationsService
    post:
      operationId: organizationsPOST
      requestBody:
        content:
          application/json:
            schema:
              $ref: '#/components/schemas/OrganizationRequest'
      responses:
        "201":
          content:
            application/json:
              schema:
                $ref: '#/components/schemas/Organization'
          description: Created
          headers:
            Location:
              description: Location of a new resource created
              explode: false
              required: true
              schema:
                type: string
              style: simple
        "400":
          content:
            application/json:
              schema:
                $ref: '#/components/schemas/Error'
          description: Bad Request
        "401":
          content:
            application/json:
              schema:
                $ref: '#/components/schemas/Error'
          description: Unauthorized
        "403":
          content:
            application/json:
              schema:
                $ref: '#/components/schemas/Error'
          description: Forbidden
        "500":
          content:
            application/json:
              schema:
                $ref: '#/components/schemas/Error'
          description: Internal server error
        default:
          content:
            application/json:
              schema:
                $ref: '#/components/schemas/Error'
          description: Unexpected error
      security:
      - apiKey: []
      - bearerAuth: []
      summary: Add new organization
      tags:
      - Organizations
      x-swagger-router-controller: Organizations
      x-openapi-router-controller: OrganizationsController
      x-openapi-router-service: OrganizationsService
  /organizations/select:
    post:
      operationId: organizationsSelectPOST
      requestBody:
        content:
          application/json:
            schema:
              $ref: '#/components/schemas/OrganizationSelectRequest'
      responses:
        "201":
          content:
            application/json:
              schema:
                $ref: '#/components/schemas/Organization'
          description: Created
          headers:
            Location:
              description: Location of a new resource created
              explode: false
              required: true
              schema:
                type: string
              style: simple
        "400":
          content:
            application/json:
              schema:
                $ref: '#/components/schemas/Error'
          description: Bad Request
        "401":
          content:
            application/json:
              schema:
                $ref: '#/components/schemas/Error'
          description: Unauthorized
        "403":
          content:
            application/json:
              schema:
                $ref: '#/components/schemas/Error'
          description: Forbidden
        "500":
          content:
            application/json:
              schema:
                $ref: '#/components/schemas/Error'
          description: Internal server error
        default:
          content:
            application/json:
              schema:
                $ref: '#/components/schemas/Error'
          description: Unexpected error
      security:
      - apiKey: []
      - bearerAuth: []
      summary: Select organization
      tags:
      - Organizations
      x-swagger-router-controller: Organizations
      x-openapi-router-controller: OrganizationsController
      x-openapi-router-service: OrganizationsService
  /organizations/{id}:
    get:
      operationId: organizationsIdGET
      parameters:
      - description: Numeric ID of the Organization to get
        explode: false
        in: path
        name: id
        required: true
        schema:
          type: string
        style: simple
      responses:
        "200":
          content:
            application/json:
              schema:
                $ref: '#/components/schemas/Organization'
          description: Successful operation
        "401":
          content:
            application/json:
              schema:
                $ref: '#/components/schemas/Error'
          description: Unauthorized
        "403":
          content:
            application/json:
              schema:
                $ref: '#/components/schemas/Error'
          description: Forbidden
        "500":
          content:
            application/json:
              schema:
                $ref: '#/components/schemas/Error'
          description: Internal server error
        default:
          content:
            application/json:
              schema:
                $ref: '#/components/schemas/Error'
          description: Unexpected error
      security:
      - apiKey: []
      - bearerAuth: []
      summary: Get Organization by ID
      tags:
      - Organizations
      x-swagger-router-controller: Organizations
      x-openapi-router-controller: OrganizationsController
      x-openapi-router-service: OrganizationsService
    delete:
      operationId: organizationsIdDELETE
      parameters:
      - description: Numeric ID of the Organization to delete
        explode: false
        in: path
        name: id
        required: true
        schema:
          type: string
        style: simple
      responses:
        "204":
          description: Successful operation
        "401":
          content:
            application/json:
              schema:
                $ref: '#/components/schemas/Error'
          description: Unauthorized
        "403":
          content:
            application/json:
              schema:
                $ref: '#/components/schemas/Error'
          description: Forbidden
        "404":
          content:
            application/json:
              schema:
                $ref: '#/components/schemas/Error'
          description: The specified resource was not found
        "500":
          content:
            application/json:
              schema:
                $ref: '#/components/schemas/Error'
          description: Internal server error
        default:
          content:
            application/json:
              schema:
                $ref: '#/components/schemas/Error'
          description: Unexpected error
      security:
      - apiKey: []
      - bearerAuth: []
      summary: Delete organization
      tags:
      - Organizations
      x-swagger-router-controller: Organizations
      x-openapi-router-controller: OrganizationsController
      x-openapi-router-service: OrganizationsService
    put:
      operationId: organizationsIdPUT
      parameters:
      - description: Numeric ID of the Organization to modify
        explode: false
        in: path
        name: id
        required: true
        schema:
          type: string
        style: simple
      requestBody:
        content:
          application/json:
            schema:
              $ref: '#/components/schemas/OrganizationRequest'
      responses:
        "200":
          content:
            application/json:
              schema:
                $ref: '#/components/schemas/Organization'
          description: Successful operation
        "400":
          description: Bad Request
        "401":
          content:
            application/json:
              schema:
                $ref: '#/components/schemas/Error'
          description: Unauthorized
        "403":
          content:
            application/json:
              schema:
                $ref: '#/components/schemas/Error'
          description: Forbidden
        "404":
          content:
            application/json:
              schema:
                $ref: '#/components/schemas/Error'
          description: The specified resource was not found
        "500":
          content:
            application/json:
              schema:
                $ref: '#/components/schemas/Error'
          description: Internal server error
        default:
          content:
            application/json:
              schema:
                $ref: '#/components/schemas/Error'
          description: Unexpected error
      security:
      - apiKey: []
      - bearerAuth: []
      summary: Modify organization
      tags:
      - Organizations
      x-swagger-router-controller: Organizations
      x-openapi-router-controller: OrganizationsController
      x-openapi-router-service: OrganizationsService
  /invoices:
    get:
      operationId: invoicesGET
      parameters:
      - description: The number of items to skip before starting to collect the result
          set
        explode: true
        in: query
        name: offset
        required: false
        schema:
          type: integer
        style: form
      - description: The numbers of items to return
        explode: true
        in: query
        name: limit
        required: false
        schema:
          type: integer
        style: form
      responses:
        "200":
          content:
            application/json:
              schema:
                $ref: '#/components/schemas/Billing'
          description: Successful operation
        "401":
          content:
            application/json:
              schema:
                $ref: '#/components/schemas/Error'
          description: Unauthorized
        "403":
          content:
            application/json:
              schema:
                $ref: '#/components/schemas/Error'
          description: Forbidden
        "500":
          content:
            application/json:
              schema:
                $ref: '#/components/schemas/Error'
          description: Internal server error
        default:
          content:
            application/json:
              schema:
                $ref: '#/components/schemas/Error'
          description: Unexpected error
      security:
      - apiKey: []
      - bearerAuth: []
      summary: Get all invoices
      tags:
      - Invoices
      x-swagger-router-controller: Billing
      x-openapi-router-controller: BillingController
      x-openapi-router-service: BillingService
  /coupons:
    post:
      operationId: couponsPOST
      requestBody:
        content:
          application/json:
            schema:
              $ref: '#/components/schemas/CouponRequest'
      responses:
        "204":
          description: No Content
        "400":
          content:
            application/json:
              schema:
                $ref: '#/components/schemas/Error'
          description: Bad Request
        "401":
          content:
            application/json:
              schema:
                $ref: '#/components/schemas/Error'
          description: Unauthorized
        "403":
          content:
            application/json:
              schema:
                $ref: '#/components/schemas/Error'
          description: Forbidden
        "500":
          content:
            application/json:
              schema:
                $ref: '#/components/schemas/Error'
          description: Internal server error
        default:
          content:
            application/json:
              schema:
                $ref: '#/components/schemas/Error'
          description: Unexpected error
      security:
      - apiKey: []
      - bearerAuth: []
      summary: Add new coupon
      tags:
      - Coupons
      x-swagger-router-controller: Billing
      x-openapi-router-controller: BillingController
      x-openapi-router-service: BillingService
  /pathlabels:
    get:
      operationId: pathlabelsGET
      parameters:
      - description: The number of items to skip before starting to collect the result
          set
        explode: true
        in: query
        name: offset
        required: false
        schema:
          type: integer
        style: form
      - description: The numbers of items to return
        explode: true
        in: query
        name: limit
        required: false
        schema:
          type: integer
        style: form
      - description: Organization to be filtered by
        explode: true
        in: query
        name: org
        required: false
        schema:
          type: string
      responses:
        "200":
          content:
            application/json:
              schema:
                items:
                  $ref: '#/components/schemas/PathLabel'
                type: array
                x-content-type: application/json
          description: Successfull operation
        "401":
          content:
            application/json:
              schema:
                $ref: '#/components/schemas/Error'
          description: Unauthorized
        "403":
          content:
            application/json:
              schema:
                $ref: '#/components/schemas/Error'
          description: Forbidden
        "500":
          content:
            application/json:
              schema:
                $ref: '#/components/schemas/Error'
          description: Internal server error
        default:
          content:
            application/json:
              schema:
                $ref: '#/components/schemas/Error'
          description: Unexpected error
      security:
      - apiKey: []
      - bearerAuth: []
      summary: Get all Path labels
      tags:
      - Path Labels
      x-swagger-router-controller: PathLabels
      x-openapi-router-controller: PathLabelsController
      x-openapi-router-service: PathLabelsService
    post:
      operationId: pathlabelsPOST
      parameters:
      - description: Organization to be filtered by
        explode: true
        in: query
        name: org
        required: false
        schema:
          type: string
      requestBody:
        required: true
        content:
          application/json:
            schema:
              $ref: '#/components/schemas/PathLabelRequest'
      responses:
        "201":
          content:
            application/json:
              schema:
                $ref: '#/components/schemas/PathLabel'
          description: Path label created
        "400":
          content:
            application/json:
              schema:
                $ref: '#/components/schemas/Error'
          description: Bad Request
        "401":
          content:
            application/json:
              schema:
                $ref: '#/components/schemas/Error'
          description: Unauthorized
        "403":
          content:
            application/json:
              schema:
                $ref: '#/components/schemas/Error'
          description: Forbidden
        "500":
          content:
            application/json:
              schema:
                $ref: '#/components/schemas/Error'
          description: Internal server error
        default:
          content:
            application/json:
              schema:
                $ref: '#/components/schemas/Error'
          description: Unexpected error
      security:
      - apiKey: []
      - bearerAuth: []
      summary: Add a new Path label
      tags:
      - Path Labels
      x-swagger-router-controller: PathLabels
      x-openapi-router-controller: PathLabelsController
      x-openapi-router-service: PathLabelsService
  /pathlabels/{id}:
    get:
      operationId: pathlabelsIdGET
      parameters:
      - description: Numeric ID of the Path label to retrieve
        explode: false
        in: path
        name: id
        required: true
        schema:
          type: string
        style: simple
      - description: Organization to be filtered by
        explode: true
        in: query
        name: org
        required: false
        schema:
          type: string
      responses:
        "200":
          content:
            application/json:
              schema:
                $ref: '#/components/schemas/PathLabel'
                x-content-type: application/json
          description: Successfull operation
        "401":
          content:
            application/json:
              schema:
                $ref: '#/components/schemas/Error'
          description: Unauthorized
        "403":
          content:
            application/json:
              schema:
                $ref: '#/components/schemas/Error'
          description: Forbidden
        "500":
          content:
            application/json:
              schema:
                $ref: '#/components/schemas/Error'
          description: Internal server error
        default:
          content:
            application/json:
              schema:
                $ref: '#/components/schemas/Error'
          description: Unexpected error
      security:
      - apiKey: []
      - bearerAuth: []
      summary: Get a Path label by id
      tags:
      - Path Labels
      x-swagger-router-controller: PathLabels
      x-openapi-router-controller: PathLabelsController
      x-openapi-router-service: PathLabelsService
    put:
      operationId: pathlabelsIdPUT
      parameters:
      - description: Numeric ID of the Path label to modify
        explode: false
        in: path
        name: id
        required: true
        schema:
          type: string
        style: simple
      - description: Organization to be filtered by
        explode: true
        in: query
        name: org
        required: false
        schema:
          type: string
      requestBody:
        content:
          application/json:
            schema:
              $ref: '#/components/schemas/PathLabelRequest'
      responses:
        "201":
          content:
            application/json:
              schema:
                $ref: '#/components/schemas/PathLabel'
          description: A new Path label created
        "200":
          content:
            application/json:
              schema:
                $ref: '#/components/schemas/PathLabel'
          description: Path label was modified
        "400":
          description: Bad Request
        "401":
          content:
            application/json:
              schema:
                $ref: '#/components/schemas/Error'
          description: Unauthorized
        "403":
          content:
            application/json:
              schema:
                $ref: '#/components/schemas/Error'
          description: Forbidden
        "404":
          content:
            application/json:
              schema:
                $ref: '#/components/schemas/Error'
          description: The specified resource was not found
        "500":
          content:
            application/json:
              schema:
                $ref: '#/components/schemas/Error'
          description: Internal server error
        default:
          content:
            application/json:
              schema:
                $ref: '#/components/schemas/Error'
          description: Unexpected error
      security:
      - apiKey: []
      - bearerAuth: []
      summary: Modify a Path label
      tags:
      - Path Labels
      x-swagger-router-controller: PathLabels
      x-openapi-router-controller: PathLabelsController
      x-openapi-router-service: PathLabelsService
    delete:
      operationId: pathlabelsIdDELETE
      parameters:
      - description: Numeric ID of the Path label to delete
        explode: false
        in: path
        name: id
        required: true
        schema:
          type: string
        style: simple
      - description: Organization to be filtered by
        explode: true
        in: query
        name: org
        required: false
        schema:
          type: string
      responses:
        "204":
          description: Successfull operation
        "401":
          content:
            application/json:
              schema:
                $ref: '#/components/schemas/Error'
          description: Unauthorized
        "403":
          content:
            application/json:
              schema:
                $ref: '#/components/schemas/Error'
          description: Forbidden
        "404":
          content:
            application/json:
              schema:
                $ref: '#/components/schemas/Error'
          description: The specified resource was not found
        "500":
          content:
            application/json:
              schema:
                $ref: '#/components/schemas/Error'
          description: Internal server error
        default:
          content:
            application/json:
              schema:
                $ref: '#/components/schemas/Error'
          description: Unexpected error
      security:
      - apiKey: []
      - bearerAuth: []
      summary: Delete a Path label
      tags:
      - Path Labels
      x-swagger-router-controller: PathLabels
      x-openapi-router-controller: PathLabelsController
      x-openapi-router-service: PathLabelsService

  /mlpolicies:
    get:
      operationId: mlpoliciesGET
      parameters:
      - description: The number of items to skip before starting to collect the result
          set
        explode: true
        in: query
        name: offset
        required: false
        schema:
          type: integer
        style: form
      - description: The numbers of items to return
        explode: true
        in: query
        name: limit
        required: false
        schema:
          type: integer
        style: form
      - description: Organization to be filtered by
        explode: true
        in: query
        name: org
        required: false
        schema:
          type: string
      responses:
        "200":
          content:
            application/json:
              schema:
                items:
                  $ref: '#/components/schemas/MLPolicy'
                type: array
                x-content-type: application/json
          description: Successful operation
        "401":
          content:
            application/json:
              schema:
                $ref: '#/components/schemas/Error'
          description: Unauthorized
        "403":
          content:
            application/json:
              schema:
                $ref: '#/components/schemas/Error'
          description: Forbidden
        "500":
          content:
            application/json:
              schema:
                $ref: '#/components/schemas/Error'
          description: Internal server error
        default:
          content:
            application/json:
              schema:
                $ref: '#/components/schemas/Error'
          description: Unexpected error
      security:
      - apiKey: []
      - bearerAuth: []
      summary: Get all Multi Link policies
      tags:
      - MultiLink Policies
      x-swagger-router-controller: MLPolicies
      x-openapi-router-controller: MLPoliciesController
      x-openapi-router-service: MLPoliciesService
    post:
      operationId: mlpoliciesPOST
      parameters:
      - description: Organization to be filtered by
        explode: true
        in: query
        name: org
        required: false
        schema:
          type: string
      requestBody:
        required: true
        content:
          application/json:
            schema:
              $ref: '#/components/schemas/MLPolicyRequest'
      responses:
        "201":
          content:
            application/json:
              schema:
                $ref: '#/components/schemas/MLPolicy'
          description: Multi Link policy created
        "400":
          content:
            application/json:
              schema:
                $ref: '#/components/schemas/Error'
          description: Bad Request
        "401":
          content:
            application/json:
              schema:
                $ref: '#/components/schemas/Error'
          description: Unauthorized
        "403":
          content:
            application/json:
              schema:
                $ref: '#/components/schemas/Error'
          description: Forbidden
        "500":
          content:
            application/json:
              schema:
                $ref: '#/components/schemas/Error'
          description: Internal server error
        default:
          content:
            application/json:
              schema:
                $ref: '#/components/schemas/Error'
          description: Unexpected error
      security:
      - apiKey: []
      - bearerAuth: []
      summary: Add a new Multi Link policy
      tags:
      - MultiLink Policies
      x-swagger-router-controller: MLPolicies
      x-openapi-router-controller: MLPoliciesController
      x-openapi-router-service: MLPoliciesService
  /mlpolicies/{id}:
    get:
      operationId: mlpoliciesIdGET
      parameters:
      - description: Numeric ID of the Multi Link policy to retrieve
        explode: false
        in: path
        name: id
        required: true
        schema:
          type: string
        style: simple
      - description: Organization to be filtered by
        explode: true
        in: query
        name: org
        required: false
        schema:
          type: string
      responses:
        "200":
          content:
            application/json:
              schema:
                $ref: '#/components/schemas/MLPolicy'
                x-content-type: application/json
          description: Successful operation
        "401":
          content:
            application/json:
              schema:
                $ref: '#/components/schemas/Error'
          description: Unauthorized
        "403":
          content:
            application/json:
              schema:
                $ref: '#/components/schemas/Error'
          description: Forbidden
        "500":
          content:
            application/json:
              schema:
                $ref: '#/components/schemas/Error'
          description: Internal server error
        default:
          content:
            application/json:
              schema:
                $ref: '#/components/schemas/Error'
          description: Unexpected error
      security:
      - apiKey: []
      - bearerAuth: []
      summary: Get a Multi Link policy by id
      tags:
      - MultiLink Policies
      x-swagger-router-controller: MLPolicies
      x-openapi-router-controller: MLPoliciesController
      x-openapi-router-service: MLPoliciesService
    put:
      operationId: mlpoliciesIdPUT
      parameters:
      - description: Numeric ID of the Multi Link policy to modify
        explode: false
        in: path
        name: id
        required: true
        schema:
          type: string
        style: simple
      - description: Organization to be filtered by
        explode: true
        in: query
        name: org
        required: false
        schema:
          type: string
      requestBody:
        content:
          application/json:
            schema:
              $ref: '#/components/schemas/MLPolicyRequest'
      responses:
        "201":
          content:
            application/json:
              schema:
                $ref: '#/components/schemas/MLPolicy'
          description: A new Multi Link created
        "200":
          content:
            application/json:
              schema:
                $ref: '#/components/schemas/MLPolicy'
          description: Multi Link was modified
        "400":
          description: Bad Request
        "401":
          content:
            application/json:
              schema:
                $ref: '#/components/schemas/Error'
          description: Unauthorized
        "403":
          content:
            application/json:
              schema:
                $ref: '#/components/schemas/Error'
          description: Forbidden
        "404":
          content:
            application/json:
              schema:
                $ref: '#/components/schemas/Error'
          description: The specified resource was not found
        "500":
          content:
            application/json:
              schema:
                $ref: '#/components/schemas/Error'
          description: Internal server error
        default:
          content:
            application/json:
              schema:
                $ref: '#/components/schemas/Error'
          description: Unexpected error
      security:
      - apiKey: []
      - bearerAuth: []
      summary: Modify a Multi Link policy
      tags:
      - MultiLink Policies
      x-swagger-router-controller: MLPolicies
      x-openapi-router-controller: MLPoliciesController
      x-openapi-router-service: MLPoliciesService
    delete:
      operationId: mlpoliciesIdDELETE
      parameters:
      - description: Numeric ID of the Multi Link policy to delete
        explode: false
        in: path
        name: id
        required: true
        schema:
          type: string
        style: simple
      - description: Organization to be filtered by
        explode: true
        in: query
        name: org
        required: false
        schema:
          type: string
      responses:
        "204":
          description: Successful operation
        "401":
          content:
            application/json:
              schema:
                $ref: '#/components/schemas/Error'
          description: Unauthorized
        "403":
          content:
            application/json:
              schema:
                $ref: '#/components/schemas/Error'
          description: Forbidden
        "404":
          content:
            application/json:
              schema:
                $ref: '#/components/schemas/Error'
          description: The specified resource was not found
        "500":
          content:
            application/json:
              schema:
                $ref: '#/components/schemas/Error'
          description: Internal server error
        default:
          content:
            application/json:
              schema:
                $ref: '#/components/schemas/Error'
          description: Unexpected error
      security:
      - apiKey: []
      - bearerAuth: []
      summary: Delete a Multi Link policy
      tags:
      - MultiLink Policies
      x-swagger-router-controller: MLPolicies
      x-openapi-router-controller: MLPoliciesController
      x-openapi-router-service: MLPoliciesService
  /mlpolicies/list:
    get:
      operationId: mlpoliciesListGET
      parameters:
      - description: The number of items to skip before starting to collect the result
          set
        explode: true
        in: query
        name: offset
        required: false
        schema:
          type: integer
        style: form
      - description: The numbers of items to return
        explode: true
        in: query
        name: limit
        required: false
        schema:
          type: integer
        style: form
      - description: Organization to be filtered by
        explode: true
        in: query
        name: org
        required: false
        schema:
          type: string
      responses:
        "200":
          content:
            application/json:
              schema:
                items:
                  $ref: '#/components/schemas/MLPolicyList'
                type: array
                x-content-type: application/json
          description: Successful operation
        "401":
          content:
            application/json:
              schema:
                $ref: '#/components/schemas/Error'
          description: Unauthorized
        "403":
          content:
            application/json:
              schema:
                $ref: '#/components/schemas/Error'
          description: Forbidden
        "500":
          content:
            application/json:
              schema:
                $ref: '#/components/schemas/Error'
          description: Internal server error
        default:
          content:
            application/json:
              schema:
                $ref: '#/components/schemas/Error'
          description: Unexpected error
      security:
      - apiKey: []
      - bearerAuth: []
      summary: Get all Multi Link policies names and IDs only
      tags:
      - MultiLink Policies
      x-swagger-router-controller: MLPolicies
      x-openapi-router-controller: MLPoliciesController
      x-openapi-router-service: MLPoliciesService
  /mlpolicies/meta:
    get:
      operationId: mlpoliciesMetaGET
      parameters:
      - description: The number of items to skip before starting to collect the result
          set
        explode: true
        in: query
        name: offset
        required: false
        schema:
          type: integer
        style: form
      - description: The numbers of items to return
        explode: true
        in: query
        name: limit
        required: false
        schema:
          type: integer
        style: form
      - description: Organization to be filtered by
        explode: true
        in: query
        name: org
        required: false
        schema:
          type: string
      responses:
        "200":
          content:
            application/json:
              schema:
                items:
                  $ref: '#/components/schemas/MLPolicyMetaData'
                type: array
                x-content-type: application/json
          description: Successful operation
        "401":
          content:
            application/json:
              schema:
                $ref: '#/components/schemas/Error'
          description: Unauthorized
        "403":
          content:
            application/json:
              schema:
                $ref: '#/components/schemas/Error'
          description: Forbidden
        "500":
          content:
            application/json:
              schema:
                $ref: '#/components/schemas/Error'
          description: Internal server error
        default:
          content:
            application/json:
              schema:
                $ref: '#/components/schemas/Error'
          description: Unexpected error
      security:
      - apiKey: []
      - bearerAuth: []
      summary: Get all multi link policies metadata
      tags:
      - MultiLink Policies
      x-swagger-router-controller: MLPolicies
      x-openapi-router-controller: MLPoliciesController
      x-openapi-router-service: MLPoliciesService
  /appidentifications:
    get:
      operationId: appIdentificationsGET
      parameters:
      - description: The number of items to skip before starting to collect the result
          set
        explode: true
        in: query
        name: offset
        required: false
        schema:
          type: integer
        style: form
      - description: The numbers of items to return
        explode: true
        in: query
        name: limit
        required: false
        schema:
          type: integer
        style: form
      - description: Organization to be filtered by
        explode: true
        in: query
        name: org
        required: false
        schema:
          type: string
      responses:
        "200":
          content:
            application/json:
              schema:
                items:
                  $ref: '#/components/schemas/AppIdentification'
                type: object
                x-content-type: application/json
          description: Successful operation
        "401":
          content:
            application/json:
              schema:
                $ref: '#/components/schemas/Error'
          description: Unauthorized
        "403":
          content:
            application/json:
              schema:
                $ref: '#/components/schemas/Error'
          description: Forbidden
        "500":
          content:
            application/json:
              schema:
                $ref: '#/components/schemas/Error'
          description: Internal server error
        default:
          content:
            application/json:
              schema:
                $ref: '#/components/schemas/Error'
          description: Unexpected error
      security:
      - apiKey: []
      - bearerAuth: []
      summary: Get all app identifications
      tags:
      - App Identifications
      x-swagger-router-controller: AppIdentifications
      x-openapi-router-controller: AppIdentificationsController
      x-openapi-router-service: AppIdentificationsService
    post:
      operationId: appIdentificationsPOST
      parameters:
      - description: Organization to be filtered by
        explode: true
        in: query
        name: org
        required: false
        schema:
          type: string
      requestBody:
        content:
          application/json:
            schema:
              $ref: '#/components/schemas/AppIdentification'
      responses:
        "201":
          content:
            application/json:
              schema:
                $ref: '#/components/schemas/AppIdentification'
          description: Created
          headers:
            Location:
              description: Location of a new resource created
              explode: false
              required: true
              schema:
                type: string
              style: simple
        "400":
          content:
            application/json:
              schema:
                $ref: '#/components/schemas/Error'
          description: Bad Request
        "401":
          content:
            application/json:
              schema:
                $ref: '#/components/schemas/Error'
          description: Unauthorized
        "403":
          content:
            application/json:
              schema:
                $ref: '#/components/schemas/Error'
          description: Forbidden
        "500":
          content:
            application/json:
              schema:
                $ref: '#/components/schemas/Error'
          description: Internal server error
        default:
          content:
            application/json:
              schema:
                $ref: '#/components/schemas/Error'
          description: Unexpected error
      security:
      - apiKey: []
      - bearerAuth: []
      summary: Create new app identification
      tags:
      - App Identifications
      x-swagger-router-controller: AppIdentifications
      x-openapi-router-controller: AppIdentificationsController
      x-openapi-router-service: AppIdentificationsService
  /appidentifications/{id}:
    delete:
      operationId: appIdentificationsIdDELETE
      parameters:
      - description: Numeric ID of the app identification to delete
        explode: false
        in: path
        name: id
        required: true
        schema:
          type: string
        style: simple
      - description: Organization to be filtered by
        explode: true
        in: query
        name: org
        required: false
        schema:
          type: string
      responses:
        "204":
          description: Successful operation
        "401":
          content:
            application/json:
              schema:
                $ref: '#/components/schemas/Error'
          description: Unauthorized
        "403":
          content:
            application/json:
              schema:
                $ref: '#/components/schemas/Error'
          description: Forbidden
        "404":
          content:
            application/json:
              schema:
                $ref: '#/components/schemas/Error'
          description: The specified resource was not found
        "500":
          content:
            application/json:
              schema:
                $ref: '#/components/schemas/Error'
          description: Internal server error
        default:
          content:
            application/json:
              schema:
                $ref: '#/components/schemas/Error'
          description: Unexpected error
      security:
      - apiKey: []
      - bearerAuth: []
      summary: Delete app identification
      tags:
      - App Identifications
      x-swagger-router-controller: AppIdentifications
      x-openapi-router-controller: AppIdentificationsController
      x-openapi-router-service: AppIdentificationsService
  /appidentifications/imported/{id}:
    get:
      operationId: appIdentificationsIdGET
      parameters:
      - description: App identification id to retrieve
        explode: true
        in: path
        name: id
        required: true
        schema:
          type: string
        style: simple
      - description: Organization to be filtered by
        explode: true
        in: query
        name: org
        required: false
        schema:
          type: string
      responses:
        "200":
          content:
            application/json:
              schema:
                $ref: '#/components/schemas/AppIdentification'
          description: Successful operation
        "401":
          content:
            application/json:
              schema:
                $ref: '#/components/schemas/Error'
          description: Unauthorized
        "403":
          content:
            application/json:
              schema:
                $ref: '#/components/schemas/Error'
          description: Forbidden
        "500":
          content:
            application/json:
              schema:
                $ref: '#/components/schemas/Error'
          description: Internal server error
        default:
          content:
            application/json:
              schema:
                $ref: '#/components/schemas/Error'
          description: Unexpected error
      security:
      - apiKey: []
      - bearerAuth: []
      summary: Get app identification by id
      tags:
      - App Identifications
      x-swagger-router-controller: AppIdentifications
      x-openapi-router-controller: AppIdentificationsController
      x-openapi-router-service: AppIdentificationsService
    put:
      operationId: appIdentificationsIdPUT
      parameters:
      - description: Numeric ID of the app identification to modify
        explode: false
        in: path
        name: id
        required: true
        schema:
          type: string
        style: simple
      - description: Organization to be filtered by
        explode: true
        in: query
        name: org
        required: false
        schema:
          type: string
      requestBody:
        content:
          application/json:
            schema:
              $ref: '#/components/schemas/AppIdentImpCustReq'
      responses:
        "200":
          content:
            application/json:
              schema:
                $ref: '#/components/schemas/AppIdentification'
          description: Created
        "400":
          description: Bad Request
        "401":
          content:
            application/json:
              schema:
                $ref: '#/components/schemas/Error'
          description: Unauthorized
        "403":
          content:
            application/json:
              schema:
                $ref: '#/components/schemas/Error'
          description: Forbidden
        "404":
          content:
            application/json:
              schema:
                $ref: '#/components/schemas/Error'
          description: The specified resource was not found
        "500":
          content:
            application/json:
              schema:
                $ref: '#/components/schemas/Error'
          description: Internal server error
        default:
          content:
            application/json:
              schema:
                $ref: '#/components/schemas/Error'
          description: Unexpected error
      security:
      - apiKey: []
      - bearerAuth: []
      summary: Modify app identification
      tags:
      - App Identifications
      x-swagger-router-controller: AppIdentifications
      x-openapi-router-controller: AppIdentificationsController
      x-openapi-router-service: AppIdentificationsService
  /appidentifications/custom/{id}:
    get:
      operationId: appIdentificationsCustomIdGET
      parameters:
      - description: App identification id to retrieve
        explode: true
        in: path
        name: id
        required: true
        schema:
          type: string
        style: simple
      - description: Organization to be filtered by
        explode: true
        in: query
        name: org
        required: false
        schema:
          type: string
      responses:
        "200":
          content:
            application/json:
              schema:
                $ref: '#/components/schemas/AppIdentification'
          description: Successful operation
        "401":
          content:
            application/json:
              schema:
                $ref: '#/components/schemas/Error'
          description: Unauthorized
        "403":
          content:
            application/json:
              schema:
                $ref: '#/components/schemas/Error'
          description: Forbidden
        "500":
          content:
            application/json:
              schema:
                $ref: '#/components/schemas/Error'
          description: Internal server error
        default:
          content:
            application/json:
              schema:
                $ref: '#/components/schemas/Error'
          description: Unexpected error
      security:
      - apiKey: []
      - bearerAuth: []
      summary: Get app identification by id
      tags:
      - App Identifications
      x-swagger-router-controller: AppIdentifications
      x-openapi-router-controller: AppIdentificationsController
      x-openapi-router-service: AppIdentificationsService
    put:
      operationId: appIdentificationsCustomIdPUT
      parameters:
      - description: Numeric ID of the app identification to modify
        explode: false
        in: path
        name: id
        required: true
        schema:
          type: string
        style: simple
      - description: Organization to be filtered by
        explode: true
        in: query
        name: org
        required: false
        schema:
          type: string
      requestBody:
        content:
          application/json:
            schema:
              $ref: '#/components/schemas/AppIdentification'
      responses:
        "200":
          content:
            application/json:
              schema:
                $ref: '#/components/schemas/AppIdentification'
          description: Successful operation
        "400":
          description: Bad Request
        "401":
          content:
            application/json:
              schema:
                $ref: '#/components/schemas/Error'
          description: Unauthorized
        "403":
          content:
            application/json:
              schema:
                $ref: '#/components/schemas/Error'
          description: Forbidden
        "404":
          content:
            application/json:
              schema:
                $ref: '#/components/schemas/Error'
          description: The specified resource was not found
        "500":
          content:
            application/json:
              schema:
                $ref: '#/components/schemas/Error'
          description: Internal server error
        default:
          content:
            application/json:
              schema:
                $ref: '#/components/schemas/Error'
          description: Unexpected error
      security:
      - apiKey: []
      - bearerAuth: []
      summary: Modify app identification
      tags:
      - App Identifications
      x-swagger-router-controller: AppIdentifications
      x-openapi-router-controller: AppIdentificationsController
      x-openapi-router-service: AppIdentificationsService
  /appidentifications/imported/{id}/reset:
    put:
      operationId: appIdentificationsIdResetPUT
      parameters:
      - description: Numeric ID of the app identification to reset
        explode: false
        in: path
        name: id
        required: true
        schema:
          type: string
        style: simple
      - description: Organization to be filtered by
        explode: true
        in: query
        name: org
        required: false
        schema:
          type: string
      requestBody:
        content:
          application/json:
            schema:
              $ref: '#/components/schemas/AppIdentification'
      responses:
        "200":
          content:
            application/json:
              schema:
                $ref: '#/components/schemas/AppIdentification'
          description: Created
        "400":
          description: Bad Request
        "401":
          content:
            application/json:
              schema:
                $ref: '#/components/schemas/Error'
          description: Unauthorized
        "403":
          content:
            application/json:
              schema:
                $ref: '#/components/schemas/Error'
          description: Forbidden
        "404":
          content:
            application/json:
              schema:
                $ref: '#/components/schemas/Error'
          description: The specified resource was not found
        "500":
          content:
            application/json:
              schema:
                $ref: '#/components/schemas/Error'
          description: Internal server error
        default:
          content:
            application/json:
              schema:
                $ref: '#/components/schemas/Error'
          description: Unexpected error
      security:
      - apiKey: []
      - bearerAuth: []
      summary: Reset imported app identification to its default values
      tags:
      - App Identifications
      x-swagger-router-controller: AppIdentifications
      x-openapi-router-controller: AppIdentificationsController
      x-openapi-router-service: AppIdentificationsService
  /appidentifications/installed:
    get:
      operationId: appIdentificationsInstalledGET
      parameters:
      - description: Devices app identification installed on
        explode: true
        in: query
        name: offset
        required: false
        schema:
          type: integer
        style: form
      - description: The numbers of items to return
        explode: true
        in: query
        name: limit
        required: false
        schema:
          type: integer
        style: form
      - description: Organization to be filtered by
        explode: true
        in: query
        name: org
        required: false
        schema:
          type: string
      responses:
        "200":
          content:
            application/json:
              schema:
                $ref: '#/components/schemas/InstalledAppIdentifications'
                x-content-type: application/json
          description: Successful operation
        "401":
          content:
            application/json:
              schema:
                $ref: '#/components/schemas/Error'
          description: Unauthorized
        "403":
          content:
            application/json:
              schema:
                $ref: '#/components/schemas/Error'
          description: Forbidden
        "500":
          content:
            application/json:
              schema:
                $ref: '#/components/schemas/Error'
          description: Internal server error
        default:
          content:
            application/json:
              schema:
                $ref: '#/components/schemas/Error'
          description: Unexpected error
      security:
      - apiKey: []
      - bearerAuth: []
      summary: Get all installed app identifications
      tags:
      - App Identifications
      x-swagger-router-controller: AppIdentifications
      x-openapi-router-controller: AppIdentificationsController
      x-openapi-router-service: AppIdentificationsService
<<<<<<< HEAD
  /applicationLibrary:
    get:
      operationId: applicationsLibraryGET
      responses:        
=======
  /firewallpolicies:
    get:
      operationId: firewallPoliciesGET
      parameters:
      - description: The number of items to skip before starting to collect the result
          set
        explode: true
        in: query
        name: offset
        required: false
        schema:
          type: integer
        style: form
      - description: The numbers of items to return
        explode: true
        in: query
        name: limit
        required: false
        schema:
          type: integer
        style: form
      - description: Organization to be filtered by
        explode: true
        in: query
        name: org
        required: false
        schema:
          type: string
      responses:
>>>>>>> fc7e78a1
        "200":
          content:
            application/json:
              schema:
<<<<<<< HEAD
                type: object
                properties:
                  applications:
                    items:
                      $ref: '#/components/schemas/Application'
                    type: array
=======
                items:
                  $ref: '#/components/schemas/FirewallPolicy'
                type: array
>>>>>>> fc7e78a1
                x-content-type: application/json
          description: Successful operation
        "401":
          content:
            application/json:
              schema:
                $ref: '#/components/schemas/Error'
          description: Unauthorized
        "403":
          content:
            application/json:
              schema:
                $ref: '#/components/schemas/Error'
          description: Forbidden
        "500":
          content:
            application/json:
              schema:
                $ref: '#/components/schemas/Error'
          description: Internal server error
        default:
          content:
            application/json:
              schema:
                $ref: '#/components/schemas/Error'
          description: Unexpected error
      security:
      - apiKey: []
      - bearerAuth: []
<<<<<<< HEAD
      summary: Get all repository applications
      tags:
      - Applications
      x-swagger-router-controller: Applications
      x-openapi-router-controller: ApplicationsController
      x-openapi-router-service: ApplicationsService
  /applications:
    get:
      operationId: applicationsGET
=======
      summary: Get all Firewall policies
      tags:
      - Firewall Policies
      x-swagger-router-controller: FirewallPolicies
      x-openapi-router-controller: FirewallPoliciesController
      x-openapi-router-service: FirewallPoliciesService
    post:
      operationId: firewallPoliciesPOST
>>>>>>> fc7e78a1
      parameters:
      - description: Organization to be filtered by
        explode: true
        in: query
        name: org
        required: false
        schema:
          type: string
<<<<<<< HEAD
      responses:
        "200":
          # content:
          #   application/json:
          #     schema:
          #       type: object
          #       properties:
          #         applications:
          #           items:
          #             $ref: '#/components/schemas/PurchasedApplicationList'
          #           type: array                
          #           x-content-type: application/json
          description: Successful operation
        "401":
          content:
            application/json:
              schema:
                $ref: '#/components/schemas/Error'
          description: Unauthorized
        "403":
          content:
            application/json:
              schema:
                $ref: '#/components/schemas/Error'
          description: Forbidden
        "500":
          content:
            application/json:
              schema:
                $ref: '#/components/schemas/Error'
          description: Internal server error
        default:
=======
      requestBody:
        required: true
        content:
          application/json:
            schema:
              $ref: '#/components/schemas/FirewallPolicyRequest'
      responses:
        "201":
          content:
            application/json:
              schema:
                $ref: '#/components/schemas/FirewallPolicy'
          description: Firewall policy created
        "400":
>>>>>>> fc7e78a1
          content:
            application/json:
              schema:
                $ref: '#/components/schemas/Error'
<<<<<<< HEAD
          description: Unexpected error
      security:
      - apiKey: []
      - bearerAuth: []
      summary: Get all installed applications
      tags:
      - Applications
      x-swagger-router-controller: Applications
      x-openapi-router-controller: ApplicationsController
      x-openapi-router-service: ApplicationsService
  /applications/{id}:
    get: 
      operationId: applicationGET
      parameters:
      - description: Purchased application id
        explode: true
        in: path
        name: id
        required: true
        schema:
          type: string
        style: simple
      responses:        
        "200":
          content:
            application/json:
              schema:
                $ref: '#/components/schemas/PurchasedApplication'
                x-content-type: application/json
          description: Successful operation
=======
          description: Bad Request
>>>>>>> fc7e78a1
        "401":
          content:
            application/json:
              schema:
                $ref: '#/components/schemas/Error'
          description: Unauthorized
        "403":
          content:
            application/json:
              schema:
                $ref: '#/components/schemas/Error'
          description: Forbidden
        "500":
          content:
            application/json:
              schema:
                $ref: '#/components/schemas/Error'
          description: Internal server error
        default:
          content:
            application/json:
              schema:
                $ref: '#/components/schemas/Error'
          description: Unexpected error
      security:
      - apiKey: []
      - bearerAuth: []
<<<<<<< HEAD
      summary: Get purchased application
      tags:
      - Applications
      x-swagger-router-controller: Applications
      x-openapi-router-controller: ApplicationsController
      x-openapi-router-service: ApplicationsService
    post: 
      operationId: applicationPOST
      parameters:
      - description: Purchased application id
        explode: true
=======
      summary: Add a new Firewall policy
      tags:
      - Firewall Policies
      x-swagger-router-controller: FirewallPolicies
      x-openapi-router-controller: FirewallPoliciesController
      x-openapi-router-service: FirewallPoliciesService
  /firewallpolicies/{id}:
    get:
      operationId: firewallPoliciesIdGET
      parameters:
      - description: Numeric ID of the Firewall policy to retrieve
        explode: false
>>>>>>> fc7e78a1
        in: path
        name: id
        required: true
        schema:
          type: string
        style: simple
<<<<<<< HEAD
      responses:        
=======
      - description: Organization to be filtered by
        explode: true
        in: query
        name: org
        required: false
        schema:
          type: string
      responses:
>>>>>>> fc7e78a1
        "200":
          content:
            application/json:
              schema:
<<<<<<< HEAD
                $ref: '#/components/schemas/PurchasedApplication'
=======
                $ref: '#/components/schemas/FirewallPolicy'
>>>>>>> fc7e78a1
                x-content-type: application/json
          description: Successful operation
        "401":
          content:
            application/json:
              schema:
                $ref: '#/components/schemas/Error'
          description: Unauthorized
        "403":
          content:
            application/json:
              schema:
                $ref: '#/components/schemas/Error'
          description: Forbidden
        "500":
          content:
            application/json:
              schema:
                $ref: '#/components/schemas/Error'
          description: Internal server error
        default:
          content:
            application/json:
              schema:
                $ref: '#/components/schemas/Error'
          description: Unexpected error
      security:
      - apiKey: []
      - bearerAuth: []
<<<<<<< HEAD
      summary: Purchase application
      tags:
      - Applications
      x-swagger-router-controller: Applications
      x-openapi-router-controller: ApplicationsController
      x-openapi-router-service: ApplicationsService
    put: 
      operationId: applicationsConfigurationPUT
      parameters:
      - description: application id to update
        explode: true
=======
      summary: Get a Firewall policy by id
      tags:
      - Firewall Policies
      x-swagger-router-controller: FirewallPolicies
      x-openapi-router-controller: FirewallPoliciesController
      x-openapi-router-service: FirewallPoliciesService
    put:
      operationId: firewallPoliciesIdPUT
      parameters:
      - description: Numeric ID of the Firewall policy to modify
        explode: false
>>>>>>> fc7e78a1
        in: path
        name: id
        required: true
        schema:
          type: string
        style: simple
<<<<<<< HEAD
=======
      - description: Organization to be filtered by
        explode: true
        in: query
        name: org
        required: false
        schema:
          type: string
>>>>>>> fc7e78a1
      requestBody:
        content:
          application/json:
            schema:
<<<<<<< HEAD
              $ref: '#/components/schemas/ConfigurationRequest'
      responses:        
=======
              $ref: '#/components/schemas/FirewallPolicyRequest'
      responses:
        "201":
          content:
            application/json:
              schema:
                $ref: '#/components/schemas/FirewallPolicy'
          description: A new Firewall created
>>>>>>> fc7e78a1
        "200":
          content:
            application/json:
              schema:
<<<<<<< HEAD
                $ref: '#/components/schemas/PurchasedApplication'
                x-content-type: application/json
          description: Successful operation
=======
                $ref: '#/components/schemas/FirewallPolicy'
          description: Firewall was modified
        "400":
          description: Bad Request
>>>>>>> fc7e78a1
        "401":
          content:
            application/json:
              schema:
                $ref: '#/components/schemas/Error'
          description: Unauthorized
        "403":
          content:
            application/json:
              schema:
                $ref: '#/components/schemas/Error'
          description: Forbidden
<<<<<<< HEAD
=======
        "404":
          content:
            application/json:
              schema:
                $ref: '#/components/schemas/Error'
          description: The specified resource was not found
>>>>>>> fc7e78a1
        "500":
          content:
            application/json:
              schema:
                $ref: '#/components/schemas/Error'
          description: Internal server error
        default:
          content:
            application/json:
              schema:
                $ref: '#/components/schemas/Error'
          description: Unexpected error
      security:
      - apiKey: []
      - bearerAuth: []
<<<<<<< HEAD
      summary: Update application
      tags:
      - Applications
      x-swagger-router-controller: Applications
      x-openapi-router-controller: ApplicationsController
      x-openapi-router-service: ApplicationsService
    delete: 
      operationId: applicationDELETE
      parameters:
      - description: Application id to remove
        explode: true
=======
      summary: Modify a Firewall policy
      tags:
      - Firewall Policies
      x-swagger-router-controller: FirewallPolicies
      x-openapi-router-controller: FirewallPoliciesController
      x-openapi-router-service: FirewallPoliciesService
    delete:
      operationId: firewallPoliciesIdDELETE
      parameters:
      - description: Numeric ID of the Firewall policy to delete
        explode: false
>>>>>>> fc7e78a1
        in: path
        name: id
        required: true
        schema:
          type: string
        style: simple
<<<<<<< HEAD
      responses:        
        "200":
=======
      - description: Organization to be filtered by
        explode: true
        in: query
        name: org
        required: false
        schema:
          type: string
      responses:
        "204":
>>>>>>> fc7e78a1
          description: Successful operation
        "401":
          content:
            application/json:
              schema:
                $ref: '#/components/schemas/Error'
          description: Unauthorized
        "403":
          content:
            application/json:
              schema:
                $ref: '#/components/schemas/Error'
          description: Forbidden
<<<<<<< HEAD
=======
        "404":
          content:
            application/json:
              schema:
                $ref: '#/components/schemas/Error'
          description: The specified resource was not found
>>>>>>> fc7e78a1
        "500":
          content:
            application/json:
              schema:
                $ref: '#/components/schemas/Error'
          description: Internal server error
        default:
          content:
            application/json:
              schema:
                $ref: '#/components/schemas/Error'
          description: Unexpected error
      security:
      - apiKey: []
      - bearerAuth: []
<<<<<<< HEAD
      summary: Remove application from your organization
      tags:
      - Applications
      x-swagger-router-controller: Applications
      x-openapi-router-controller: ApplicationsController
      x-openapi-router-service: ApplicationsService
  /applications/{id}/status:
    get: 
      operationId: applicationStatusGET
      parameters:
      - description: application id to get status
        explode: true
        in: path
        name: id
        required: true
        schema:
          type: string
        style: simple
      responses:        
        "200":
=======
      summary: Delete a Firewall policy
      tags:
      - Firewall Policies
      x-swagger-router-controller: FirewallPolicies
      x-openapi-router-controller: FirewallPoliciesController
      x-openapi-router-service: FirewallPoliciesService
  /firewallpolicies/list:
    get:
      operationId: firewallPoliciesListGET
      parameters:
      - description: The number of items to skip before starting to collect the result
          set
        explode: true
        in: query
        name: offset
        required: false
        schema:
          type: integer
        style: form
      - description: The numbers of items to return
        explode: true
        in: query
        name: limit
        required: false
        schema:
          type: integer
        style: form
      - description: Organization to be filtered by
        explode: true
        in: query
        name: org
        required: false
        schema:
          type: string
      responses:
        "200":
          content:
            application/json:
              schema:
                items:
                  $ref: '#/components/schemas/FirewallPolicyList'
                type: array
                x-content-type: application/json
>>>>>>> fc7e78a1
          description: Successful operation
        "401":
          content:
            application/json:
              schema:
                $ref: '#/components/schemas/Error'
          description: Unauthorized
        "403":
          content:
            application/json:
              schema:
                $ref: '#/components/schemas/Error'
          description: Forbidden
        "500":
          content:
            application/json:
              schema:
                $ref: '#/components/schemas/Error'
          description: Internal server error
        default:
          content:
            application/json:
              schema:
                $ref: '#/components/schemas/Error'
          description: Unexpected error
      security:
      - apiKey: []
      - bearerAuth: []
<<<<<<< HEAD
      summary: Get application Status
      tags:
      - Applications
      x-swagger-router-controller: Applications
      x-openapi-router-controller: ApplicationsController
      x-openapi-router-service: ApplicationsService
  /applications/{id}/upgrade:
    post:
      operationId: applicationsUpgradePOST
      parameters:
      - description: application id to upgrade
        explode: true
        in: path
        name: id
        required: true
        schema:
          type: string
        style: simple
      responses:        
        "200":
=======
      summary: Get all Firewall policies names and IDs only
      tags:
      - Firewall Policies
      x-swagger-router-controller: FirewallPolicies
      x-openapi-router-controller: FirewallPoliciesController
      x-openapi-router-service: FirewallPoliciesService
  /firewallpolicies/meta:
    get:
      operationId: firewallPoliciesMetaGET
      parameters:
      - description: The number of items to skip before starting to collect the result
          set
        explode: true
        in: query
        name: offset
        required: false
        schema:
          type: integer
        style: form
      - description: The numbers of items to return
        explode: true
        in: query
        name: limit
        required: false
        schema:
          type: integer
        style: form
      - description: Organization to be filtered by
        explode: true
        in: query
        name: org
        required: false
        schema:
          type: string
      responses:
        "200":
          content:
            application/json:
              schema:
                items:
                  $ref: '#/components/schemas/FirewallPolicyMetaData'
                type: array
                x-content-type: application/json
>>>>>>> fc7e78a1
          description: Successful operation
        "401":
          content:
            application/json:
              schema:
                $ref: '#/components/schemas/Error'
          description: Unauthorized
        "403":
          content:
            application/json:
              schema:
                $ref: '#/components/schemas/Error'
          description: Forbidden
        "500":
          content:
            application/json:
              schema:
                $ref: '#/components/schemas/Error'
          description: Internal server error
        default:
          content:
            application/json:
              schema:
                $ref: '#/components/schemas/Error'
          description: Unexpected error
      security:
      - apiKey: []
      - bearerAuth: []
<<<<<<< HEAD
      summary: Upgrade application
      tags:
      - Applications
      x-swagger-router-controller: Applications
      x-openapi-router-controller: ApplicationsController
      x-openapi-router-service: ApplicationsService  
    

          
=======
      summary: Get all Firewall metadata
      tags:
      - Firewall Policies
      x-swagger-router-controller: FirewallPolicies
      x-openapi-router-controller: FirewallPoliciesController
      x-openapi-router-service: FirewallPoliciesService
>>>>>>> fc7e78a1
components:
  responses:
    NotFoundError:
      content:
        application/json:
          schema:
            $ref: '#/components/schemas/Error'
      description: The specified resource was not found
    ForbiddenError:
      content:
        application/json:
          schema:
            $ref: '#/components/schemas/Error'
      description: Forbidden
    InternalServerError:
      content:
        application/json:
          schema:
            $ref: '#/components/schemas/Error'
      description: Internal server error
    UnauthorizedError:
      content:
        application/json:
          schema:
            $ref: '#/components/schemas/Error'
      description: Unauthorized
  schemas:
<<<<<<< HEAD
=======
    RestServers:
      example: [https://manage.flexiwan.com,https://org.flexiwan.com]
      # properties:
      items:
        type: string
      type: array
>>>>>>> fc7e78a1
    Version:
      properties:
        version:
          type: string
      required:
      - version
      type: object
    AccessToken:
      example:
        isValid: true
        name: name
        _id: id
        token: token
      properties:
        _id:
          maxLength: 24
          minLength: 24
          type: string
        name:
          type: string
        token:
          type: string
        isValid:
          default: true
          type: boolean
      type: object
    AccessTokenRequest:
      example:
        name: name
      properties:
        name:
          type: string
        validityEntity:
          type: string
      type: object
    MemberRequest:
      example:
        userId: userId
        userJobTitle: userJobTitle
        userEntity: userEntity
        userLastName: userLastName
        userFirstName: userFirstName
        userRole: viewer
        email: email
        userPermissionTo: account
      properties:
        email:
          type: string
        userId:
          type: string
        userFirstName:
          type: string
        userLastName:
          type: string
        userJobTitle:
          type: string
        userPermissionTo:
          enum:
          - account
          - group
          - organization
          type: string
        userEntity:
          type: string
        userRole:
          enum:
          - viewer
          - manager
          - owner
          type: string
      type: object
    Token:
      example:
        _id: id
        org: org
        name: name
        token: token
      properties:
        _id:
          maxLength: 24
          minLength: 24
          type: string
        org:
          type: string
        name:
          type: string
        token:
          type: string
        createdAt:
          type: string
      type: object
    TokenRequest:
      example:
        name: name
      properties:
        name:
          type: string
        description:
          type: string
        server:
          type: string
      type: object
    Application: 
      example:
        _id: library id
        name: Application Name
        description: description
        latestVersion: 1.2.3.4
        cpuRequirements: 4
        ramRequirements: 4
        components:
        - Manage
        - Edge
        - Client
        operatingSystem: 
        - Linux
        - Windows
        dependencies: []
        createdAt: date
        createdDate: date
        creator: Application creator
        repositoryTime: timestamp
        updatedAt: date
      properties: 
        _id:
          type: string
        name: 
          type: string
        description:
          type: string 
        latestVersion: 
          type: string
        cpuRequirements:
          type: number
        ramRequirements: 
          type: number
        components:
          type: array
        operatingSystem:
          type: array
        dependencies:
          type: array
    ConfigurationRequest:
      type: object
    PurchasedApplication:
      example:
        _id: _id
        app: library object 
        org: organization object
        installedVersion: 1.2.3.5
        purchasedDate: date
        configuration: object
        updatedAt: date
        removed: false
      properties:
        _id: 
          maxLength: 24
          minLength: 24
          type: string
        app:                
          type: string          
        org:
          type: string
        installedVersion2: 
          type: string
        configuration: 
          type: object
        removed: 
          type: boolean
    PurchasedApplicationList:
      example:
        _id: _id
        app: library object 
        org: organization object
        installedVersion: 1.2.3.5
        statuses:
          installed: 1
          pending: 0
          failed: 0
          deleted: 1
      properties:
        _id: 
          maxLength: 24
          minLength: 24
          type: string          
        app:                             
          type: object          
        org:          
          type: object
        installedVersion: 
          type: string
        statuses:
          type: object
          properties:
            installed:
              type: number
            pending:
              type: number
            failed:
              type: number
            deleted:
              type: number
    AppIdentificationRules:
      example:
        ip: 127.0.0.1
        ports: 42
        protocol: tcp
      properties:
        ip:
          type: string
        ports:
          type: string
        protocol:
          enum:
          - tcp
          - udp
          type: string
      type: object
    AppIdentification:
      example:
        _id: _id
        id: _id
        name: custom:app-name
        description: app identification description
        category: internet
        serviceClass: oam
        importance: high
        rules: [
          {ip: "127.0.0.1"},
          {ports: "42"},
          {ports: "128-129"},
          {ip: "127.0.0.1", ports: "42", protocol: "tcp"}
        ]
      properties:
        _id:
          maxLength: 24
          minLength: 24
        id:
          maxLength: 24
          minLength: 1
        name:
          maxLength: 30
          minLength: 2
          type: string
        description:
          maxLength: 128
          type: string
        category:
          maxLength: 30
          minLength: 2
          type: string
        serviceClass:
          maxLength: 30
          minLength: 2
          type: string
        importance:
          enum:
          - high
          - medium
          - low
          type: string
        rules:
          items:
            $ref: '#/components/schemas/AppIdentificationRules'
          type: array
      type: object
    AppIdentImpCustReq:
      example:
        category: internet
        serviceClass: oam
        importance: high
      properties:
        category:
          maxLength: 30
          minLength: 2
          type: string
        serviceClass:
          maxLength: 30
          minLength: 2
          type: string
        importance:
          enum:
          - high
          - medium
          - low
          type: string
      type: object
    InstalledAppIdentifications:
      example:
        totalNotUpdated: 3
        devices:
          _id: _id
          updatedAt: Date
          clients: Client List
          status: ok
      properties:
        totalNotUpdated:
          type: integer
        devices:
          items:
            $ref: '#/components/schemas/InstalledApplication'
          type: array
      type: object
    InstalledApplication:
      example:
        _id: _id
        updatedAt: Date
        clients: Client List
        status: ok
      properties:
        _id:
          maxLength: 24
          minLength: 24
          type: string
        updatedAt:
          type: string
        clients:
          items:
            type: string
          type: array
        status:
          enum:
          - ok
          - install
          - uninstall
          type: string
      type: object
    Account:
      example:
        country: country
        companyType: companyType
        companyDesc: companyDesc
        enableNotifications: true
        name: name
        _id: _id
      properties:
        _id:
          maxLength: 24
          minLength: 24
          type: string
        name:
          type: string
        companyType:
          type: string
        companyDesc:
          type: string
        country:
          maxLength: 2
          type: string
        enableNotifications:
          default: true
          type: boolean
      type: object
    AccountRequest:
      example:
        country: country
        companyType: companyType
        companyDesc: companyDesc
        enableNotifications: true
        name: name
      properties:
        name:
          type: string
        companyType:
          type: string
        companyDesc:
          type: string
        country:
          maxLength: 2
          type: string
        enableNotifications:
          default: true
          type: boolean
      type: object
    OrganizationRequest:
      example:
        name: name
        group: group
        encryptionMethod: ikev2
      required:
        - name
        - group
        - encryptionMethod
      properties:
        name:
          type: string
        group:
          type: string
        encryptionMethod:
          enum:
          - none
          - psk
          - ikev2
          type: string
      type: object
    Organization:
      example:
        name: name
        _id: _id
        account: account
        group: group
        encryptionMethod: ikev2
      properties:
        _id:
          maxLength: 24
          minLength: 24
          type: string
        name:
          type: string
        group:
          type: string
        account:
          type: string
        encryptionMethod:
          enum:
          - none
          - psk
          - ikev2
          type: string
      type: object
    ApplyJobsResponse:
      properties:
        ids:
          items:
            type: integer
          type: array
        status:
          enum:
          - completed
          - partially completed
          type: string
        message:
          type: string
    JobsDeleteRequest:
      properties:
        ids:
          items:
            type: integer
          type: array
    NotificationRequest:
      properties:
        count:
          minimum: 0
          type: integer
      type: object
    NotificationsIDPutRequest:
      example:
        status: read
      properties:
        status:
          enum:
          - read
          - unread
          type: string
    NotificationsPutRequest:
      properties:
        status:
          enum:
          - read
          - unread
          type: string
        ids:
          items:
            type: string
          type: array
    Notification:
      example:
        status: unread
        _id: 123
        title: Router state change
        time: "2019-12-19T12:10:01.667Z"
        device: test0
        machineId: "123"
        details: Router state changed to "Not running"
      properties:
        _id:
          maxLength: 24
          minLength: 24
          type: string
        title:
          type: string
        status:
          enum:
          - read
          - unread
          type: string
        time:
          type: string
        device:
          type: string
          nullable: true
        machineId:
          type: string
        details:
          type: string
      type: object
    JobAttempt:
      example:
        max: 7
        made: 5
        remaining: 2
      properties:
        made:
          type: integer
        remaining:
          type: integer
        max:
          type: integer
      type: object
    Job:
      example:
        progress: 1
        created_at: created_at
        _id: 0
        state: 5
        type: type
        priority: 6
        error: error
        attempts:
          max: 7
          made: 5
          remaining: 2
      properties:
        _id:
          type: integer
        type:
          type: string
        data:
          type: object
        result:
          type: object
        priority:
          type: integer
        error:
          type: string
        progress:
          type: string
        state:
          type: string
        created_at:
          type: string
        attempts:
          type: object
      type: object
    DeviceRequest:
      example:
        interfaces:
        - IPv6: IPv6
          PublicIP: PublicIP
          PublicPort: PublicPort
          NatType: NatType
          useStun: useStun
          useFixedPublicPort: useFixedPublicPort
          monitorInternet : monitorInternet
          IPv4: IPv4
          gateway: gateway
          metric: 0
          mtu: 1500
          type: WAN
          MAC: MAC
          dhcp: "no"
          routing: OSPF
          IPv6Mask: "64"
          isAssigned: true
          driver: driver
          IPv4Mask: "24"
          name: name
          devId: devId
          _id: _id
          deviceType: dpdk
          dnsServers: [8.8.8.8, 8.8.4.4]
          dnsDomains: [subdomain.maindomain]
          useDhcpDnsServers: false
        - IPv6: IPv6
          PublicIP: PublicIP
          PublicPort: PublicPort
          NatType: NatType
          useStun: useStun
          monitorInternet: monitorInternet
          IPv4: IPv4
          type: WAN
          MAC: MAC
          mtu: 1500
          dhcp: "no"
          routing: OSPF
          IPv6Mask: "64"
          isAssigned: true
          driver: driver
          IPv4Mask: "24"
          name: name
          devId: devId
          _id: _id
          deviceType: dpdk
        - IPv6: IPv6
          PublicIP: PublicIP
          PublicPort: PublicPort
          NatType: NatType
          useStun: useStun
          monitorInternet: monitorInternet
          IPv4: IPv4
          type: WAN
          MAC: MAC
          mtu: 1500
          dhcp: "yes"
          routing: OSPF
          IPv6Mask: "64"
          isAssigned: true
          driver: cdc_mbim
          IPv4Mask: "24"
          name: name
          devId: devId
          _id: _id
          deviceType: lte
          useDhcpDnsServers: true
        org: org
        isConnected: true
        upgradeSchedule:
          jobQueued: true
          _id: _id
          time: "2019-12-19T12:10:01.667Z"
        description: description
        deviceStatus: deviceStatus
        deviceToken: deviceToken
        labels:
        - labels
        - labels
        site: site
        hostname: host01
        machineId: machineId
        versions:
          agent: agent
          router: router
          device: device
        name: name
        isApproved: true
        staticroutes:
        - destination: destination
          interface: interface
          gateway: gateway
        - destination: destination
          interface: interface
          gateway: gateway
        deviceSpecificRulesEnabled: true
        firewallRules:
        - name: name
          direction: direction
          status: status
          action: action
        - name: name
          direction: direction
          status: status
          action: action
        fromToken: fromToken
        account: account
        ipList: ipList
        dhcp: dhcp list
      properties:
        machineId:
          type: string
        name:
          type: string
        description:
          type: string
        site:
          type: string
        isApproved:
          type: boolean
        isConnected:
          type: boolean
        hostname:
          type: string
        deviceStatus:
          type: object
        deviceToken:
          type: string
        fromToken:
          type: string
        account:
          type: string
        org:
          type: string
        ipList:
          type: string
        staticroutes:
          items:
            $ref: '#/components/schemas/StaticRoute'
          type: array
        dhcp:
          items:
            $ref: '#/components/schemas/DhcpRequest'
          type: array
        upgradeSchedule:
          $ref: '#/components/schemas/UpgradeSchedule'
        labels:
          items:
            type: string
          type: array
        interfaces:
          items:
            $ref: '#/components/schemas/Interface'
          type: array
        deviceSpecificRulesEnabled:
          type: boolean
        firewallRules:
          items:
            $ref: '#/components/schemas/FirewallRuleRequest'
          type: array
        versions:
          $ref: '#/components/schemas/DeviceVersion'
      type: object
    Device:
      example:
        interfaces:
        - IPv6: IPv6
          PublicIP: PublicIP
          PublicPort: PublicPort
          NatType: NatType
          useStun: true
          useFixedPublicPort: false
          monitorInternet: true
          internetAccess: 'yes'
          IPv4: IPv4
          type: WAN
          gateway: gateway
          metric: 0
          mtu: 1500
          MAC: MAC
          dhcp: "no"
          routing: OSPF
          IPv6Mask: "64"
          isAssigned: true
          driver: driver
          IPv4Mask: "24"
          name: name
          devId: devId
          _id: _id
          pathlabels: path labels list
        - IPv6: IPv6
          PublicIP: PublicIP
          PublicPort: PublicPort
          NatType: NatType
          useStun: true
          useFixedPublicPort: false
          monitorInternet: true
          internetAccess: 'no'
          IPv4: IPv4
          type: WAN
          gateway: gateway
          metric: 0
          mtu: 1500
          MAC: MAC
          dhcp: "no"
          routing: OSPF
          IPv6Mask: "64"
          isAssigned: true
          driver: driver
          IPv4Mask: "24"
          name: name
          devId: devId
          _id: _id
          pathlabels: path labels list
        org: org
        isConnected: true
        upgradeSchedule:
          jobQueued: true
          _id: _id
          time: "2019-12-19T12:10:01.667Z"
        description: description
        deviceStatus: deviceStatus
        deviceToken: deviceToken
        labels:
        - labels
        - labels
        machineId: machineId
        site: site
        hostname: host01
        versions:
          agent: agent
          router: router
          device: device
          vpp: vpp
          frr: frr
        name: name
        _id: _id
        isApproved: true
        applications:
        - applicationInfo: applicationInfo
          status: status
        staticroutes:
        - id: 1
          destination: 20.20.0.0
          gateway: 20.20.0.1
          interface: eth0
        - id: 2
          destination: 10.10.0.0
          gateway: 10.10.0.1
          interface: eth1
        deviceSpecificRulesEnabled: true
        firewallRules:
        - description: description
          direction: outbound
          enabled: true
          action: allow
        - description: description
          direction: inbound
          enabled: false
          action: deny
        fromToken: fromToken
        account: account
        ipList: ipList
        dhcp: dhcp list
        sync: device sync status
      properties:
        _id:
          maxLength: 24
          minLength: 24
          type: string
        machineId:
          type: string
        name:
          type: string
        description:
          type: string
        site:
          type: string
        isApproved:
          type: boolean
        isConnected:
          type: boolean
        hostname:
          type: string
        deviceStatus:
          type: object
        deviceToken:
          type: string
        fromToken:
          type: string
        account:
          type: string
        org:
          type: string
        ipList:
          type: string
        staticroutes:
          items:
            $ref: '#/components/schemas/StaticRoute'
          type: array
        dhcp:
          items:
            $ref: '#/components/schemas/Dhcp'
          type: array
        upgradeSchedule:
          $ref: '#/components/schemas/UpgradeSchedule'
        labels:
          items:
            type: string
          type: array
        interfaces:
          items:
            $ref: '#/components/schemas/Interface'
          type: array
<<<<<<< HEAD
        applications:
          # items:
          #   type: object
          #   properties:
          #     applicationInfo:
          #       type: string
          #     status:
          #       type: string
=======
        deviceSpecificRulesEnabled:
          type: boolean
        firewallRules:
          items:
            $ref: '#/components/schemas/FirewallRule'
>>>>>>> fc7e78a1
          type: array
        versions:
          $ref: '#/components/schemas/DeviceVersion'
        sync:
          $ref: '#/components/schemas/DeviceSyncStatus'
      type: object
    UpgradeSchedule:
      example:
        jobQueued: true
        _id: _id
        time: "2019-12-19T12:10:01.667Z"
      properties:
        _id:
          maxLength: 24
          minLength: 24
          type: string
        time:
          type: string
          nullable: true
        jobQueued:
          type: boolean
      type: object
    Interface:
      example:
        IPv6: IPv6
        PublicIP: PublicIP
        PublicPort: PublicPort
        NatType: NatType
        useStun: useStun
        monitorInternet: true
        internetAccess: 'yes'
        IPv4: IPv4
        type: WAN
        MAC: MAC
        gateway: gateway
        metric: 0
        mtu: 1500
        dhcp: "no"
        routing: OSPF
        IPv6Mask: "64"
        isAssigned: true
        driver: driver
        IPv4Mask: "24"
        name: name
        devId: devId
        _id: _id
        pathlabels: path labels list
        dnsServers: [8.8.8.8, 8.8.4.4]
        dnsDomains: [subdomain.maindomain]
      properties:
        _id:
          maxLength: 24
          minLength: 24
          type: string
        devId:
          type: string
        driver:
          type: string
        dhcp:
          enum:
          - yes
          - no
          type: string
        IPv4:
          type: string
        IPv6:
          type: string
        PublicIP:
          type: string
        PublicPort:
          type: string
        NatType:
          type: string
        useStun:
          type: boolean
        useFixedPublicPort:
          type: boolean
        monitorInternet:
          type: boolean
        internetAccess:
          enum:
          - ''
          - yes
          - no
          type: string
        gateway:
          type: string
        metric:
          type: string
        mtu:
          type: integer
        isAssigned:
          type: boolean
        routing:
          enum:
          - OSPF
          - NONE
          type: string
        type:
          enum:
          - WAN
          - LAN
          - NONE
          type: string
        IPv4Mask:
          type: string
        MAC:
          type: string
        name:
          type: string
        IPv6Mask:
          type: string
        pathlabels:
          items:
            $ref: '#/components/schemas/PathLabel'
          type: array
        configuration:
          oneOf:
            - $ref: '#/components/schemas/LteConfiguration'
            - $ref: '#/components/schemas/WifiConfiguration'
            - type: object
              minProperties: 0
              maxProperties: 0
          type: object
        dnsServers:
          description: List of DNS address
          items:
            type: string
            maxLength: 20
          type: array
        dnsDomains:
          description: List of DNS search domains
          items:
            type: string
          type: array
        useDhcpDnsServers:
          description: In case of DHCP interface, use the DNS info received from DHCP server
          type: boolean
        ospf:
          type: object
          properties:
            keyId:
              type: integer
              nullable: true
            key:
              type: string
            area:
              oneOf:
              - type: integer
              - type: string
                format: ipv4
            cost:
              type: integer
              nullable: true
      type: object
    DeviceVersion:
      example:
        agent: agent
        router: router
        device: device
      properties:
        agent:
          type: string
        device:
          type: string
        router:
          type: string
      type: object
    DeviceLatestVersion:
      example:
        "versions":
          "device": "1.1.51"
          "agent": "1.0.39"
          "vpp": "19.01-rc0"
          "frr": "7.1"
          "router": "01.01.10"
        "versionDeadline": "2020-03-15T00:00:00.000Z"
      properties:
        versions:
          $ref: '#/components/schemas/DeviceVersion'
        versionDeadLite:
          type: string
    DeviceSyncStatus:
      example:
        state: sync state
        trials: remaining automatic sync trials
        autoSync: auto sync state
      properties:
        state:
          enum:
          - synced
          - syncing
          - not-synced
          - unknown
          type: string
        autoSync:
          enum:
          - on
          - off
          type: string
        trials:
          type: number
          minimum: 0
          maximum: 3
      required:
        - state
        - autoSync
        - trials
    Role:
      enum:
      - owner
      - manager
      - viewer
      type: string
    Member:
      example:
        user_email: user_email
        role: owner
        user__id: user__id
        user_name: user_name
        account_name: account_name
        _id: _id
        to: to
        organization_name: organization_name
        account__id: account__id
        group: group
        organization__id: organization__id
      properties:
        _id:
          maxLength: 24
          minLength: 24
          type: string
        user__id:
          maxLength: 24
          minLength: 24
          type: string
        user_name:
          type: string
        user_email:
          type: string
        to:
          type: string
        account_name:
          type: string
        account__id:
          maxLength: 24
          minLength: 24
          type: string
        group:
          type: string
          nullable: true
        organization_name:
          type: string
          nullable: true
        organization__id:
          maxLength: 24
          minLength: 24
          type: string
          nullable: true
        role:
          $ref: '#/components/schemas/Role'
      type: object
    LoginRequest:
      example:
        password: password
        username: username
      properties:
        username:
          type: string
        password:
          type: string
      required: ["username", "password"]
      type: object
    LoginResponse:
      example:
        username: "John Doe"
      properties:
        username:
          type: string
      type: object
    DeviceResponseStatus:
      enum:
      - timeout
      - null
      type: string
      nullable: true
    DeviceConnectionStatus:
      enum:
      - connected
      - disconnected
      - unknown
      type: string
    DeviceStatus:
      example:
        sync: sync status
        connection: connection status
        isApproved: true
      properties:
        sync:
          $ref: '#/components/schemas/DeviceSyncStatus'
        connection:
          $ref: '#/components/schemas/DeviceConnectionStatus'
        isApproved:
          type: boolean
      required:
        - sync
        - connection
        - isApproved
    OspfConfigs:
      example:
        helloInterval: 10
        deadInterval: 40
        routerId: A.B.C.D
      properties:
        helloInterval:
          type: integer
          description: The number of seconds for HelloInterval timer value
        deadInterval:
          type: integer
          description: The number of seconds for RouterDeadInterval timer value used for Wait Timer and Inactivity Timer
        routerId:
          type: string
          description: The Router ID of the router originating the LSA
      type: object
    DeviceRouteInformation:
      example:
        osRoutes:
        - metric: 0
          destination: destination
          flags: flags
          interface: interface
          gateway: gateway
          mask: mask
        - metric: 0
          destination: destination
          flags: flags
          interface: interface
          gateway: gateway
          mask: mask
        vppRoutes:
        - metric: 6
        - metric: 6
      properties:
        error:
          $ref: '#/components/schemas/DeviceResponseStatus'
        deviceStatus:
          $ref: '#/components/schemas/DeviceConnectionStatus'
        osRoutes:
          items:
            $ref: '#/components/schemas/DeviceRouteOs'
          type: array
        vppRoutes:
          items:
            $ref: '#/components/schemas/DeviceRouteVpp'
          type: array
      type: object
    DeviceRouteOs:
      example:
        metric: 0
        destination: destination
        protocol: static
        interface: interface
        gateway: gateway
      properties:
        metric:
          type: string
        destination:
          type: string
        protocol:
          type: string
        interface:
          type: string
        gateway:
          type: string
      type: object
    DeviceRouteVpp:
      example:
        metric: 6
      properties:
        metric:
          type: integer
      type: object
    DeviceStatistics:
      example:
        status: status
      properties:
        status:
          type: object
      type: object
    TunnelStatistics:
      example:
        time: 1596904500
        interface: "All"
        rx_bps: 1102.330998070846
        tx_bps: 1319.3322041805409
        rx_pps: 6.027811280824863
        tx_pps: 6.027811280824863
        drop_rate: 0
        rtt: 62.31997364848921
        status: "up"
      type: object
    DeviceHealth:
      example:
        time: 1596904500
        cpu:
          - 2.4
          - 1.4
        disk: 37.7
        mem: 65.3
        temp:
          high: 71.2
          critical: 91.1
          value: 46.3
      type: object
    DeviceConfiguration:
      example:
        configuration:
        - message: message
          params:
          - {}
          - {}
        - message: message
          params:
          - {}
          - {}
        status: connected
      properties:
        error:
          $ref: '#/components/schemas/DeviceResponseStatus'
        deviceStatus:
          $ref: '#/components/schemas/DeviceConnectionStatus'
        configuration:
          items:
            $ref: '#/components/schemas/DeviceConfigurationItem'
          type: array
      type: object
    DeviceConfigurationItem:
      example:
        message: message
        params:
        - {}
        - {}
      properties:
        message:
          type: string
        params:
          type: object
      type: object
    WifiConnectRequest:
      example:
        essid: Access point ssid
        password: somepassword  
        useDHCP: true    
      properties:
        essid: 
          type: string
        password:
          type: string
        useDHCP:
          type: boolean
      type: object
    InterfaceOperationResponse:
      example:
        deviceStatus: connected
      properties:
        error:
          $ref: '#/components/schemas/DeviceResponseStatus'
        deviceStatus:
          $ref: '#/components/schemas/DeviceConnectionStatus'
      type: object
    InterfaceStatus:
      example:
        status:
          key: value
        deviceStatus: connected
      required:
        - deviceStatus
        - status
      properties:
        error:
          $ref: '#/components/schemas/DeviceResponseStatus'
        status:
          oneOf:
            - $ref: '#/components/schemas/LteStatus'
            - $ref: '#/components/schemas/WifiStatus'
            - type: object
              minProperties: 0
              maxProperties: 0
          type: object
        deviceStatus:
          $ref: '#/components/schemas/DeviceConnectionStatus'
      type: object
    DeviceLog:
      example:
        logs:
        - logs
        - logs
        status: connected
      properties:
        error:
          $ref: '#/components/schemas/DeviceResponseStatus'
        deviceStatus:
          $ref: '#/components/schemas/DeviceConnectionStatus'
        logs:
          items:
            type: string
          type: array
      type: object
    DevicePacketTraces:
      example:
        logs:
        - logs
        - logs
        status: connected
      properties:
        error:
          $ref: '#/components/schemas/DeviceResponseStatus'
        deviceStatus:
          $ref: '#/components/schemas/DeviceStatus'
        logs:
          items:
            type: string
          type: array
      type: object
    DeviceUpgradeRequest:
      type: object
      properties:
        date:
          type: string
    DevicesUpgradeRequest:
      type: object
      properties:
        devices:
          type: array
          items:
            type: string
        date:
          type: string
    DevicePolicies:
      type: object
      properties:
        multilink:
          type: object
          $ref: '#/components/schemas/DevicePolicy'
        firewall:
          type: object
          $ref: '#/components/schemas/DevicePolicy'
      required:
        - multilink
        - firewall
    DevicePolicy:
      type: object
      properties:
        policy:
          type: object
          properties:
            _id:
              maxLength: 24
              minLength: 24
              type: string
            name:
              type: string
            description:
              type: string
        status:
          enum:
          - ''
          - installing
          - installed
          - uninstalling
          type: string

    Tunnel:
      example:
        tunnelStatusA: '{}'
        num: 0
        interfaceADetails: '{}'
        isActive: true
        interfaceBDetails: '{}'
        tunnelStatusB: '{}'
        interfaceA: '{}'
        interfaceB: '{}'
        deviceA: '{}'
        deviceAconf: true
        deviceB: '{}'
        __v: 6
        deviceBconf: true
        _id: _id
      properties:
        num:
          type: integer
        isActive:
          type: boolean
        deviceAconf:
          type: boolean
        deviceBconf:
          type: boolean
        _id:
          maxLength: 24
          minLength: 24
          type: string
        __v:
          type: integer
        deviceA:
          type: object
        deviceB:
          type: object
        interfaceA:
          type: object
        interfaceB:
          type: object
        interfaceADetails:
          type: object
        interfaceBDetails:
          type: object
        tunnelStatusA:
          type: object
        tunnelStatusB:
          type: object
      type: object
    StaticRouteRequest:
      example:
        _id: _id
        destination: destination
        ifname: interface devId
        gateway: gateway
        metric: metric
        redistributeViaOSPF: true
      properties:
        _id:
          maxLength: 24
          minLength: 24
          type: string
        destination:
          description: Destination
          maxLength: 24
          type: string
        gateway:
          description: Gateway to use
          maxLength: 24
          type: string
        ifname:
          description: Interface devId
          type: string
        metric:
          description: Route metric
          type: string
        redistributeViaOSPF:
          description: Indicates whether the path is redistributed using OSPF. 
            Note that the "true" value will return if in the OSPF Global Settings, the redistribution option is enabled for all static routes
          type: boolean
      type: object
    StaticRoute:
      example:
        destination: destination
        ifname: interface
        gateway: gateway
        metric: metric
        status: "completed"
        redistributeViaOSPF: true
      properties:
        _id:
          type: string
        destination:
          description: Destination
          maxLength: 24
          type: string
        gateway:
          description: Gateway to use
          maxLength: 24
          type: string
        ifname:
          description: Interface name
          maxLength: 24
          type: string
        metric:
          description: Route metric
          type: string
        status:
          description: Route status
          type: string
        redistributeViaOSPF:
          description: Indicates whether the path is redistributed using OSPF.
            Note that the "true" value will return if in the OSPF Global Settings, the redistribution option is enabled for all static routes
          type: boolean
      type: object
    DhcpMacAssign:
      example:
        host: "host1"
        mac: "08:00:27:fd:00:00"
        ipv4: "20.20.20.20"
      properties:
        host:
          description: Device hostname
          minLength: 1
          maxLength: 253
          type: string
        mac:
          description: MAC Address
          maxLength: 20
          type: string
        ipv4:
          description: IPv4 Address
          maxLength: 20
          type: string
      required:
      - host
      - mac
      - ipv4
    DhcpRequest:
      example:
        interface: "0000:00:08.00"
        rangeStart: "20.20.20.2"
        rangeEnd: "20.20.20.255"
        dns: ["8.8.8.8", "8.8.8.4"]
        macAssign: [{"host":"host1", "mac":"08:00:27:fd:00:00", "ipv4":"20.20.20.20"}]
      properties:
        interface:
          description: Interface bus Address
          maxLength: 24
          type: string
        rangeStart:
          description: Start IP Range
          maxLength: 20
          type: string
        rangeEnd:
          description: End IP Range
          maxLength: 20
          type: string
        dns:
          description: List of DNS address
          items:
            type: string
            maxLength: 20
          type: array
        macAssign:
          description: List of MAC Assignments
          items:
            $ref: '#/components/schemas/DhcpMacAssign'
          type: array
      required:
      - interface
      - rangeStart
      - rangeEnd
      type: object
    Dhcp:
      example:
        _id: "5e5f662f1b0eba50742b6223"
        interface: "0000:00:08.00"
        rangeStart: "20.20.20.2"
        rangeEnd: "20.20.20.255"
        dns: ["8.8.8.8", "8.8.8.4"]
        macAssign: [{"host":"host1", "mac":"08:00:27:fd:00:00", "ipv4":"20.20.20.20"}]
        status: "completed"
      properties:
        _id:
          maxLength: 24
          minLength: 24
          type: string
        interface:
          description: Interface bus Address
          maxLength: 24
          type: string
        rangeStart:
          description: Start IP Range
          maxLength: 20
          type: string
        rangeEnd:
          description: End IP Range
          maxLength: 20
          type: string
        dns:
          description: List of DNS address
          items:
            type: string
            maxLength: 20
          type: array
        macAssign:
          description: List of MAC Assignments
          items:
            $ref: '#/components/schemas/DhcpMacAssign'
          type: array
        status:
          description: Route status
          type: string
      type: object
    ResetPasswordRequest:
      example:
        email: email
      properties:
        email:
          type: string
      type: object
    UpdatePasswordRequest:
        example:
          email: email
        properties:
          email:
            type: string
        type: object
    OrganizationSelectRequest:
      properties:
        org:
          type: string
      type: object
    RegisterAccountRequest:
      example:
        userJobTitle: userJobTitle
        serviceType: Provider
        country: country
        password: password
        accountName: accountName
        userLastName: userLastName
        userPhoneNumber: userPhoneNumber
        acceptTerms: true
        userFirstName: userFirstName
        companySize: companySize
        email: email
        numberSites: 0
      properties:
        accountName:
          type: string
        email:
          type: string
        userFirstName:
          type: string
        userLastName:
          type: string
        userJobTitle:
          type: string
        userPhoneNumber:
          type: string
        password:
          type: string
        country:
          maxLength: 2
          type: string
        companySize:
          type: string
        serviceType:
          enum:
          - Provider
          - Internal
          type: string
        numberSites:
          type: integer
        acceptTerms:
          type: boolean
      type: object
    AccountSelectRequest:
      example:
        account: "12345678890"
      properties:
        account:
          type: string
      type: object
    CreateTunnelCommand:
      properties:
        devices:
          items:
            type: string
          type: array
      type: object
    DeleteTunnelCommand:
      properties:
        id:
          type: string
      type: object
    DeviceCommand:
      type: object
      properties:
        method:
          type: string
        devices:
          type: object
        meta:
          type: object
    DeviceSendRequest:
      example:
        entity: "agent"
        api: "exec_timeout"
        params: {"cmd":"date","timeout":60}
      type: object
      properties:
        entity:
          type: string
        api:
          type: string
        params:
          oneOf:
            - type: object
            - type: string
            - type: array
    DeviceSendResponse:
      example:
        router-cfg-hash: "e5dbf5ee9541264307041dfae1f6abbe2b62179e"
        message: {"output":"Mon Feb  8 10:22:11 UTC 2020\n", "returncode":0, "error":""}
        ok: 1
        entity: "osReply"
      type: object
      properties:
        router-cfg-hash:
          type: string
        message:
          oneOf:
            - type: object
            - type: string
            - type: array
        ok:
          type: integer
        entity:
          type: string
    Invoice:
      properties:
        id:
          type: string
        type:
          type: string
        payment_method:
          type: string
        amount:
          type: string
        base_currency_code:
          type: string
        status:
          type: string
        date:
          type: string
    BillingSummary:
      properties:
        _id:
          type: string
        current:
          type: integer
        max:
          type: integer
        account:
          type: string
    Billing:
      properties:
        invoices:
          items:
            $ref: '#/components/schemas/Invoice'
          type: array
        summary:
          $ref: '#/components/schemas/BillingSummary'
          nullable: true
        subscription:
          type: string
    CouponRequest:
      properties:
        name:
          type: string
    PathLabel:
      example:
        _id: id
        name: name
        description: description
        color: color,
        type: type
      properties:
        _id:
          maxLength: 24
          minLength: 24
          type: string
        name:
          type: string
        description:
          type: string
        color:
          type: string
        type:
          enum:
          - DIA
          - Tunnel
          type: string
      required:
      - name
      - description
      - color
      - type
      type: object
    PathLabelRequest:
      example:
        name: name
        description: description
        color: color
      properties:
        name:
          type: string
        description:
          type: string
        color:
          type: string
      required:
        - name
        - description
        - color
        - type
      type: object
    MLPolicy:
      example:
        _id: id
        name: name
        description: description
        rules: [rule 1, rule 2, ...]
      properties:
        _id:
          maxLength: 24
          minLength: 24
          type: string
        name:
          type: string
        description:
          type: string
        rules:
          items:
            $ref: '#/components/schemas/MLRule'
          type: array
      required:
      - _id
      - name
      - description
      - rules
      type: object
    MLPolicyList:
      example:
        id: id
        name: name
      properties:
        _id:
          maxLength: 24
          minLength: 24
          type: string
        name:
          type: string
      required:
      - _id
      - name
    MLPolicyMetaData:
      example:
        _id: id
        name: name
        description: description
        installCount: installCount
      properties:
        _id:
          maxLength: 24
          minLength: 24
          type: string
        name:
          type: string
        description:
          type: string
        installCount:
          $ref: '#/components/schemas/PolicyInstallCount'
          type: object
      required:
      - _id
      - name
      - description
      - installCount
      type: object
    PolicyInstallCount:
      example:
        installed: installed
        pending: pending
        failed: failed
        deleted: deleted
      properties:
        installed:
          type: integer
        pending:
          type: integer
        failed:
          type: integer
        deleted:
          type: integer
      required:
      - installed
      - pending
      - failed
      - deleted
    MLPolicyRequest:
      example:
        name: name
        description: description
        rules: [rule 1, rule 2, ...]
      properties:
        name:
          type: string
        description:
          type: string
        rules:
          items:
            $ref: '#/components/schemas/MLRuleRequest'
          type: array
      required:
      - name
      - description
      - rules
      type: object
    MLRule:
      example:
        _id: id
        name: name
        priority: priority
        enabled: true
        classification: classification
        action: action
      properties:
        _id:
          maxLength: 24
          minLength: 24
          type: string
        name:
          type: string
        priority:
          type: integer
          minimum: 0
          maximum: 1000
        enabled:
          type: boolean
        classification:
          schema:
          $ref: '#/components/schemas/MLClassification'
        action:
          schema:
          $ref: '#/components/schemas/MLAction'
      required:
      - _id
      - name
      - priority
      - enabled
      - classification
      - action
      type: object
    MLRuleRequest:
      example:
        name: name
        priority: priority
        enabled: true
        classification: classification
        action: action
      properties:
        name:
          type: string
        priority:
          type: integer
          minimum: 0
          maximum: 1000
        enabled:
            type: boolean
        classification:
          $ref: '#/components/schemas/MLClassification'
        action:
          $ref: '#/components/schemas/MLAction'
      required:
      - name
      - priority
      - enabled
      - classification
      - action
      type: object
    MLClassification:
      example:
        prefix: prefix
        application: application
      anyOf:
      - $ref: '#/components/schemas/MLClassPrefix'
      - $ref: '#/components/schemas/MLClassApp'
      type: object
    MLAction:
      example:
        links: [link1, link2, ...]
        fallback: fallback
      properties:
        links:
          items:
            anyOf:
            - $ref: '#/components/schemas/LinksRequest'
            - $ref: '#/components/schemas/LinksResponse'
          type: array
        order:
          enum:
          - priority
          - load-balancing
        fallback:
          enum:
          - drop
          - by-destination
          type: string
      required:
        - links
        - order
        - fallback
    LinksResponse:
      properties:
        pathlabels:
          items:
            $ref: '#/components/schemas/PathLabel'
          type: array
        order:
          enum:
          - priority
          - load-balancing
          type: string
      type: object
      required:
        - pathlabels
        - order
    LinksRequest:
      properties:
        pathlabels:
          items:
            type: string
          type: array
        order:
          enum:
          - priority
          - load-balancing
          type: string
      type: object
      required:
        - pathlabels
        - order
    MLClassPrefix:
      properties:
        prefix:
          properties:
            ip:
              type: string
            ports:
              type: string
              pattern: "^$|^()([0-9]|[1-5]?[0-9]{2,4}|6[0-4][0-9]{3}|65[1-4][0-9]{2}|655[1-2][0-9]|6553[1-5])(-([0-9]|[1-5]?[0-9]{2,4}|6[0-4][0-9]{3}|65[1-4][0-9]{2}|655[1-2][0-9]|6553[1-5]))?$"
            protocol:
              enum:
              - ""
              - tcp
              - udp
              type: string
          required:
          - ip
          - ports
          - protocol
          type: object
    MLClassApp:
      properties:
        application:
          properties:
            appId:
              type: string
            category:
              type: string
            serviceClass:
              type: string
            importance:
              enum:
              - ''
              - high
              - medium
              - low
              type: string
          required:
          - appId
          - category
          - serviceClass
          - importance
          type: object
    FirewallPolicy:
      example:
        _id: id
        name: name
        description: description
        isDefault: false
        rules: [rule 1, rule 2, ...]
      properties:
        _id:
          maxLength: 24
          minLength: 24
          type: string
        name:
          type: string
        description:
          type: string
        isDefault:
          type: boolean
        rules:
          items:
            $ref: '#/components/schemas/FirewallRule'
          type: array
      required:
      - _id
      - name
      - description
      - rules
      type: object
    FirewallPolicyList:
      example:
        id: id
        name: name
      properties:
        _id:
          maxLength: 24
          minLength: 24
          type: string
        name:
          type: string
      required:
      - _id
      - name
    FirewallPolicyMetaData:
      example:
        _id: id
        name: name
        description: description
        installCount: installCount
      properties:
        _id:
          maxLength: 24
          minLength: 24
          type: string
        name:
          type: string
        description:
          type: string
        installCount:
          $ref: '#/components/schemas/PolicyInstallCount'
          type: object
      required:
      - _id
      - name
      - description
      - installCount
      type: object
    FirewallPolicyRequest:
      example:
        name: name
        description: description
        isDefault: false
        rules: [rule 1, rule 2, ...]
      properties:
        name:
          type: string
        description:
          type: string
        isDefault:
          type: boolean
        rules:
          items:
            $ref: '#/components/schemas/FirewallRuleRequest'
          type: array
      required:
      - name
      - rules
      type: object
    FirewallRule:
      example:
        _id: id
        description: description
        priority: priority
        enabled: true
        direction: inbound
        inbound: edgeAccess
        classification: classification
        action: allow
        interfaces: interfaces
      properties:
        _id:
          maxLength: 24
          minLength: 24
          type: string
        description:
          maxLength: 100
          type: string
        priority:
          type: integer
          minimum: 0
          maximum: 1000
        enabled:
          type: boolean
        direction:
          enum:
          - inbound
          - outbound
          type: string
        inbound:
          enum:
          - edgeAccess
          - portForward
          - nat1to1
          type: string
        classification:
          schema:
          $ref: '#/components/schemas/FirewallRuleClassification'
        action:
          enum:
          - allow
          - deny
          type: string
        internalIP:
          type: string
        internalPortStart:
          type: string
        interfaces:
          items:
            type: string
          type: array
      required:
      - _id
      - priority
      - enabled
      - direction
      - classification
      - action
      type: object
    FirewallRuleRequest:
      example:
        description: description
        priority: priority
        enabled: true
        direction: inbound
        inbound: edgeAccess
        classification: classification
        action: allow
        interfaces: interfaces
      properties:
        description:
          maxLength: 100
          type: string
        priority:
          type: integer
          minimum: 0
          maximum: 1000
        enabled:
          type: boolean
        direction:
          enum:
          - inbound
          - outbound
          type: string
        inbound:
          enum:
          - edgeAccess
          - portForward
          - nat1to1
          type: string
        classification:
          schema:
          $ref: '#/components/schemas/FirewallRuleClassification'
        action:
          enum:
          - allow
          - deny
          type: string
        interfaces:
          items:
            type: string
          type: array
      required:
      - priority
      - enabled
      - direction
      - classification
      - action
      type: object
    FirewallRuleClassification:
      example:
        source: source
        destination: destination
      properties:
        source:
          anyOf:
          - $ref: '#/components/schemas/FirewallClassIpPort'
          - $ref: '#/components/schemas/FirewallClassTrafficId'
          - $ref: '#/components/schemas/FirewallClassTrafficTags'
          type: object
        destination:
          anyOf:
          - $ref: '#/components/schemas/FirewallClassIpProtoPort'
          - $ref: '#/components/schemas/FirewallClassTrafficId'
          - $ref: '#/components/schemas/FirewallClassTrafficTags'
          type: object
    FirewallClassIpPort:
      properties:
        ipPort:
          properties:
            ip:
              type: string
            ports:
              type: string
              pattern: "^$|^()([0-9]|[1-5]?[0-9]{2,4}|6[0-4][0-9]{3}|65[1-4][0-9]{2}|655[1-2][0-9]|6553[1-5])(-([0-9]|[1-5]?[0-9]{2,4}|6[0-4][0-9]{3}|65[1-4][0-9]{2}|655[1-2][0-9]|6553[1-5]))?$"
          type: object
    FirewallClassIpProtoPort:
      properties:
        ipProtoPort:
          properties:
            ip:
              type: string
            ports:
              type: string
              pattern: "^$|^()([0-9]|[1-5]?[0-9]{2,4}|6[0-4][0-9]{3}|65[1-4][0-9]{2}|655[1-2][0-9]|6553[1-5])(-([0-9]|[1-5]?[0-9]{2,4}|6[0-4][0-9]{3}|65[1-4][0-9]{2}|655[1-2][0-9]|6553[1-5]))?$"
            protocols:
              items:
                $ref: '#/components/schemas/Protocol'
              type: array
            interface:
              type: string
          type: object
    FirewallClassTrafficId:
      properties:
        trafficId:
          type: string
    FirewallClassTrafficTags:
      properties:
        trafficTags:
          properties:
            category:
              type: string
            serviceClass:
              type: string
            importance:
              enum:
              - ''
              - high
              - medium
              - low
              type: string
          required:
          - category
          - serviceClass
          - importance
          type: object
    Protocol:
      enum:
      - tcp
      - udp
      - icmp
      type: string
    Error:
      properties:
        code:
          type: string
        message:
          type: string
      required:
      - code
      - message
      type: object
    BadRequestError:
      properties:
        error:
          type: string
      required:
      - code
      - message
      type: object
<<<<<<< HEAD
      
=======
    InterfaceOperationReq:
      type: object
      oneOf:
        - type: object
          required:
          - op
          properties:
            op:
              type: string
              enum:
                - reset
        - type: object
          required:
          - op
          - params
          properties:
              op:
                type: string
                enum:
                  - pin
              params:
                type: object
                required:
                  - currentPin
                  - enable
                  - newPin
                  - puk
                properties:
                  currentPin:
                    type: string
                    pattern: ^(\d{4}|\d{8}|)$
                    description: PIN (Personal identification number) Code. 4 or 8 digits
                  enable:
                    type: boolean
                  newPin:
                    type: string
                    pattern: ^(\d{4}|\d{8}|)$
                    description: PIN (Personal identification number) Code. 4 or 8 digits
                  puk:
                    type: string
                    pattern: ^(\d{8}|)$
                    description: PUK (Personal unblocking key) Code. 8 digits
    WifiClient:
      type: object
      required:
      - mac
      - signal
      - ip
      properties:
        mac:
          type: string
        signal:
          type: string
        ip:
          type: string
          description: WiFi client IP
    WifiStatus:
      type: object
      required:
      - clients
      - accessPointStatus
      properties:
        clients:
          items:
            $ref: '#/components/schemas/WifiClient'
          type: array
        accessPointStatus:
          type: boolean
    LteStatus:
      required:
      - signals
      - connectivity
      - packetServiceState
      - hardwareInfo
      - systemInfo
      - simStatus
      - defaultSettings
      - phoneNumber
      - pinState
      - connectionState
      - registrationNetworkState
      properties:
        signals:
          type: object
          properties:
            rssi:
              type: string
            rsrp:
              type: string
            rsrq:
              type: string
            sinr:
              type: string
            snr:
              type: string
            text:
              type: string
              enum: [Marginal, Very low, Low, Good, Very Good, Excellent]
              description: Based on RSSI value (-50 -> Excellent, -60 -> Very Good, -70 -> Godd, -80 -> Low, -85 -> Very Low, -95 -> Marginal)
        connectivity:
          type: boolean
        packetServiceState:
          type: object
          properties:
            uplinkSpeed:
              type: string
            downlinkSpeed:
              type: string
        hardwareInfo:
          type: object
          properties:
            vendor:
              type: string
            model:
              type: string
            imei:
              type: string
        systemInfo:
          type: object
          properties:
            cellId:
              type: string
            operatorName:
              type: string
            mcc:
              type: string
            mnc:
              type: string
        simStatus:
          type: string
        defaultSettings:
          type: object
          properties:
            apn:
              type: string
            userName:
              type: string
            password:
              type: string
            auth:
              type: string
        phoneNumber:
          type: string
        pinState:
          type: object
          properties:
            pin1Status:
              type: string
            pin1Retries:
              type: string
            puk1Retries:
              type: string
        connectionState:
          type: string
        registrationNetworkState:
          type: object
          properties:
            registerState:
              type: string
            networkError:
              type: string
    LteConfiguration:
      required:
        - apn
        - enable
      properties:
        apn:
          type: string
        enable:
          type: boolean
        password:
          type: string
        user:
          type: string
      type: object
    WifiBand:
      type: object
      required:
        - enable
        - bandwidth
        - encryption
        - securityMode
        - hideSsid
        - ssid
        - password
        - region
      properties:
        enable:
          type: boolean
        bandwidth:
          type: string
          enum: ['20']
        encryption:
          type: string
          enum: [aes-ccmp]
        securityMode:
          type: string
          enum: [wpa2-psk, wpa-psk, open, '']
        hideSsid:
          type: boolean
        ssid:
          type: string
          maxLength: 32
        password:
          oneOf:
            - type: string
              enum: ['']
            - type: string
              minLength: 8
              maxLength: 63
        region:
          type: string
          minLength: 2
          maxLength: 2
          pattern: ^([A-Z]{2})$
          description: Country Code (ISO/IEC 3166-1)
    WifiBand2.4GHz:
      type: object
      allOf:
        - $ref: '#/components/schemas/WifiBand'
        - type: object
          required:
            - channel
            - operationMode
          properties:
            channel:
              type: string
              pattern: ^([0-9]|1[0-3])$
              description: 'Between 0-13'
            operationMode:
              type: string
              enum: [g, n, '']
    WifiBand5GHz:
      type: object
      allOf:
        - $ref: '#/components/schemas/WifiBand'
        - type: object
          required:
            - channel
            - operationMode
          properties:
            channel:
              type: string
              enum: ['0', '36', '40', '44', '48', '149', '153', '157', '161', '165']
              # pattern: ^(3[6-9]|[4-9][0-9]|17[0-3]|1[0-6][0-9])$
              description: 'valid channel number for 5GHz'
            operationMode:
              type: string
              enum: [a, ac, n, '']
    WifiConfiguration:
      type: object
      oneOf:
        - type: object
          minProperties: 1
          maxProperties: 1
          required:
            - 5GHz
          properties:
            5GHz:
              $ref: '#/components/schemas/WifiBand5GHz'
        - type: object
          minProperties: 1
          maxProperties: 1
          required:
            - 2.4GHz
          properties:
            2.4GHz:
              $ref: '#/components/schemas/WifiBand2.4GHz'
        - type: object
          minProperties: 2
          maxProperties: 2
          required:
            - 2.4GHz
            - 5GHz
          properties:
            2.4GHz:
              $ref: '#/components/schemas/WifiBand2.4GHz'
            5GHz:
              $ref: '#/components/schemas/WifiBand5GHz'
>>>>>>> fc7e78a1
  securitySchemes:
    apiKey:
      in: header
      name: APIKEY
      type: apiKey
    bearerAuth:
      bearerFormat: JWT
      scheme: bearer
      type: http<|MERGE_RESOLUTION|>--- conflicted
+++ resolved
@@ -3048,12 +3048,9 @@
           - dhcp
           - vpp
           - ospf
-<<<<<<< HEAD
           - open-vpn
-=======
           - hostapd
           - agentui
->>>>>>> fc7e78a1
           type: string
         style: form
       responses:
@@ -6314,12 +6311,6 @@
       x-swagger-router-controller: AppIdentifications
       x-openapi-router-controller: AppIdentificationsController
       x-openapi-router-service: AppIdentificationsService
-<<<<<<< HEAD
-  /applicationLibrary:
-    get:
-      operationId: applicationsLibraryGET
-      responses:        
-=======
   /firewallpolicies:
     get:
       operationId: firewallPoliciesGET
@@ -6349,23 +6340,13 @@
         schema:
           type: string
       responses:
->>>>>>> fc7e78a1
         "200":
           content:
             application/json:
               schema:
-<<<<<<< HEAD
-                type: object
-                properties:
-                  applications:
-                    items:
-                      $ref: '#/components/schemas/Application'
-                    type: array
-=======
                 items:
                   $ref: '#/components/schemas/FirewallPolicy'
                 type: array
->>>>>>> fc7e78a1
                 x-content-type: application/json
           description: Successful operation
         "401":
@@ -6395,17 +6376,6 @@
       security:
       - apiKey: []
       - bearerAuth: []
-<<<<<<< HEAD
-      summary: Get all repository applications
-      tags:
-      - Applications
-      x-swagger-router-controller: Applications
-      x-openapi-router-controller: ApplicationsController
-      x-openapi-router-service: ApplicationsService
-  /applications:
-    get:
-      operationId: applicationsGET
-=======
       summary: Get all Firewall policies
       tags:
       - Firewall Policies
@@ -6414,7 +6384,6 @@
       x-openapi-router-service: FirewallPoliciesService
     post:
       operationId: firewallPoliciesPOST
->>>>>>> fc7e78a1
       parameters:
       - description: Organization to be filtered by
         explode: true
@@ -6423,40 +6392,6 @@
         required: false
         schema:
           type: string
-<<<<<<< HEAD
-      responses:
-        "200":
-          # content:
-          #   application/json:
-          #     schema:
-          #       type: object
-          #       properties:
-          #         applications:
-          #           items:
-          #             $ref: '#/components/schemas/PurchasedApplicationList'
-          #           type: array                
-          #           x-content-type: application/json
-          description: Successful operation
-        "401":
-          content:
-            application/json:
-              schema:
-                $ref: '#/components/schemas/Error'
-          description: Unauthorized
-        "403":
-          content:
-            application/json:
-              schema:
-                $ref: '#/components/schemas/Error'
-          description: Forbidden
-        "500":
-          content:
-            application/json:
-              schema:
-                $ref: '#/components/schemas/Error'
-          description: Internal server error
-        default:
-=======
       requestBody:
         required: true
         content:
@@ -6471,45 +6406,11 @@
                 $ref: '#/components/schemas/FirewallPolicy'
           description: Firewall policy created
         "400":
->>>>>>> fc7e78a1
-          content:
-            application/json:
-              schema:
-                $ref: '#/components/schemas/Error'
-<<<<<<< HEAD
-          description: Unexpected error
-      security:
-      - apiKey: []
-      - bearerAuth: []
-      summary: Get all installed applications
-      tags:
-      - Applications
-      x-swagger-router-controller: Applications
-      x-openapi-router-controller: ApplicationsController
-      x-openapi-router-service: ApplicationsService
-  /applications/{id}:
-    get: 
-      operationId: applicationGET
-      parameters:
-      - description: Purchased application id
-        explode: true
-        in: path
-        name: id
-        required: true
-        schema:
-          type: string
-        style: simple
-      responses:        
-        "200":
-          content:
-            application/json:
-              schema:
-                $ref: '#/components/schemas/PurchasedApplication'
-                x-content-type: application/json
-          description: Successful operation
-=======
+          content:
+            application/json:
+              schema:
+                $ref: '#/components/schemas/Error'
           description: Bad Request
->>>>>>> fc7e78a1
         "401":
           content:
             application/json:
@@ -6537,19 +6438,6 @@
       security:
       - apiKey: []
       - bearerAuth: []
-<<<<<<< HEAD
-      summary: Get purchased application
-      tags:
-      - Applications
-      x-swagger-router-controller: Applications
-      x-openapi-router-controller: ApplicationsController
-      x-openapi-router-service: ApplicationsService
-    post: 
-      operationId: applicationPOST
-      parameters:
-      - description: Purchased application id
-        explode: true
-=======
       summary: Add a new Firewall policy
       tags:
       - Firewall Policies
@@ -6562,16 +6450,12 @@
       parameters:
       - description: Numeric ID of the Firewall policy to retrieve
         explode: false
->>>>>>> fc7e78a1
         in: path
         name: id
         required: true
         schema:
           type: string
         style: simple
-<<<<<<< HEAD
-      responses:        
-=======
       - description: Organization to be filtered by
         explode: true
         in: query
@@ -6580,16 +6464,11 @@
         schema:
           type: string
       responses:
->>>>>>> fc7e78a1
         "200":
           content:
             application/json:
               schema:
-<<<<<<< HEAD
-                $ref: '#/components/schemas/PurchasedApplication'
-=======
                 $ref: '#/components/schemas/FirewallPolicy'
->>>>>>> fc7e78a1
                 x-content-type: application/json
           description: Successful operation
         "401":
@@ -6619,19 +6498,6 @@
       security:
       - apiKey: []
       - bearerAuth: []
-<<<<<<< HEAD
-      summary: Purchase application
-      tags:
-      - Applications
-      x-swagger-router-controller: Applications
-      x-openapi-router-controller: ApplicationsController
-      x-openapi-router-service: ApplicationsService
-    put: 
-      operationId: applicationsConfigurationPUT
-      parameters:
-      - description: application id to update
-        explode: true
-=======
       summary: Get a Firewall policy by id
       tags:
       - Firewall Policies
@@ -6643,15 +6509,12 @@
       parameters:
       - description: Numeric ID of the Firewall policy to modify
         explode: false
->>>>>>> fc7e78a1
         in: path
         name: id
         required: true
         schema:
           type: string
         style: simple
-<<<<<<< HEAD
-=======
       - description: Organization to be filtered by
         explode: true
         in: query
@@ -6659,15 +6522,10 @@
         required: false
         schema:
           type: string
->>>>>>> fc7e78a1
       requestBody:
         content:
           application/json:
             schema:
-<<<<<<< HEAD
-              $ref: '#/components/schemas/ConfigurationRequest'
-      responses:        
-=======
               $ref: '#/components/schemas/FirewallPolicyRequest'
       responses:
         "201":
@@ -6676,21 +6534,14 @@
               schema:
                 $ref: '#/components/schemas/FirewallPolicy'
           description: A new Firewall created
->>>>>>> fc7e78a1
         "200":
           content:
             application/json:
               schema:
-<<<<<<< HEAD
-                $ref: '#/components/schemas/PurchasedApplication'
-                x-content-type: application/json
-          description: Successful operation
-=======
                 $ref: '#/components/schemas/FirewallPolicy'
           description: Firewall was modified
         "400":
           description: Bad Request
->>>>>>> fc7e78a1
         "401":
           content:
             application/json:
@@ -6703,43 +6554,27 @@
               schema:
                 $ref: '#/components/schemas/Error'
           description: Forbidden
-<<<<<<< HEAD
-=======
         "404":
           content:
             application/json:
               schema:
                 $ref: '#/components/schemas/Error'
           description: The specified resource was not found
->>>>>>> fc7e78a1
-        "500":
-          content:
-            application/json:
-              schema:
-                $ref: '#/components/schemas/Error'
-          description: Internal server error
-        default:
-          content:
-            application/json:
-              schema:
-                $ref: '#/components/schemas/Error'
-          description: Unexpected error
-      security:
-      - apiKey: []
-      - bearerAuth: []
-<<<<<<< HEAD
-      summary: Update application
-      tags:
-      - Applications
-      x-swagger-router-controller: Applications
-      x-openapi-router-controller: ApplicationsController
-      x-openapi-router-service: ApplicationsService
-    delete: 
-      operationId: applicationDELETE
-      parameters:
-      - description: Application id to remove
-        explode: true
-=======
+        "500":
+          content:
+            application/json:
+              schema:
+                $ref: '#/components/schemas/Error'
+          description: Internal server error
+        default:
+          content:
+            application/json:
+              schema:
+                $ref: '#/components/schemas/Error'
+          description: Unexpected error
+      security:
+      - apiKey: []
+      - bearerAuth: []
       summary: Modify a Firewall policy
       tags:
       - Firewall Policies
@@ -6751,17 +6586,12 @@
       parameters:
       - description: Numeric ID of the Firewall policy to delete
         explode: false
->>>>>>> fc7e78a1
         in: path
         name: id
         required: true
         schema:
           type: string
         style: simple
-<<<<<<< HEAD
-      responses:        
-        "200":
-=======
       - description: Organization to be filtered by
         explode: true
         in: query
@@ -6771,7 +6601,6 @@
           type: string
       responses:
         "204":
->>>>>>> fc7e78a1
           description: Successful operation
         "401":
           content:
@@ -6785,52 +6614,27 @@
               schema:
                 $ref: '#/components/schemas/Error'
           description: Forbidden
-<<<<<<< HEAD
-=======
         "404":
           content:
             application/json:
               schema:
                 $ref: '#/components/schemas/Error'
           description: The specified resource was not found
->>>>>>> fc7e78a1
-        "500":
-          content:
-            application/json:
-              schema:
-                $ref: '#/components/schemas/Error'
-          description: Internal server error
-        default:
-          content:
-            application/json:
-              schema:
-                $ref: '#/components/schemas/Error'
-          description: Unexpected error
-      security:
-      - apiKey: []
-      - bearerAuth: []
-<<<<<<< HEAD
-      summary: Remove application from your organization
-      tags:
-      - Applications
-      x-swagger-router-controller: Applications
-      x-openapi-router-controller: ApplicationsController
-      x-openapi-router-service: ApplicationsService
-  /applications/{id}/status:
-    get: 
-      operationId: applicationStatusGET
-      parameters:
-      - description: application id to get status
-        explode: true
-        in: path
-        name: id
-        required: true
-        schema:
-          type: string
-        style: simple
-      responses:        
-        "200":
-=======
+        "500":
+          content:
+            application/json:
+              schema:
+                $ref: '#/components/schemas/Error'
+          description: Internal server error
+        default:
+          content:
+            application/json:
+              schema:
+                $ref: '#/components/schemas/Error'
+          description: Unexpected error
+      security:
+      - apiKey: []
+      - bearerAuth: []
       summary: Delete a Firewall policy
       tags:
       - Firewall Policies
@@ -6874,7 +6678,6 @@
                   $ref: '#/components/schemas/FirewallPolicyList'
                 type: array
                 x-content-type: application/json
->>>>>>> fc7e78a1
           description: Successful operation
         "401":
           content:
@@ -6903,28 +6706,6 @@
       security:
       - apiKey: []
       - bearerAuth: []
-<<<<<<< HEAD
-      summary: Get application Status
-      tags:
-      - Applications
-      x-swagger-router-controller: Applications
-      x-openapi-router-controller: ApplicationsController
-      x-openapi-router-service: ApplicationsService
-  /applications/{id}/upgrade:
-    post:
-      operationId: applicationsUpgradePOST
-      parameters:
-      - description: application id to upgrade
-        explode: true
-        in: path
-        name: id
-        required: true
-        schema:
-          type: string
-        style: simple
-      responses:        
-        "200":
-=======
       summary: Get all Firewall policies names and IDs only
       tags:
       - Firewall Policies
@@ -6968,7 +6749,6 @@
                   $ref: '#/components/schemas/FirewallPolicyMetaData'
                 type: array
                 x-content-type: application/json
->>>>>>> fc7e78a1
           description: Successful operation
         "401":
           content:
@@ -6997,24 +6777,412 @@
       security:
       - apiKey: []
       - bearerAuth: []
-<<<<<<< HEAD
-      summary: Upgrade application
-      tags:
-      - Applications
-      x-swagger-router-controller: Applications
-      x-openapi-router-controller: ApplicationsController
-      x-openapi-router-service: ApplicationsService  
-    
-
-          
-=======
       summary: Get all Firewall metadata
       tags:
       - Firewall Policies
       x-swagger-router-controller: FirewallPolicies
       x-openapi-router-controller: FirewallPoliciesController
       x-openapi-router-service: FirewallPoliciesService
->>>>>>> fc7e78a1
+  /applicationLibrary:
+    get:
+      operationId: applicationsLibraryGET
+      responses:
+	      "200":
+          content:
+            application/json:
+              schema:
+			          items:
+                  $ref: '#/components/schemas/FirewallPolicy'
+                type: array
+			    x-content-type: application/json
+          description: Successful operation
+        "401":
+          content:
+            application/json:
+              schema:
+                $ref: '#/components/schemas/Error'
+          description: Unauthorized
+        "403":
+          content:
+            application/json:
+              schema:
+                $ref: '#/components/schemas/Error'
+          description: Forbidden
+        "500":
+          content:
+            application/json:
+              schema:
+                $ref: '#/components/schemas/Error'
+          description: Internal server error
+        default:
+          content:
+            application/json:
+              schema:
+                $ref: '#/components/schemas/Error'
+          description: Unexpected error
+      security:
+      - apiKey: []
+      - bearerAuth: []
+	    summary: Get all repository applications
+      tags:
+      - Applications
+      x-swagger-router-controller: Applications
+      x-openapi-router-controller: ApplicationsController
+      x-openapi-router-service: ApplicationsService
+  /applications:
+    get:
+      operationId: applicationsGET
+	    responses:
+        "200":
+          # content:
+          #   application/json:
+          #     schema:
+          #       type: object
+          #       properties:
+          #         applications:
+          #           items:
+          #             $ref: '#/components/schemas/PurchasedApplicationList'
+          #           type: array
+          #           x-content-type: application/json
+          description: Successful operation
+        "401":
+          content:
+            application/json:
+              schema:
+                $ref: '#/components/schemas/Error'
+          description: Unauthorized
+        "403":
+          content:
+            application/json:
+              schema:
+                $ref: '#/components/schemas/Error'
+          description: Forbidden
+        "500":
+          content:
+            application/json:
+              schema:
+                $ref: '#/components/schemas/Error'
+          description: Internal server error
+        default:
+			    content:
+            application/json:
+              schema:
+                $ref: '#/components/schemas/Error'
+			description: Unexpected error
+      security:
+      - apiKey: []
+      - bearerAuth: []
+      summary: Get all installed applications
+      tags:
+      - Applications
+      x-swagger-router-controller: Applications
+      x-openapi-router-controller: ApplicationsController
+      x-openapi-router-service: ApplicationsService
+  /applications/{id}:
+    get:
+      operationId: applicationGET
+      parameters:
+      - description: Purchased application id
+        explode: true
+        in: path
+        name: id
+        required: true
+        schema:
+          type: string
+        style: simple
+      responses:
+        "200":
+          content:
+            application/json:
+              schema:
+                $ref: '#/components/schemas/PurchasedApplication'
+                x-content-type: application/json
+          description: Successful operation
+	      "401":
+          content:
+            application/json:
+              schema:
+                $ref: '#/components/schemas/Error'
+          description: Unauthorized
+        "403":
+          content:
+            application/json:
+              schema:
+                $ref: '#/components/schemas/Error'
+          description: Forbidden
+        "500":
+          content:
+            application/json:
+              schema:
+                $ref: '#/components/schemas/Error'
+          description: Internal server error
+        default:
+          content:
+            application/json:
+              schema:
+                $ref: '#/components/schemas/Error'
+          description: Unexpected error
+      security:
+      - apiKey: []
+      - bearerAuth: []
+	    summary: Get purchased application
+      tags:
+      - Applications
+      x-swagger-router-controller: Applications
+      x-openapi-router-controller: ApplicationsController
+      x-openapi-router-service: ApplicationsService
+    post:
+      operationId: applicationPOST
+      parameters:
+      - description: Purchased application id
+        explode: true
+		    in: path
+        name: id
+        required: true
+        schema:
+          type: string
+        style: simple
+		  responses:
+			  "200":
+          content:
+            application/json:
+              schema:
+                $ref: '#/components/schemas/PurchasedApplication'
+          x-content-type: application/json
+          description: Successful operation
+        "401":
+          content:
+            application/json:
+              schema:
+                $ref: '#/components/schemas/Error'
+          description: Unauthorized
+        "403":
+          content:
+            application/json:
+              schema:
+                $ref: '#/components/schemas/Error'
+          description: Forbidden
+        "500":
+          content:
+            application/json:
+              schema:
+                $ref: '#/components/schemas/Error'
+          description: Internal server error
+        default:
+          content:
+            application/json:
+              schema:
+                $ref: '#/components/schemas/Error'
+          description: Unexpected error
+      security:
+      - apiKey: []
+      - bearerAuth: []
+	    summary: Purchase application
+      tags:
+      - Applications
+      x-swagger-router-controller: Applications
+      x-openapi-router-controller: ApplicationsController
+      x-openapi-router-service: ApplicationsService
+    put:
+      operationId: applicationsConfigurationPUT
+      parameters:
+      - description: application id to update
+        explode: true
+		    in: path
+        name: id
+        required: true
+        schema:
+          type: string
+        style: simple
+		  requestBody:
+        content:
+          application/json:
+            schema:
+			        $ref: '#/components/schemas/ConfigurationRequest'
+      responses:
+	      "200":
+          content:
+            application/json:
+              schema:
+			          $ref: '#/components/schemas/PurchasedApplication'
+          x-content-type: application/json
+          description: Successful operation
+		    "401":
+          content:
+            application/json:
+              schema:
+                $ref: '#/components/schemas/Error'
+          description: Unauthorized
+        "403":
+          content:
+            application/json:
+              schema:
+                $ref: '#/components/schemas/Error'
+          description: Forbidden
+		    "500":
+          content:
+            application/json:
+              schema:
+                $ref: '#/components/schemas/Error'
+          description: Internal server error
+        default:
+          content:
+            application/json:
+              schema:
+                $ref: '#/components/schemas/Error'
+          description: Unexpected error
+      security:
+      - apiKey: []
+      - bearerAuth: []
+	    summary: Update application
+      tags:
+      - Applications
+      x-swagger-router-controller: Applications
+      x-openapi-router-controller: ApplicationsController
+      x-openapi-router-service: ApplicationsService
+    delete:
+      operationId: applicationDELETE
+      parameters:
+      - description: Application id to remove
+        explode: true
+		 in: path
+        name: id
+        required: true
+        schema:
+          type: string
+        style: simple
+		  responses:
+        "200":
+		      description: Successful operation
+        "401":
+          content:
+            application/json:
+              schema:
+                $ref: '#/components/schemas/Error'
+          description: Unauthorized
+        "403":
+          content:
+            application/json:
+              schema:
+                $ref: '#/components/schemas/Error'
+          description: Forbidden
+		    "500":
+          content:
+            application/json:
+              schema:
+                $ref: '#/components/schemas/Error'
+          description: Internal server error
+        default:
+          content:
+            application/json:
+              schema:
+                $ref: '#/components/schemas/Error'
+          description: Unexpected error
+      security:
+      - apiKey: []
+      - bearerAuth: []
+	    summary: Remove application from an organization
+      tags:
+      - Applications
+      x-swagger-router-controller: Applications
+      x-openapi-router-controller: ApplicationsController
+      x-openapi-router-service: ApplicationsService
+  /applications/{id}/status:
+    get:
+      operationId: applicationStatusGET
+      parameters:
+      - description: application id to get status
+        explode: true
+        in: path
+        name: id
+        required: true
+        schema:
+          type: string
+        style: simple
+      responses:
+        "200":
+		      description: Successful operation
+        "401":
+          content:
+            application/json:
+              schema:
+                $ref: '#/components/schemas/Error'
+          description: Unauthorized
+        "403":
+          content:
+            application/json:
+              schema:
+                $ref: '#/components/schemas/Error'
+          description: Forbidden
+        "500":
+          content:
+            application/json:
+              schema:
+                $ref: '#/components/schemas/Error'
+          description: Internal server error
+        default:
+          content:
+            application/json:
+              schema:
+                $ref: '#/components/schemas/Error'
+          description: Unexpected error
+      security:
+      - apiKey: []
+      - bearerAuth: []
+	    summary: Get application Status
+      tags:
+      - Applications
+      x-swagger-router-controller: Applications
+      x-openapi-router-controller: ApplicationsController
+      x-openapi-router-service: ApplicationsService
+  /applications/{id}/upgrade:
+    post:
+      operationId: applicationsUpgradePOST
+      parameters:
+      - description: application id to upgrade
+        explode: true
+        in: path
+        name: id
+        required: true
+        schema:
+          type: string
+        style: simple
+      responses:
+        "200":
+	      	description: Successful operation
+        "401":
+          content:
+            application/json:
+              schema:
+                $ref: '#/components/schemas/Error'
+          description: Unauthorized
+        "403":
+          content:
+            application/json:
+              schema:
+                $ref: '#/components/schemas/Error'
+          description: Forbidden
+        "500":
+          content:
+            application/json:
+              schema:
+                $ref: '#/components/schemas/Error'
+          description: Internal server error
+        default:
+          content:
+            application/json:
+              schema:
+                $ref: '#/components/schemas/Error'
+          description: Unexpected error
+      security:
+      - apiKey: []
+      - bearerAuth: []
+	    summary: Upgrade application
+      tags:
+      - Applications
+      x-swagger-router-controller: Applications
+      x-openapi-router-controller: ApplicationsController
+      x-openapi-router-service: ApplicationsService
 components:
   responses:
     NotFoundError:
@@ -7042,15 +7210,12 @@
             $ref: '#/components/schemas/Error'
       description: Unauthorized
   schemas:
-<<<<<<< HEAD
-=======
     RestServers:
       example: [https://manage.flexiwan.com,https://org.flexiwan.com]
       # properties:
       items:
         type: string
       type: array
->>>>>>> fc7e78a1
     Version:
       properties:
         version:
@@ -7912,7 +8077,6 @@
           items:
             $ref: '#/components/schemas/Interface'
           type: array
-<<<<<<< HEAD
         applications:
           # items:
           #   type: object
@@ -7921,13 +8085,11 @@
           #       type: string
           #     status:
           #       type: string
-=======
         deviceSpecificRulesEnabled:
           type: boolean
         firewallRules:
           items:
             $ref: '#/components/schemas/FirewallRule'
->>>>>>> fc7e78a1
           type: array
         versions:
           $ref: '#/components/schemas/DeviceVersion'
@@ -9485,9 +9647,6 @@
       - code
       - message
       type: object
-<<<<<<< HEAD
-      
-=======
     InterfaceOperationReq:
       type: object
       oneOf:
@@ -9767,7 +9926,6 @@
               $ref: '#/components/schemas/WifiBand2.4GHz'
             5GHz:
               $ref: '#/components/schemas/WifiBand5GHz'
->>>>>>> fc7e78a1
   securitySchemes:
     apiKey:
       in: header
