openapi: 3.0.1
info:
  contact:
    email: yourfriends@flexiwan.com
    name: API support
    url: https://flexiwan.com
  description: This is the REST API for flexiWAN management.
  license:
    name: AGPLv3
    url: https://www.gnu.org/licenses/agpl-3.0.en.html
  termsOfService: https://flexiwan.com/legal/terms-of-service/
  title: FlexiWAN API
  version: 1.0.0
servers:
- description: Main server
  url: https://manage.flexiwan.com:443/api
paths:
  /tokens:
    get:
      operationId: tokensGET
      parameters:
      - description: The number of items to skip before starting to collect the result
          set
        explode: true
        in: query
        name: offset
        required: false
        schema:
          type: integer
        style: form
      - description: The numbers of items to return
        explode: true
        in: query
        name: limit
        required: false
        schema:
          type: integer
        style: form
      - description: Organization to be filtered by
        explode: true
        in: query
        name: org
        required: false
        schema:
          type: string

      responses:
        "200":
          content:
            application/json:
              schema:
                items:
                  $ref: '#/components/schemas/Token'
                type: array
                x-content-type: application/json
          description: Successful operation
        "401":
          content:
            application/json:
              schema:
                $ref: '#/components/schemas/Error'
          description: Unauthorized
        "403":
          content:
            application/json:
              schema:
                $ref: '#/components/schemas/Error'
          description: Forbidden
        "500":
          content:
            application/json:
              schema:
                $ref: '#/components/schemas/Error'
          description: Internal server error
        default:
          content:
            application/json:
              schema:
                $ref: '#/components/schemas/Error'
          description: Unexpected error
      security:
      - apiKey: []
      - bearerAuth: []
      summary: Get all Tokens
      tags:
      - Tokens
      x-swagger-router-controller: Tokens
      x-openapi-router-controller: TokensController
      x-openapi-router-service: TokensService
    post:
      operationId: tokensPOST
      parameters:
      - description: Organization to be filtered by
        explode: true
        in: query
        name: org
        required: false
        schema:
          type: string
      requestBody:
        content:
          application/json:
            schema:
              $ref: '#/components/schemas/TokenRequest'
      responses:
        "201":
          content:
            application/json:
              schema:
                $ref: '#/components/schemas/Token'
          description: Created
          headers:
            Location:
              description: Location of a new resource created
              explode: false
              required: true
              schema:
                type: string
              style: simple
        "400":
          content:
            application/json:
              schema:
                $ref: '#/components/schemas/Error'
          description: Bad Request
        "401":
          content:
            application/json:
              schema:
                $ref: '#/components/schemas/Error'
          description: Unauthorized
        "403":
          content:
            application/json:
              schema:
                $ref: '#/components/schemas/Error'
          description: Forbidden
        "500":
          content:
            application/json:
              schema:
                $ref: '#/components/schemas/Error'
          description: Internal server error
        default:
          content:
            application/json:
              schema:
                $ref: '#/components/schemas/Error'
          description: Unexpected error
      security:
      - apiKey: []
      - bearerAuth: []
      summary: Create new access token
      tags:
      - Tokens
      x-swagger-router-controller: Tokens
      x-openapi-router-controller: TokensController
      x-openapi-router-service: TokensService
  /tokens/{id}:
    get:
      operationId: tokensIdGET
      parameters:
      - description: Numeric ID of the Token to retrieve
        explode: false
        in: path
        name: id
        required: true
        schema:
          type: string
        style: simple
      - description: Organization to be filtered by
        explode: true
        in: query
        name: org
        required: false
        schema:
          type: string
      responses:
        "200":
          content:
            application/json:
              schema:
                $ref: '#/components/schemas/Token'
          description: Successful operation
        "401":
          content:
            application/json:
              schema:
                $ref: '#/components/schemas/Error'
          description: Unauthorized
        "403":
          content:
            application/json:
              schema:
                $ref: '#/components/schemas/Error'
          description: Forbidden
        "500":
          content:
            application/json:
              schema:
                $ref: '#/components/schemas/Error'
          description: Internal server error
        default:
          content:
            application/json:
              schema:
                $ref: '#/components/schemas/Error'
          description: Unexpected error
      security:
      - apiKey: []
      - bearerAuth: []
      summary: Get all Tokens
      tags:
      - Tokens
      x-swagger-router-controller: Tokens
      x-openapi-router-controller: TokensController
      x-openapi-router-service: TokensService
    delete:
      operationId: tokensIdDELETE
      parameters:
      - description: Numeric ID of the Token to delete
        explode: false
        in: path
        name: id
        required: true
        schema:
          type: string
        style: simple
      - description: Organization to be filtered by
        explode: true
        in: query
        name: org
        required: false
        schema:
          type: string
      responses:
        "204":
          description: Successful operation
        "401":
          content:
            application/json:
              schema:
                $ref: '#/components/schemas/Error'
          description: Unauthorized
        "403":
          content:
            application/json:
              schema:
                $ref: '#/components/schemas/Error'
          description: Forbidden
        "404":
          content:
            application/json:
              schema:
                $ref: '#/components/schemas/Error'
          description: The specified resource was not found
        "500":
          content:
            application/json:
              schema:
                $ref: '#/components/schemas/Error'
          description: Internal server error
        default:
          content:
            application/json:
              schema:
                $ref: '#/components/schemas/Error'
          description: Unexpected error
      security:
      - apiKey: []
      - bearerAuth: []
      summary: Delete token
      tags:
      - Tokens
      x-swagger-router-controller: Tokens
      x-openapi-router-controller: TokensController
      x-openapi-router-service: TokensService
    put:
      operationId: tokensIdPUT
      parameters:
      - description: Numeric ID of the Token to modify
        explode: false
        in: path
        name: id
        required: true
        schema:
          type: string
        style: simple
      - description: Organization to be filtered by
        explode: true
        in: query
        name: org
        required: false
        schema:
          type: string
      requestBody:
        content:
          application/json:
            schema:
              $ref: '#/components/schemas/TokenRequest'
      responses:
        "201":
          content:
            application/json:
              schema:
                $ref: '#/components/schemas/Token'
          description: Created
        "400":
          description: Bad Request
        "401":
          content:
            application/json:
              schema:
                $ref: '#/components/schemas/Error'
          description: Unauthorized
        "403":
          content:
            application/json:
              schema:
                $ref: '#/components/schemas/Error'
          description: Forbidden
        "404":
          content:
            application/json:
              schema:
                $ref: '#/components/schemas/Error'
          description: The specified resource was not found
        "500":
          content:
            application/json:
              schema:
                $ref: '#/components/schemas/Error'
          description: Internal server error
        default:
          content:
            application/json:
              schema:
                $ref: '#/components/schemas/Error'
          description: Unexpected error
      security:
      - apiKey: []
      - bearerAuth: []
      summary: Modify a token
      tags:
      - Tokens
      x-swagger-router-controller: Tokens
      x-openapi-router-controller: TokensController
      x-openapi-router-service: TokensService
  /accesstokens:
    get:
      operationId: accesstokensGET
      parameters:
      - description: The number of items to skip before starting to collect the result
          set
        explode: true
        in: query
        name: offset
        required: false
        schema:
          type: integer
        style: form
      - description: The numbers of items to return
        explode: true
        in: query
        name: limit
        required: false
        schema:
          type: integer
        style: form
      - description: Organization to be filtered by
        explode: true
        in: query
        name: org
        required: false
        schema:
          type: string
      responses:
        "200":
          content:
            application/json:
              schema:
                items:
                  $ref: '#/components/schemas/AccessToken'
                type: array
                x-content-type: application/json
          description: Successful operation
        "401":
          content:
            application/json:
              schema:
                $ref: '#/components/schemas/Error'
          description: Unauthorized
        "403":
          content:
            application/json:
              schema:
                $ref: '#/components/schemas/Error'
          description: Forbidden
        "500":
          content:
            application/json:
              schema:
                $ref: '#/components/schemas/Error'
          description: Internal server error
        default:
          content:
            application/json:
              schema:
                $ref: '#/components/schemas/Error'
          description: Unexpected error
      security:
      - apiKey: []
      - bearerAuth: []
      summary: Get all AccessTokens
      tags:
      - Access Tokens
      x-swagger-router-controller: AccessTokens
      x-openapi-router-controller: AccessTokensController
      x-openapi-router-service: AccessTokensService
    post:
      operationId: accesstokensPOST
      parameters:
      - description: Organization to be filtered by
        explode: true
        in: query
        name: org
        required: false
        schema:
          type: string
      requestBody:
        content:
          application/json:
            schema:
              $ref: '#/components/schemas/AccessTokenRequest'
      responses:
        "201":
          content:
            application/json:
              schema:
                $ref: '#/components/schemas/AccessToken'
          description: Created
          headers:
            Location:
              description: Location of a new resource created
              explode: false
              required: true
              schema:
                type: string
              style: simple
        "400":
          description: Bad Request
        "401":
          content:
            application/json:
              schema:
                $ref: '#/components/schemas/Error'
          description: Unauthorized
        "403":
          content:
            application/json:
              schema:
                $ref: '#/components/schemas/Error'
          description: Forbidden
        "500":
          content:
            application/json:
              schema:
                $ref: '#/components/schemas/Error'
          description: Internal server error
        default:
          content:
            application/json:
              schema:
                $ref: '#/components/schemas/Error'
          description: Unexpected error
      security:
      - apiKey: []
      - bearerAuth: []
      summary: Create new access token
      tags:
      - Access Tokens
      x-swagger-router-controller: AccessTokens
      x-openapi-router-controller: AccessTokensController
      x-openapi-router-service: AccessTokensService
  /accesstokens/{id}:
    delete:
      operationId: accesstokensIdDELETE
      parameters:
      - description: Numeric ID of the Access token to delete
        explode: false
        in: path
        name: id
        required: true
        schema:
          type: string
        style: simple
      - description: Organization to be filtered by
        explode: true
        in: query
        name: org
        required: false
        schema:
          type: string
      responses:
        "204":
          description: Successful operation
        "401":
          content:
            application/json:
              schema:
                $ref: '#/components/schemas/Error'
          description: Unauthorized
        "403":
          content:
            application/json:
              schema:
                $ref: '#/components/schemas/Error'
          description: Forbidden
        "404":
          content:
            application/json:
              schema:
                $ref: '#/components/schemas/Error'
          description: The specified resource was not found
        "500":
          content:
            application/json:
              schema:
                $ref: '#/components/schemas/Error'
          description: Internal server error
        default:
          content:
            application/json:
              schema:
                $ref: '#/components/schemas/Error'
          description: Unexpected error
      security:
      - apiKey: []
      - bearerAuth: []
      summary: Delete access token
      tags:
      - Access Tokens
      x-swagger-router-controller: AccessTokens
      x-openapi-router-controller: AccessTokensController
      x-openapi-router-service: AccessTokensService
  /devices:
    get:
      operationId: devicesGET
      parameters:
      - description: The number of items to skip before starting to collect the result
          set
        explode: true
        in: query
        name: offset
        required: false
        schema:
          type: integer
        style: form
      - description: The numbers of items to return
        explode: true
        in: query
        name: limit
        required: false
        schema:
          type: integer
        style: form
      - description: Organization to be filtered by
        explode: true
        in: query
        name: org
        required: false
        schema:
          type: string
      responses:
        "200":
          content:
            application/json:
              schema:
                items:
                  $ref: '#/components/schemas/Device'
                type: array
                x-content-type: application/json
          description: Successful operation
        "401":
          content:
            application/json:
              schema:
                $ref: '#/components/schemas/Error'
          description: Unauthorized
        "403":
          content:
            application/json:
              schema:
                $ref: '#/components/schemas/Error'
          description: Forbidden
        "404":
          content:
            application/json:
              schema:
                $ref: '#/components/schemas/Error'
          description: The specified resource was not found
        "500":
          content:
            application/json:
              schema:
                $ref: '#/components/schemas/Error'
          description: Internal server error
        default:
          content:
            application/json:
              schema:
                $ref: '#/components/schemas/Error'
          description: Unexpected error
      security:
      - apiKey: []
      - bearerAuth: []
      summary: Get all registered devices
      tags:
      - Devices
      x-swagger-router-controller: Devices
      x-openapi-router-controller: DevicesController
      x-openapi-router-service: DevicesService
  /devices/latestVersions:
    get:
      operationId: devicesLatestVersionsGET
      responses:
       "200":
         content:
           application/json:
             schema:
               $ref: '#/components/schemas/DeviceLatestVersion'
         description: Successful operation
       "401":
         content:
           application/json:
             schema:
               $ref: '#/components/schemas/Error'
         description: Unauthorized
       "403":
         content:
           application/json:
             schema:
               $ref: '#/components/schemas/Error'
         description: Forbidden
       "404":
         content:
           application/json:
             schema:
               $ref: '#/components/schemas/Error'
         description: The specified resource was not found
       "500":
         content:
           application/json:
             schema:
               $ref: '#/components/schemas/Error'
         description: Internal server error
       default:
         content:
           application/json:
             schema:
               $ref: '#/components/schemas/Error'
         description: Unexpected error
      security:
      - apiKey: []
      - bearerAuth: []
      summary: Get devices latest available version
      tags:
      - Devices
      x-swagger-router-controller: Devices
      x-openapi-router-controller: DevicesController
      x-openapi-router-service: DevicesService
  /devices/apply:
    post:
      operationId: devicesApplyPOST
      parameters:
      - description: Organization to be filtered by
        explode: true
        in: query
        name: org
        required: false
        schema:
          type: string
      requestBody:
        content:
          application/json:
            schema:
              $ref: '#/components/schemas/DeviceCommand'
      responses:
        "202":
          content:
            application/json:
              schema:
                $ref: '#/components/schemas/ApplyJobsResponse'
          description: Job IDs Created
          headers:
            Location:
              description: Location of a new resource created
              explode: false
              required: true
              schema:
                type: string
              style: simple
        "401":
          content:
            application/json:
              schema:
                $ref: '#/components/schemas/Error'
          description: Unauthorized
        "403":
          content:
            application/json:
              schema:
                $ref: '#/components/schemas/Error'
          description: Forbidden
        "500":
          content:
            application/json:
              schema:
                $ref: '#/components/schemas/Error'
          description: Internal server error
        default:
          content:
            application/json:
              schema:
                $ref: '#/components/schemas/Error'
          description: Unexpected error
      security:
      - apiKey: []
      - bearerAuth: []
      summary: Execute an action on the device side
      tags:
      - Devices
      x-swagger-router-controller: Devices
      x-openapi-router-controller: DevicesController
      x-openapi-router-service: DevicesService
  /devices/upgdSched:
    post:
      operationId: devicesUpgdSchedPOST
      requestBody:
        content:
          application/json:
            schema:
              $ref: '#/components/schemas/DevicesUpgradeRequest'
      parameters: 
      - description: Organization to be filtered by
        explode: true
        in: query
        name: org
        required: false
        schema:
          type: string
      responses:
        "201":
          content:
            application/json:
              schema:
                type: object
          description: Created
          headers:
            Location:
              description: Location of a new resource created
              explode: false
              required: true
              schema:
                type: string
              style: simple
        "400":
          description: Bad Request
        "401":
          content:
            application/json:
              schema:
                $ref: '#/components/schemas/Error'
          description: Unauthorized
        "403":
          content:
            application/json:
              schema:
                $ref: '#/components/schemas/Error'
          description: Forbidden
        "500":
          content:
            application/json:
              schema:
                $ref: '#/components/schemas/Error'
          description: Internal server error
        default:
          content:
            application/json:
              schema:
                $ref: '#/components/schemas/Error'
          description: Unexpected error
      security:
      - apiKey: []
      - bearerAuth: []
      summary: Schedule upgrade of devices
      tags:
      - Devices
      x-swagger-router-controller: Devices
      x-openapi-router-controller: DevicesController
      x-openapi-router-service: DevicesService
  /devices/{id}:
    get:
      operationId: devicesIdGET
      parameters:
      - description: Numeric ID of the Device to retrieve
        explode: false
        in: path
        name: id
        required: true
        schema:
          type: string
        style: simple
      - description: Organization to be filtered by
        explode: true
        in: query
        name: org
        required: false
        schema:
          type: string
      responses:
        "200":
          content:
            application/json:
              schema:
                items:
                  $ref: '#/components/schemas/Device'
                type: array
                x-content-type: application/json
          description: Successful operation
        "401":
          content:
            application/json:
              schema:
                $ref: '#/components/schemas/Error'
          description: Unauthorized
        "403":
          content:
            application/json:
              schema:
                $ref: '#/components/schemas/Error'
          description: Forbidden
        "404":
          content:
            application/json:
              schema:
                $ref: '#/components/schemas/Error'
          description: The specified resource was not found
        "500":
          content:
            application/json:
              schema:
                $ref: '#/components/schemas/Error'
          description: Internal server error
        default:
          content:
            application/json:
              schema:
                $ref: '#/components/schemas/Error'
          description: Unexpected error
      security:
      - apiKey: []
      - bearerAuth: []
      summary: Get device by ID
      tags:
      - Devices
      x-swagger-router-controller: Devices
      x-openapi-router-controller: DevicesController
      x-openapi-router-service: DevicesService
    delete:
      operationId: devicesIdDELETE
      parameters:
      - description: Numeric ID of the Device to delete
        explode: false
        in: path
        name: id
        required: true
        schema:
          type: string
        style: simple
      - description: Organization to be filtered by
        explode: true
        in: query
        name: org
        required: false
        schema:
          type: string
      responses:
       "204":
         description: Successful operation
       "401":
         content:
           application/json:
             schema:
               $ref: '#/components/schemas/Error'
         description: Unauthorized
       "403":
         content:
           application/json:
             schema:
               $ref: '#/components/schemas/Error'
         description: Forbidden
       "404":
         content:
           application/json:
             schema:
               $ref: '#/components/schemas/Error'
         description: The specified resource was not found
       "500":
         content:
           application/json:
             schema:
               $ref: '#/components/schemas/Error'
         description: Internal server error
       default:
         content:
           application/json:
             schema:
               $ref: '#/components/schemas/Error'
         description: Unexpected error
      security:
      - apiKey: []
      - bearerAuth: []
      summary: Delete device
      tags:
      - Devices
      x-swagger-router-controller: Devices
      x-openapi-router-controller: DevicesController
      x-openapi-router-service: DevicesService
    put:
      operationId: devicesIdPUT
      parameters:
      - description: Numeric ID of the Device to modify
        explode: false
        in: path
        name: id
        required: true
        schema:
          type: string
        style: simple
      - description: Organization to be filtered by
        explode: true
        in: query
        name: org
        required: false
        schema:
          type: string
      requestBody:
       content:
         application/json:
           schema:
             $ref: '#/components/schemas/DeviceRequest'
      responses:
       "200":
         content:
           application/json:
             schema:
               $ref: '#/components/schemas/Device'
         description: Successful operation
       "401":
         content:
           application/json:
             schema:
               $ref: '#/components/schemas/Error'
         description: Unauthorized
       "403":
         content:
           application/json:
             schema:
               $ref: '#/components/schemas/Error'
         description: Forbidden
       "404":
         content:
           application/json:
             schema:
               $ref: '#/components/schemas/Error'
         description: The specified resource was not found
       "500":
         content:
           application/json:
             schema:
               $ref: '#/components/schemas/Error'
         description: Internal server error
       default:
         content:
           application/json:
             schema:
               $ref: '#/components/schemas/Error'
         description: Unexpected error
      security:
      - apiKey: []
      - bearerAuth: []
      summary: Modify device
      tags:
      - Devices
      x-swagger-router-controller: Devices
      x-openapi-router-controller: DevicesController
      x-openapi-router-service: DevicesService
  /devices/{id}/upgdSched:
    post:
      operationId: devicesIdUpgdSchedPOST
      parameters:
      - description: Numeric ID of the Device to be upgraded
        explode: false
        in: path
        name: id
        required: true
        schema:
          type: string
        style: simple
      - description: Organization to be filtered by
        explode: true
        in: query
        name: org
        required: false
        schema:
          type: string
      requestBody:
        content:
          application/json:
            schema:
              $ref: '#/components/schemas/DeviceUpgradeRequest'
      responses:
        "201":
          content:
            application/json:
              schema:
                type: object
          description: Created
          headers:
            Location:
              description: Location of a new resource created
              explode: false
              required: true
              schema:
                type: string
              style: simple
        "400":
          description: Bad Request
        "401":
          content:
            application/json:
              schema:
                $ref: '#/components/schemas/Error'
          description: Unauthorized
        "403":
          content:
            application/json:
              schema:
                $ref: '#/components/schemas/Error'
          description: Forbidden
        "500":
          content:
            application/json:
              schema:
                $ref: '#/components/schemas/Error'
          description: Internal server error
        default:
          content:
            application/json:
              schema:
                $ref: '#/components/schemas/Error'
          description: Unexpected error
      security:
      - apiKey: []
      - bearerAuth: []
      summary: Create new access token
      tags:
      - Devices
      x-swagger-router-controller: Devices
      x-openapi-router-controller: DevicesController
      x-openapi-router-service: DevicesService
  /devices/{id}/configuration:
    get:
      operationId: devicesIdConfigurationGET
      parameters:
      - description: Numeric ID of the Device to retrieve configuration
        explode: false
        in: path
        name: id
        required: true
        schema:
          type: string
        style: simple
      - description: Organization to be filtered by
        explode: true
        in: query
        name: org
        required: false
        schema:
          type: string
      responses:
        "200":
          content:
            application/json:
              schema:
                $ref: '#/components/schemas/DeviceConfiguration'
          description: Successful operation
        "401":
          content:
            application/json:
              schema:
                $ref: '#/components/schemas/Error'
          description: Unauthorized
        "403":
          content:
            application/json:
              schema:
                $ref: '#/components/schemas/Error'
          description: Forbidden
        "404":
          content:
            application/json:
              schema:
                $ref: '#/components/schemas/Error'
          description: The specified resource was not found
        "500":
          content:
            application/json:
              schema:
                $ref: '#/components/schemas/Error'
          description: Internal server error
        default:
          content:
            application/json:
              schema:
                $ref: '#/components/schemas/Error'
          description: Unexpected error
      security:
      - apiKey: []
      - bearerAuth: []
      summary: Get Device
      tags:
      - Devices
      x-swagger-router-controller: Devices
      x-openapi-router-controller: DevicesController
      x-openapi-router-service: DevicesService
#
#  /devices/register:
#    post:
#      operationId: devicesRegisterPOST
#      responses:
#        "204":
#          description: No Content
#        "400":
#          description: Bad Request
#        "401":
#          content:
#            application/json:
#              schema:
#                $ref: '#/components/schemas/Error'
#          description: Unauthorized
#        "402":
#          content:
#            application/json:
#              schema:
#                $ref: "#/components/schemas/Error"
#          description: Payment needed
#        "403":
#          content:
#            application/json:
#              schema:
#                $ref: '#/components/schemas/Error'
#          description: Forbidden
#        "500":
#          content:
#            application/json:
#              schema:
#                $ref: '#/components/schemas/Error'
#          description: Internal server error
#        default:
#          content:
#            application/json:
#              schema:
#                $ref: '#/components/schemas/Error'
#          description: Unexpected error
#      security:
#      - apiKey: []
#      - bearerAuth: []
#      summary: Execute an action on the device side
#      tags:
#      - Devices
#      x-swagger-router-controller: Devices
#      x-openapi-router-controller: DevicesController
#      x-openapi-router-service: DevicesService
#  /devices/execute:
#    post:
#      operationId: devicesExecutePOST
#      parameters:
#      - description: Command to execute
#        explode: true
#        in: query
#        name: action
#        required: true
#        schema:
#          type: string
#        style: form
#      requestBody:
#        content:
#          application/json:
#            schema:
#              $ref: '#/components/schemas/CommandRequest'
#      responses:
#        "204":
#          description: No Content
#        "400":
#          description: Bad Request
#        "401":
#          content:
#            application/json:
#              schema:
#                $ref: '#/components/schemas/Error'
#          description: Unauthorized
#        "403":
#          content:
#            application/json:
#              schema:
#                $ref: '#/components/schemas/Error'
#          description: Forbidden
#        "500":
#          content:
#            application/json:
#              schema:
#                $ref: '#/components/schemas/Error'
#          description: Internal server error
#        default:
#          content:
#            application/json:
#              schema:
#                $ref: '#/components/schemas/Error'
#          description: Unexpected error
#      security:
#      - apiKey: []
#      - bearerAuth: []
#      summary: Execute an action on the device side
#      tags:
#      - Devices
#      x-swagger-router-controller: Devices
#      x-openapi-router-controller: DevicesController
#      x-openapi-router-service: DevicesService

  /tunnels:
    get:
      operationId: tunnelsGET
      parameters:
      - description: The number of items to skip before starting to collect the result
          set
        explode: true
        in: query
        name: offset
        required: false
        schema:
          type: integer
        style: form
      - description: The numbers of items to return
        explode: true
        in: query
        name: limit
        required: false
        schema:
          type: integer
        style: form
      - description: Organization to be filtered by
        explode: true
        in: query
        name: org
        required: false
        schema:
          type: string
      responses:
        "200":
          content:
            application/json:
              schema:
                items:
                  $ref: '#/components/schemas/Tunnel'
                type: array
          description: Successful operation
        "401":
          content:
            application/json:
              schema:
                $ref: '#/components/schemas/Error'
          description: Unauthorized
        "403":
          content:
            application/json:
              schema:
                $ref: '#/components/schemas/Error'
          description: Forbidden
        "404":
          content:
            application/json:
              schema:
                $ref: '#/components/schemas/Error'
          description: The specified resource was not found
        "500":
          content:
            application/json:
              schema:
                $ref: '#/components/schemas/Error'
          description: Internal server error
        default:
          content:
            application/json:
              schema:
                $ref: '#/components/schemas/Error'
          description: Unexpected error
      security:
      - apiKey: []
      - bearerAuth: []
      summary: Retrieve device tunnels information
      tags:
      - Tunnels
      x-swagger-router-controller: Routes
      x-openapi-router-controller: TunnelsController
      x-openapi-router-service: TunnelsService
  /tunnels/{id}:
    delete:
      operationId: TunnelsIdDELETE
      parameters:
      - description: Numeric ID of the Tunnel to delete
        explode: false
        in: path
        name: id
        required: true
        schema:
          type: integer
        style: simple
      - description: Organization to be filtered by
        explode: true
        in: query
        name: org
        required: false
        schema:
          type: string
      responses:
        "204":
          description: Successful operation
        "401":
          content:
            application/json:
              schema:
                $ref: '#/components/schemas/Error'
          description: Unauthorized
        "403":
          content:
            application/json:
              schema:
                $ref: '#/components/schemas/Error'
          description: Forbidden
        "404":
          content:
            application/json:
              schema:
                $ref: '#/components/schemas/Error'
          description: The specified resource was not found
        "500":
          content:
            application/json:
              schema:
                $ref: '#/components/schemas/Error'
          description: Internal server error
        default:
          content:
            application/json:
              schema:
                $ref: '#/components/schemas/Error'
          description: Unexpected error
      security:
      - apiKey: []
      - bearerAuth: []
      summary: Delete a tunnel
      tags:
      - Tunnels
      x-swagger-router-controller: Tunnels
      x-openapi-router-controller: TunnelsController
      x-openapi-router-service: TunnelsService
  /devices/{id}/routes:
    get:
      operationId: devicesIdRoutesGET
      parameters:
      - description: Numeric ID of the Device to fetch information about
        explode: false
        in: path
        name: id
        required: true
        schema:
          type: string
        style: simple
      - description: The number of items to skip before starting to collect the result
          set
        explode: true
        in: query
        name: offset
        required: false
        schema:
          type: integer
        style: form
      - description: The numbers of items to return
        explode: true
        in: query
        name: limit
        required: false
        schema:
          type: integer
        style: form
      responses:
        "200":
          content:
            application/json:
              schema:
                $ref: '#/components/schemas/DeviceRouteInformation'
          description: Successful operation
        "401":
          content:
            application/json:
              schema:
                $ref: '#/components/schemas/Error'
          description: Unauthorized
        "403":
          content:
            application/json:
              schema:
                $ref: '#/components/schemas/Error'
          description: Forbidden
        "404":
          content:
            application/json:
              schema:
                $ref: '#/components/schemas/Error'
          description: The specified resource was not found
        "500":
          content:
            application/json:
              schema:
                $ref: '#/components/schemas/Error'
          description: Internal server error
        default:
          content:
            application/json:
              schema:
                $ref: '#/components/schemas/Error'
          description: Unexpected error
      security:
      - apiKey: []
      - bearerAuth: []
      summary: Retrieve device routes information
      tags:
      - Routes
      x-swagger-router-controller: Devices
      x-openapi-router-controller: DevicesController
      x-openapi-router-service: DevicesService
  /devices/{id}/staticroutes:
    post:
      operationId: devicesIdStaticroutesPOST
      parameters:
      - description: Numeric ID of the Device
        explode: false
        in: path
        name: id
        required: true
        schema:
          type: string
        style: simple
      - description: Organization to be filtered by
        explode: true
        in: query
        name: org
        required: false
        schema:
          type: string
      requestBody:
        content:
          application/json:
            schema:
              $ref: '#/components/schemas/StaticRouteRequest'
      responses:
        "201":
          content:
            application/json:
              schema:
                $ref: '#/components/schemas/StaticRoute'
          description: Created
          headers:
            Location:
              description: Location of a new resource created
              explode: false
              required: true
              schema:
                type: string
              style: simple
        "400":
          content:
            application/json:
              schema:
                $ref: '#/components/schemas/Error'
          description: Bad Request
        "401":
          content:
            application/json:
              schema:
                $ref: '#/components/schemas/Error'
          description: Unauthorized
        "403":
          content:
            application/json:
              schema:
                $ref: '#/components/schemas/Error'
          description: Forbidden
        "500":
          content:
            application/json:
              schema:
                $ref: '#/components/schemas/Error'
          description: Internal server error
        default:
          content:
            application/json:
              schema:
                $ref: '#/components/schemas/Error'
          description: Unexpected error
      security:
      - apiKey: []
      - bearerAuth: []
      summary: Create new static route
      tags:
      - Static Routes
      x-swagger-router-controller: Devices
      x-openapi-router-controller: DevicesController
      x-openapi-router-service: DevicesService
    get:
      operationId: devicesIdStaticroutesGET
      parameters:
      - description: Numeric ID of the Device to fetch information about
        explode: false
        in: path
        name: id
        required: true
        schema:
          type: string
        style: simple
      - description: The number of items to skip before starting to collect the result
          set
        explode: true
        in: query
        name: offset
        required: false
        schema:
          type: integer
        style: form
      - description: The numbers of items to return
        explode: true
        in: query
        name: limit
        required: false
        schema:
          type: integer
        style: form
      - description: Organization to be filtered by
        explode: true
        in: query
        name: org
        required: false
        schema:
          type: string
      responses:
        "200":
          content:
            application/json:
              schema:
                items:
                  $ref: '#/components/schemas/StaticRoute'
                type: array
          description: Successful operation
        "401":
          content:
            application/json:
              schema:
                $ref: '#/components/schemas/Error'
          description: Unauthorized
        "403":
          content:
            application/json:
              schema:
                $ref: '#/components/schemas/Error'
          description: Forbidden
        "404":
          content:
            application/json:
              schema:
                $ref: '#/components/schemas/Error'
          description: The specified resource was not found
        "500":
          content:
            application/json:
              schema:
                $ref: '#/components/schemas/Error'
          description: Internal server error
        default:
          content:
            application/json:
              schema:
                $ref: '#/components/schemas/Error'
          description: Unexpected error
      security:
      - apiKey: []
      - bearerAuth: []
      summary: Retrieve device static routes information
      tags:
      - Static Routes
      x-swagger-router-controller: Devices
      x-openapi-router-controller: DevicesController
      x-openapi-router-service: DevicesService
  /devices/{id}/staticroutes/{route}:
    delete:
      operationId: devicesIdStaticroutesRouteDELETE
      parameters:
      - description: Numeric ID of the Device
        explode: false
        in: path
        name: id
        required: true
        schema:
          type: string
        style: simple
      - description: Numeric ID of the Route to delete
        explode: false
        in: path
        name: route
        required: true
        schema:
          type: string
        style: simple
      - description: Organization to be filtered by
        explode: true
        in: query
        name: org
        required: false
        schema:
          type: string
      responses:
        "204":
          description: Successful operation
        "401":
          content:
            application/json:
              schema:
                $ref: '#/components/schemas/Error'
          description: Unauthorized
        "403":
          content:
            application/json:
              schema:
                $ref: '#/components/schemas/Error'
          description: Forbidden
        "404":
          content:
            application/json:
              schema:
                $ref: '#/components/schemas/Error'
          description: The specified resource was not found
        "500":
          content:
            application/json:
              schema:
                $ref: '#/components/schemas/Error'
          description: Internal server error
        default:
          content:
            application/json:
              schema:
                $ref: '#/components/schemas/Error'
          description: Unexpected error
      security:
      - apiKey: []
      - bearerAuth: []
      summary: Delete static route
      tags:
      - Static Routes
      x-swagger-router-controller: Devices
      x-openapi-router-controller: DevicesController
      x-openapi-router-service: DevicesService
    patch:
      operationId: devicesIdStaticroutesRoutePATCH
      parameters:
      - description: Numeric ID of the Device
        explode: false
        in: path
        name: id
        required: true
        schema:
          type: string
        style: simple
      - description: Numeric ID of the Route to modify
        explode: false
        in: path
        name: route
        required: true
        schema:
          type: string
        style: simple
      - description: Organization to be filtered by
        explode: true
        in: query
        name: org
        required: false
        schema:
          type: string
      requestBody:
        content:
          application/json:
            schema:
              $ref: '#/components/schemas/StaticRouteRequest'
      responses:
        "200":
          content:
            application/json:
              schema:
                $ref: '#/components/schemas/StaticRoute'
          description: Successful operation
        "400":
          description: Bad Request
        "401":
          content:
            application/json:
              schema:
                $ref: '#/components/schemas/Error'
          description: Unauthorized
        "403":
          content:
            application/json:
              schema:
                $ref: '#/components/schemas/Error'
          description: Forbidden
        "404":
          content:
            application/json:
              schema:
                $ref: '#/components/schemas/Error'
          description: The specified resource was not found
        "500":
          content:
            application/json:
              schema:
                $ref: '#/components/schemas/Error'
          description: Internal server error
        default:
          content:
            application/json:
              schema:
                $ref: '#/components/schemas/Error'
          description: Unexpected error
      security:
      - apiKey: []
      - bearerAuth: []
      summary: Modify static route
      tags:
      - Static Routes
      x-swagger-router-controller: Devices
      x-openapi-router-controller: DevicesController
      x-openapi-router-service: DevicesService
  /devices/{id}/dhcp:
    post:
      operationId: devicesIdDhcpPOST
      parameters:
      - description: Numeric ID of the Device
        explode: false
        in: path
        name: id
        required: true
        schema:
          type: string
        style: simple
      - description: Organization to be filtered by
        explode: true
        in: query
        name: org
        required: false
        schema:
          type: string
      requestBody:
        content:
          application/json:
            schema:
              $ref: '#/components/schemas/DhcpRequest'
      responses:
        "202":
          content:
            application/json:
              schema:
                $ref: '#/components/schemas/Dhcp'
          description: Created
          headers:
            Location:
              description: Location of a new resource created
              explode: false
              required: true
              schema:
                type: string
              style: simple
        "400":
          content:
            application/json:
              schema:
                $ref: '#/components/schemas/Error'
          description: Bad Request
        "401":
          content:
            application/json:
              schema:
                $ref: '#/components/schemas/Error'
          description: Unauthorized
        "403":
          content:
            application/json:
              schema:
                $ref: '#/components/schemas/Error'
          description: Forbidden
        "500":
          content:
            application/json:
              schema:
                $ref: '#/components/schemas/Error'
          description: Internal server error
        default:
          content:
            application/json:
              schema:
                $ref: '#/components/schemas/Error'
          description: Unexpected error
      security:
      - apiKey: []
      - bearerAuth: []
      summary: Add DHCP server
      tags:
      - Devices
      x-swagger-router-controller: Devices
      x-openapi-router-controller: DevicesController
      x-openapi-router-service: DevicesService
    get:
      operationId: devicesIdDhcpGET
      parameters:
      - description: Numeric ID of the Device to fetch information about
        explode: false
        in: path
        name: id
        required: true
        schema:
          type: string
        style: simple
      - description: The number of items to skip before starting to collect the result
          set
        explode: true
        in: query
        name: offset
        required: false
        schema:
          type: integer
        style: form
      - description: The numbers of items to return
        explode: true
        in: query
        name: limit
        required: false
        schema:
          type: integer
        style: form
      - description: Organization to be filtered by
        explode: true
        in: query
        name: org
        required: false
        schema:
          type: string
      responses:
        "200":
          content:
            application/json:
              schema:
                items:
                  $ref: '#/components/schemas/Dhcp'
                type: array
          description: Successful operation
        "401":
          content:
            application/json:
              schema:
                $ref: '#/components/schemas/Error'
          description: Unauthorized
        "403":
          content:
            application/json:
              schema:
                $ref: '#/components/schemas/Error'
          description: Forbidden
        "404":
          content:
            application/json:
              schema:
                $ref: '#/components/schemas/Error'
          description: The specified resource was not found
        "500":
          content:
            application/json:
              schema:
                $ref: '#/components/schemas/Error'
          description: Internal server error
        default:
          content:
            application/json:
              schema:
                $ref: '#/components/schemas/Error'
          description: Unexpected error
      security:
      - apiKey: []
      - bearerAuth: []
      summary: Retrieve device DHCP information
      tags:
      - Devices
      x-swagger-router-controller: Devices
      x-openapi-router-controller: DevicesController
      x-openapi-router-service: DevicesService
  /devices/{id}/dhcp/{dhcpId}:
    get:
      operationId: devicesIdDhcpDhcpIdGET
      parameters:
      - description: Numeric ID of the Device
        explode: false
        in: path
        name: id
        required: true
        schema:
          type: string
        style: simple
      - description: Numeric ID of the DHCP to get
        explode: false
        in: path
        name: dhcpId
        required: true
        schema:
          type: string
        style: simple
      - description: Organization to be filtered by
        explode: true
        in: query
        name: org
        required: false
        schema:
          type: string
      responses:
        "200":
          content:
            application/json:
              schema:
                $ref: '#/components/schemas/Dhcp'
          description: Successful operation
        "401":
          content:
            application/json:
              schema:
                $ref: '#/components/schemas/Error'
          description: Unauthorized
        "403":
          content:
            application/json:
              schema:
                $ref: '#/components/schemas/Error'
          description: Forbidden
        "404":
          content:
            application/json:
              schema:
                $ref: '#/components/schemas/Error'
          description: The specified resource was not found
        "500":
          content:
            application/json:
              schema:
                $ref: '#/components/schemas/Error'
          description: Internal server error
        default:
          content:
            application/json:
              schema:
                $ref: '#/components/schemas/Error'
          description: Unexpected error
      security:
      - apiKey: []
      - bearerAuth: []
      summary: Get DHCP by ID
      tags:
      - Devices
      x-swagger-router-controller: Devices
      x-openapi-router-controller: DevicesController
      x-openapi-router-service: DevicesService
    delete:
      operationId: devicesIdDhcpDhcpIdDELETE
      parameters:
      - description: Numeric ID of the Device
        explode: false
        in: path
        name: id
        required: true
        schema:
          type: string
        style: simple
      - description: Numeric ID of the DHCP to delete
        explode: false
        in: path
        name: dhcpId
        required: true
        schema:
          type: string
        style: simple
      - description: Force delete
        explode: false
        in: query
        name: force
        required: false
        schema:
          enum:
          - yes
          - no
          type: string
      - description: Organization to be filtered by
        explode: true
        in: query
        name: org
        required: false
        schema:
          type: string
      responses:
        "202":
          description: Successful operation
          headers:
            Location:
              description: Location of a new resource created
              explode: false
              required: true
              schema:
                type: string
              style: simple
        "401":
          content:
            application/json:
              schema:
                $ref: '#/components/schemas/Error'
          description: Unauthorized
        "403":
          content:
            application/json:
              schema:
                $ref: '#/components/schemas/Error'
          description: Forbidden
        "404":
          content:
            application/json:
              schema:
                $ref: '#/components/schemas/Error'
          description: The specified resource was not found
        "500":
          content:
            application/json:
              schema:
                $ref: '#/components/schemas/Error'
          description: Internal server error
        default:
          content:
            application/json:
              schema:
                $ref: '#/components/schemas/Error'
          description: Unexpected error
      security:
      - apiKey: []
      - bearerAuth: []
      summary: Delete DHCP
      tags:
      - Devices
      x-swagger-router-controller: Devices
      x-openapi-router-controller: DevicesController
      x-openapi-router-service: DevicesService
    put:
      operationId: devicesIdDhcpDhcpIdPUT
      parameters:
      - description: Numeric ID of the Device
        explode: false
        in: path
        name: id
        required: true
        schema:
          type: string
        style: simple
      - description: Numeric ID of the DHCP to modify
        explode: false
        in: path
        name: dhcpId
        required: true
        schema:
          type: string
        style: simple
      - description: Organization to be filtered by
        explode: true
        in: query
        name: org
        required: false
        schema:
          type: string
      requestBody:
        content:
          application/json:
            schema:
              $ref: '#/components/schemas/DhcpRequest'
      responses:
        "202":
          content:
            application/json:
              schema:
                $ref: '#/components/schemas/Dhcp'
          description: Successful operation
          headers:
            Location:
              description: Location of a new resource created
              explode: false
              required: true
              schema:
                type: string
              style: simple
        "400":
          description: Bad Request
        "401":
          content:
            application/json:
              schema:
                $ref: '#/components/schemas/Error'
          description: Unauthorized
        "403":
          content:
            application/json:
              schema:
                $ref: '#/components/schemas/Error'
          description: Forbidden
        "404":
          content:
            application/json:
              schema:
                $ref: '#/components/schemas/Error'
          description: The specified resource was not found
        "500":
          content:
            application/json:
              schema:
                $ref: '#/components/schemas/Error'
          description: Internal server error
        default:
          content:
            application/json:
              schema:
                $ref: '#/components/schemas/Error'
          description: Unexpected error
      security:
      - apiKey: []
      - bearerAuth: []
      summary: Modify DHCP
      tags:
      - Devices
      x-swagger-router-controller: Devices
      x-openapi-router-controller: DevicesController
      x-openapi-router-service: DevicesService
    patch:
      operationId: devicesIdDhcpDhcpIdPATCH
      parameters:
      - description: Numeric ID of the Device
        explode: false
        in: path
        name: id
        required: true
        schema:
          type: string
        style: simple
      - description: Numeric ID of the DHCP to modify
        explode: false
        in: path
        name: dhcpId
        required: true
        schema:
          type: string
        style: simple
      - description: Organization to be filtered by
        explode: true
        in: query
        name: org
        required: false
        schema:
          type: string
      responses:
        "202":
          content:
            application/json:
              schema:
                $ref: '#/components/schemas/Dhcp'
          description: Successful operation
          headers:
            Location:
              description: Location of a new resource created
              explode: false
              required: true
              schema:
                type: string
              style: simple
        "400":
          description: Bad Request
        "401":
          content:
            application/json:
              schema:
                $ref: '#/components/schemas/Error'
          description: Unauthorized
        "403":
          content:
            application/json:
              schema:
                $ref: '#/components/schemas/Error'
          description: Forbidden
        "404":
          content:
            application/json:
              schema:
                $ref: '#/components/schemas/Error'
          description: The specified resource was not found
        "500":
          content:
            application/json:
              schema:
                $ref: '#/components/schemas/Error'
          description: Internal server error
        default:
          content:
            application/json:
              schema:
                $ref: '#/components/schemas/Error'
          description: Unexpected error
      security:
      - apiKey: []
      - bearerAuth: []
      summary: ReApply DHCP
      tags:
      - Devices
      x-swagger-router-controller: Devices
      x-openapi-router-controller: DevicesController
      x-openapi-router-service: DevicesService
  /devices/statistics:
    get:
      operationId: devicesStatisticsGET
      parameters:
      - description: Organization to be filtered by
        explode: true
        in: query
        name: org
        required: false
        schema:
          type: string
      responses:
        "200":
          content:
            application/json:
              schema:
                items:
                  $ref: '#/components/schemas/DeviceStatistics'
                type: array
                x-content-type: application/json
          description: Successful operation
        "401":
          content:
            application/json:
              schema:
                $ref: '#/components/schemas/Error'
          description: Unauthorized
        "403":
          content:
            application/json:
              schema:
                $ref: '#/components/schemas/Error'
          description: Forbidden
        "404":
          content:
            application/json:
              schema:
                $ref: '#/components/schemas/Error'
          description: The specified resource was not found
        "500":
          content:
            application/json:
              schema:
                $ref: '#/components/schemas/Error'
          description: Internal server error
        default:
          content:
            application/json:
              schema:
                $ref: '#/components/schemas/Error'
          description: Unexpected error
      security:
      - apiKey: []
      - bearerAuth: []
      summary: Retrieve devices statistics information
      tags:
      - Statistics
      x-swagger-router-controller: Devices
      x-openapi-router-controller: DevicesController
      x-openapi-router-service: DevicesService
  /devices/{id}/statistics:
    get:
      operationId: devicesIdStatisticsGET
      parameters:
      - description: Numeric ID of the Device to fetch information about
        explode: false
        in: path
        name: id
        required: true
        schema:
          type: string
        style: simple
      responses:
        "200":
          content:
            application/json:
              schema:
                items:
                  $ref: '#/components/schemas/DeviceStatistics'
                type: array
                x-content-type: application/json
          description: Successful operation
        "401":
          content:
            application/json:
              schema:
                $ref: '#/components/schemas/Error'
          description: Unauthorized
        "403":
          content:
            application/json:
              schema:
                $ref: '#/components/schemas/Error'
          description: Forbidden
        "404":
          content:
            application/json:
              schema:
                $ref: '#/components/schemas/Error'
          description: The specified resource was not found
        "500":
          content:
            application/json:
              schema:
                $ref: '#/components/schemas/Error'
          description: Internal server error
        default:
          content:
            application/json:
              schema:
                $ref: '#/components/schemas/Error'
          description: Unexpected error
      security:
      - apiKey: []
      - bearerAuth: []
      summary: Retrieve device statistics information
      tags:
      - Statistics
      x-swagger-router-controller: Devices
      x-openapi-router-controller: DevicesController
      x-openapi-router-service: DevicesService
  /devices/{id}/logs:
    get:
      operationId: devicesIdLogsGET
      parameters:
      - description: Numeric ID of the Device to fetch information about
        explode: false
        in: path
        name: id
        required: true
        schema:
          type: string
        style: simple
      - description: The number of items to skip before starting to collect the result
          set
        explode: true
        in: query
        name: offset
        required: false
        schema:
          type: integer
        style: form
      - description: The numbers of items to return
        explode: true
        in: query
        name: limit
        required: false
        schema:
          type: integer
        style: form
      - description: Filter to be applied
        explode: true
        in: query
        name: filter
        required: false
        schema:
          type: string
        style: form
      responses:
        "200":
          content:
            application/json:
              schema:
                $ref: '#/components/schemas/DeviceLog'
          description: Successful operation
        "401":
          content:
            application/json:
              schema:
                $ref: '#/components/schemas/Error'
          description: Unauthorized
        "403":
          content:
            application/json:
              schema:
                $ref: '#/components/schemas/Error'
          description: Forbidden
        "404":
          content:
            application/json:
              schema:
                $ref: '#/components/schemas/Error'
          description: The specified resource was not found
        "500":
          content:
            application/json:
              schema:
                $ref: '#/components/schemas/Error'
          description: Internal server error
        default:
          content:
            application/json:
              schema:
                $ref: '#/components/schemas/Error'
          description: Unexpected error
      security:
      - apiKey: []
      - bearerAuth: []
      summary: Retrieve device logs information
      tags:
      - Logs
      x-swagger-router-controller: Devices
      x-openapi-router-controller: DevicesController
      x-openapi-router-service: DevicesService
  /devices/{id}/apply:
    post:
      operationId: devicesIdApplyPOST
      parameters:
      - description: Numeric ID of the Device to start
        explode: false
        in: path
        name: id
        required: true
        schema:
          type: string
        style: simple
      - description: Organization to be filtered by
        explode: true
        in: query
        name: org
        required: false
        schema:
          type: string
      requestBody:
        content:
          application/json:
            schema:
              $ref: '#/components/schemas/DeviceCommand'
      responses:
        "202":
          content:
            application/json:
              schema:
                $ref: '#/components/schemas/ApplyJobsResponse'
          description: Created
          headers:
            Location:
              description: Location of a new resource created
              explode: false
              required: true
              schema:
                type: string
              style: simple
        "401":
          content:
            application/json:
              schema:
                $ref: '#/components/schemas/Error'
          description: Unauthorized
        "403":
          content:
            application/json:
              schema:
                $ref: '#/components/schemas/Error'
          description: Forbidden
        "500":
          content:
            application/json:
              schema:
                $ref: '#/components/schemas/Error'
          description: Internal server error
        default:
          content:
            application/json:
              schema:
                $ref: '#/components/schemas/Error'
          description: Unexpected error
      security:
      - apiKey: []
      - bearerAuth: []
      summary: Execute an action on the device side
      tags:
      - Devices
      x-swagger-router-controller: Devices
      x-openapi-router-controller: DevicesController
      x-openapi-router-service: DevicesService
  /jobs:
    get:
      operationId: jobsGET
      parameters:
      - description: A filter on the job status
        explode: true
        in: query
        name: status
        required: true
        schema:
          enum:
          - all
          - complete
          - failed
          - inactive
          - delayed
          - active
          type: string
        style: form
      - description: The number of items to skip before starting to collect the result
          set
        explode: true
        in: query
        name: offset
        required: false
        schema:
          type: integer
        style: form
      - description: The numbers of items to return
        explode: true
        in: query
        name: limit
        required: false
        schema:
          type: integer
        style: form
      - description: A filter on specific job ids (comma separated)
        explode: true
        in: query
        name: ids
        required: false
        schema:
          type: string
      - description: Organization to be filtered by
        explode: true
        in: query
        name: org
        required: false
        schema:
          type: string
      responses:
        "200":
          content:
            application/json:
              schema:
                items:
                  $ref: '#/components/schemas/Job'
                type: array
                x-content-type: application/json
          description: Successful operation
        "400":
          description: Bad Request
        "401":
          content:
            application/json:
              schema:
                $ref: '#/components/schemas/Error'
          description: Unauthorized
        "403":
          content:
            application/json:
              schema:
                $ref: '#/components/schemas/Error'
          description: Forbidden
        "404":
          content:
            application/json:
              schema:
                $ref: '#/components/schemas/Error'
          description: The specified resource was not found
        "500":
          content:
            application/json:
              schema:
                $ref: '#/components/schemas/Error'
          description: Internal server error
        default:
          content:
            application/json:
              schema:
                $ref: '#/components/schemas/Error'
          description: Unexpected error
      security:
      - bearerAuth: []
      - apiKey: []
      summary: Get all Jobs
      tags:
      - Jobs
      x-swagger-router-controller: Jobs
      x-openapi-router-controller: JobsController
      x-openapi-router-service: JobsService
    delete:
      operationId: jobsDELETE
      parameters:
      - description: Organization to be filtered by
        explode: true
        in: query
        name: org
        required: false
        schema:
          type: string
      requestBody:
        content:
          application/json:
            schema:
              $ref: '#/components/schemas/JobsDeleteRequest'
      responses:
        "204":
          description: Successful operation
        "401":
          content:
            application/json:
              schema:
                $ref: '#/components/schemas/Error'
          description: Unauthorized
        "403":
          content:
            application/json:
              schema:
                $ref: '#/components/schemas/Error'
          description: Forbidden
        "404":
          content:
            application/json:
              schema:
                $ref: '#/components/schemas/Error'
          description: The specified resource was not found
        "500":
          content:
            application/json:
              schema:
                $ref: '#/components/schemas/Error'
          description: Internal server error
        default:
          content:
            application/json:
              schema:
                $ref: '#/components/schemas/Error'
          description: Unexpected error
      security:
      - apiKey: []
      - bearerAuth: []
      summary: Delete a job
      tags:
      - Jobs
      x-swagger-router-controller: Jobs
      x-openapi-router-controller: JobsController
      x-openapi-router-service: JobsService
  /jobs/{id}:
    get:
      operationId: jobsIdGET
      parameters:
      - description: Numeric ID of the Job to get
        explode: true
        in: path
        name: id
        required: true
        schema:
          type: integer
        style: simple
      - description: Organization to be filtered by
        explode: true
        in: query
        name: org
        required: false
        schema:
          type: string
      responses:
        "200":
          content:
            application/json:
              schema:
                $ref: '#/components/schemas/Job'
          description: Successful operation
        "401":
          content:
            application/json:
              schema:
                $ref: '#/components/schemas/Error'
          description: Unauthorized
        "403":
          content:
            application/json:
              schema:
                $ref: '#/components/schemas/Error'
          description: Forbidden
        "404":
          content:
            application/json:
              schema:
                $ref: '#/components/schemas/Error'
          description: The specified resource was not found
        "500":
          content:
            application/json:
              schema:
                $ref: '#/components/schemas/Error'
          description: Internal server error
        default:
          content:
            application/json:
              schema:
                $ref: '#/components/schemas/Error'
          description: Unexpected error
      security:
      - bearerAuth: []
      - apiKey: []
      summary: Get Job by ID
      tags:
      - Jobs
      x-swagger-router-controller: Jobs
      x-openapi-router-controller: JobsController
      x-openapi-router-service: JobsService
    delete:
      operationId: jobsIdDELETE
      parameters:
      - description: Numeric ID of the Job to delete
        explode: false
        in: path
        name: id
        required: true
        schema:
          type: integer
        style: simple
      - description: Organization to be filtered by
        explode: true
        in: query
        name: org
        required: false
        schema:
          type: string
      responses:
        "204":
          description: Successful operation
        "401":
          content:
            application/json:
              schema:
                $ref: '#/components/schemas/Error'
          description: Unauthorized
        "403":
          content:
            application/json:
              schema:
                $ref: '#/components/schemas/Error'
          description: Forbidden
        "404":
          content:
            application/json:
              schema:
                $ref: '#/components/schemas/Error'
          description: The specified resource was not found
        "500":
          content:
            application/json:
              schema:
                $ref: '#/components/schemas/Error'
          description: Internal server error
        default:
          content:
            application/json:
              schema:
                $ref: '#/components/schemas/Error'
          description: Unexpected error
      security:
      - apiKey: []
      - bearerAuth: []
      summary: Delete a job
      tags:
      - Jobs
      x-swagger-router-controller: Jobs
      x-openapi-router-controller: JobsController
      x-openapi-router-service: JobsService
  /notifications:
    get:
      operationId: notificationsGET
      parameters:
      - description: The number of items to skip before starting to collect the result
          set
        explode: true
        in: query
        name: offset
        required: false
        schema:
          type: integer
        style: form
      - description: The numbers of items to return
        explode: true
        in: query
        name: limit
        required: false
        schema:
          type: integer
        style: form
      - description: Organization to be filtered by
        explode: true
        in: query
        name: org
        required: false
        schema:
          type: string
      - description: Operation to be executed
        explode: true
        in: query
        name: op
        required: false
        schema:
          type: string
      - description: Filter by status to be executed
        explode: true
        in: query
        name: status
        required: false
        schema:
          type: string
      responses:
        "200":
          content:
            application/json:
              schema:
                items:
                  $ref: '#/components/schemas/Notification'
                type: array
                x-content-type: application/json
          description: Successful operation
        "401":
          content:
            application/json:
              schema:
                $ref: '#/components/schemas/Error'
          description: Unauthorized
        "403":
          content:
            application/json:
              schema:
                $ref: '#/components/schemas/Error'
          description: Forbidden
        "404":
          content:
            application/json:
              schema:
                $ref: '#/components/schemas/Error'
          description: The specified resource was not found
        "500":
          content:
            application/json:
              schema:
                $ref: '#/components/schemas/Error'
          description: Internal server error
        default:
          content:
            application/json:
              schema:
                $ref: '#/components/schemas/Error'
          description: Unexpected error
      security:
      - bearerAuth: []
      - apiKey: []
      summary: Get all Notifications
      tags:
      - Notifications
      x-swagger-router-controller: Notifications
      x-openapi-router-controller: NotificationsController
      x-openapi-router-service: NotificationsService
    put:
      operationId: notificationsPUT
      parameters:
      - description: Organization to be filtered by
        explode: true
        in: query
        name: org
        required: false
        schema:
          type: string
      requestBody:
        content:
          application/json:
            schema:
              $ref: '#/components/schemas/NotificationsPutRequest'
      responses:
        "204":
          description: Successful operation
        "400":
          description: Bad Request
        "401":
          content:
            application/json:
              schema:
                $ref: '#/components/schemas/Error'
          description: Unauthorized
        "403":
          content:
            application/json:
              schema:
                $ref: '#/components/schemas/Error'
          description: Forbidden
        "404":
          content:
            application/json:
              schema:
                $ref: '#/components/schemas/Error'
          description: The specified resource was not found
        "500":
          content:
            application/json:
              schema:
                $ref: '#/components/schemas/Error'
          description: Internal server error
        default:
          content:
            application/json:
              schema:
                $ref: '#/components/schemas/Error'
          description: Unexpected error
      security:
      - apiKey: []
      - bearerAuth: []
      summary: Modify notifications
      tags:
      - Notifications
      x-swagger-router-controller: Notifications
      x-openapi-router-controller: NotificationsController
      x-openapi-router-service: NotificationsService
  /notifications/{id}:
    put:
      operationId: notificationsIdPUT
      parameters:
      - description: Numeric ID of the notification to modify
        explode: false
        in: path
        name: id
        required: true
        schema:
          type: string
        style: simple
      - description: Organization to be filtered by
        explode: true
        in: query
        name: org
        required: false
        schema:
          type: string
      requestBody:
        content:
          application/json:
            schema:
              $ref: '#/components/schemas/NotificationsIDPutRequest'
      responses:
        "200":
          content:
            application/json:
              schema:
                $ref: '#/components/schemas/Notification'
          description: Successful operation
        "400":
          description: Bad Request
        "401":
          content:
            application/json:
              schema:
                $ref: '#/components/schemas/Error'
          description: Unauthorized
        "403":
          content:
            application/json:
              schema:
                $ref: '#/components/schemas/Error'
          description: Forbidden
        "404":
          content:
            application/json:
              schema:
                $ref: '#/components/schemas/Error'
          description: The specified resource was not found
        "500":
          content:
            application/json:
              schema:
                $ref: '#/components/schemas/Error'
          description: Internal server error
        default:
          content:
            application/json:
              schema:
                $ref: '#/components/schemas/Error'
          description: Unexpected error
      security:
      - apiKey: []
      - bearerAuth: []
      summary: Modify notification
      tags:
      - Notifications
      x-swagger-router-controller: Notifications
      x-openapi-router-controller: NotificationsController
      x-openapi-router-service: NotificationsService
  /members:
    get:
      operationId: membersGET
      parameters:
      - description: The number of items to skip before starting to collect the result
          set
        explode: true
        in: query
        name: offset
        required: false
        schema:
          type: integer
        style: form
      - description: The numbers of items to return
        explode: true
        in: query
        name: limit
        required: false
        schema:
          type: integer
        style: form
      responses:
        "200":
          content:
            application/json:
              schema:
                items:
                  $ref: '#/components/schemas/Member'
                type: array
                x-content-type: application/json
          description: Successful operation
        "401":
          content:
            application/json:
              schema:
                $ref: '#/components/schemas/Error'
          description: Unauthorized
        "403":
          content:
            application/json:
              schema:
                $ref: '#/components/schemas/Error'
          description: Forbidden
        "404":
          content:
            application/json:
              schema:
                $ref: '#/components/schemas/Error'
          description: The specified resource was not found
        "500":
          content:
            application/json:
              schema:
                $ref: '#/components/schemas/Error'
          description: Internal server error
        default:
          content:
            application/json:
              schema:
                $ref: '#/components/schemas/Error'
          description: Unexpected error
      security:
      - bearerAuth: []
      - apiKey: []
      summary: Get all Members
      tags:
      - Members
      x-swagger-router-controller: Members
      x-openapi-router-controller: MembersController
      x-openapi-router-service: MembersService
    post:
      operationId: membersPOST
      requestBody:
        content:
          application/json:
            schema:
              $ref: '#/components/schemas/MemberRequest'
      responses:
        "201":
          content:
            application/json:
              schema:
                $ref: '#/components/schemas/Member'
          description: Member has been added
          headers:
            Location:
              description: Location of a new resource created
              explode: false
              required: true
              schema:
                type: string
              style: simple
        "400":
          content:
            application/json:
              schema:
                $ref: '#/components/schemas/Error'
          description: Bad Request
        "401":
          content:
            application/json:
              schema:
                $ref: '#/components/schemas/Error'
          description: Unauthorized
        "403":
          content:
            application/json:
              schema:
                $ref: '#/components/schemas/Error'
          description: Forbidden
        "500":
          content:
            application/json:
              schema:
                $ref: '#/components/schemas/Error'
          description: Internal server error
        default:
          content:
            application/json:
              schema:
                $ref: '#/components/schemas/Error'
          description: Unexpected error
      security:
      - bearerAuth: []
      - apiKey: []
      summary: Create new member
      tags:
      - Members
      x-swagger-router-controller: Members
      x-openapi-router-controller: MembersController
      x-openapi-router-service: MembersService
  /members/{id}:
    get:
      operationId: membersIdGET
      parameters:
      - description: Numeric ID of the Member to retrieve
        explode: false
        in: path
        name: id
        required: true
        schema:
          type: string
        style: simple
      responses:
        "200":
          content:
            application/json:
              schema:
                items:
                  $ref: '#/components/schemas/Member'
                type: array
                x-content-type: application/json
          description: Successful operation
        "401":
          content:
            application/json:
              schema:
                $ref: '#/components/schemas/Error'
          description: Unauthorized
        "403":
          content:
            application/json:
              schema:
                $ref: '#/components/schemas/Error'
          description: Forbidden
        "404":
          content:
            application/json:
              schema:
                $ref: '#/components/schemas/Error'
          description: The specified resource was not found
        "500":
          content:
            application/json:
              schema:
                $ref: '#/components/schemas/Error'
          description: Internal server error
        default:
          content:
            application/json:
              schema:
                $ref: '#/components/schemas/Error'
          description: Unexpected error
      security:
      - bearerAuth: []
      - apiKey: []
      summary: Get Member
      tags:
      - Members
      x-swagger-router-controller: Members
      x-openapi-router-controller: MembersController
      x-openapi-router-service: MembersService
    put:
      operationId: membersIdPUT
      parameters:
      - description: Numeric ID of the account to modify
        explode: false
        in: path
        name: id
        required: true
        schema:
          type: string
        style: simple
      requestBody:
        content:
          application/json:
            schema:
              $ref: '#/components/schemas/MemberRequest'
      responses:
        "200":
          content:
            application/json:
              schema:
                $ref: '#/components/schemas/Member'
          description: Successful operation
        "400":
          description: Bad Request
        "401":
          content:
            application/json:
              schema:
                $ref: '#/components/schemas/Error'
          description: Unauthorized
        "403":
          content:
            application/json:
              schema:
                $ref: '#/components/schemas/Error'
          description: Forbidden
        "404":
          content:
            application/json:
              schema:
                $ref: '#/components/schemas/Error'
          description: The specified resource was not found
        "500":
          content:
            application/json:
              schema:
                $ref: '#/components/schemas/Error'
          description: Internal server error
        default:
          content:
            application/json:
              schema:
                $ref: '#/components/schemas/Error'
          description: Unexpected error
      security:
      - apiKey: []
      - bearerAuth: []
      summary: Modify member
      tags:
      - Members
      x-swagger-router-controller: Members
      x-openapi-router-controller: MembersController
      x-openapi-router-service: MembersService
    delete:
      operationId: membersIdDELETE
      parameters:
      - description: Numeric ID of the Member to delete
        explode: false
        in: path
        name: id
        required: true
        schema:
          type: string
        style: simple
      responses:
        "204":
          description: Successful operation
        "401":
          content:
            application/json:
              schema:
                $ref: '#/components/schemas/Error'
          description: Unauthorized
        "403":
          content:
            application/json:
              schema:
                $ref: '#/components/schemas/Error'
          description: Forbidden
        "404":
          content:
            application/json:
              schema:
                $ref: '#/components/schemas/Error'
          description: The specified resource was not found
        "500":
          content:
            application/json:
              schema:
                $ref: '#/components/schemas/Error'
          description: Internal server error
        default:
          content:
            application/json:
              schema:
                $ref: '#/components/schemas/Error'
          description: Unexpected error
      security:
      - apiKey: []
      - bearerAuth: []
      summary: Delete member
      tags:
      - Members
      x-swagger-router-controller: Members
      x-openapi-router-controller: MembersController
      x-openapi-router-service: MembersService
  /members/options/{type}:
    get:
      operationId: membersOptionsTypeGET
      parameters:
      - description: Numeric ID of the Member to retrieve
        explode: false
        in: path
        name: type
        required: true
        schema:
          type: string
        style: simple
      responses:
        "200":
          content:
            application/json:
              schema:
                items:
                  $ref: '#/components/schemas/Member'
                type: array
                x-content-type: application/json
          description: Successful operation
        "401":
          content:
            application/json:
              schema:
                $ref: '#/components/schemas/Error'
          description: Unauthorized
        "403":
          content:
            application/json:
              schema:
                $ref: '#/components/schemas/Error'
          description: Forbidden
        "404":
          content:
            application/json:
              schema:
                $ref: '#/components/schemas/Error'
          description: The specified resource was not found
        "500":
          content:
            application/json:
              schema:
                $ref: '#/components/schemas/Error'
          description: Internal server error
        default:
          content:
            application/json:
              schema:
                $ref: '#/components/schemas/Error'
          description: Unexpected error
      security:
      - bearerAuth: []
      - apiKey: []
      summary: Get Member
      tags:
      - Members
      x-swagger-router-controller: Members
      x-openapi-router-controller: MembersController
      x-openapi-router-service: MembersService
  /accounts:
    get:
      operationId: accountsGET
      parameters:
        - description: The number of items to skip before starting to collect the result
            set
          explode: true
          in: query
          name: offset
          required: false
          schema:
            type: integer
          style: form
        - description: The numbers of items to return
          explode: true
          in: query
          name: limit
          required: false
          schema:
            type: integer
          style: form
      responses:
        "200":
          content:
            application/json:
              schema:
                items:
                  $ref: '#/components/schemas/Account'
                type: array
                x-content-type: application/json
          description: Successful operation
        "401":
          content:
            application/json:
              schema:
                $ref: '#/components/schemas/Error'
          description: Unauthorized
        "403":
          content:
            application/json:
              schema:
                $ref: '#/components/schemas/Error'
          description: Forbidden
        "404":
          content:
            application/json:
              schema:
                $ref: '#/components/schemas/Error'
          description: The specified resource was not found
        "500":
          content:
            application/json:
              schema:
                $ref: '#/components/schemas/Error'
          description: Internal server error
        default:
          content:
            application/json:
              schema:
                $ref: '#/components/schemas/Error'
          description: Unexpected error
      security:
      - bearerAuth: []
      - apiKey: []
      summary: Get all Accounts
      tags:
      - Accounts
      x-swagger-router-controller: Accounts
      x-openapi-router-controller: AccountsController
      x-openapi-router-service: AccountsService
  /accounts/select:
    post:
      operationId: accountsSelectPOST
      requestBody:
        content:
          application/json:
            schema:
              $ref: '#/components/schemas/AccountSelectRequest'
      responses:
        "201":
          content:
            application/json:
              schema:
                $ref: '#/components/schemas/Account'
          description: Account has been selected
          headers:
            Location:
              description: Location of a new resource created
              explode: false
              required: true
              schema:
                type: string
              style: simple
        "400":
          content:
            application/json:
              schema:
                $ref: '#/components/schemas/Error'
          description: Bad Request
        "401":
          content:
            application/json:
              schema:
                $ref: '#/components/schemas/Error'
          description: Unauthorized
        "403":
          content:
            application/json:
              schema:
                $ref: '#/components/schemas/Error'
          description: Forbidden
        "500":
          content:
            application/json:
              schema:
                $ref: '#/components/schemas/Error'
          description: Internal server error
        default:
          content:
            application/json:
              schema:
                $ref: '#/components/schemas/Error'
          description: Unexpected error
      security:
      - bearerAuth: []
      - apiKey: []
      summary: Select account
      tags:
      - Accounts
      x-swagger-router-controller: Accounts
      x-openapi-router-controller: AccountsController
      x-openapi-router-service: AccountsService
  /accounts/{id}:
    get:
      operationId: accountsIdGET
      parameters:
      - description: Numeric ID of the Account to retrieve information
        explode: false
        in: path
        name: id
        required: true
        schema:
          type: string
        style: simple
      responses:
        "200":
          content:
            application/json:
              schema:
                $ref: '#/components/schemas/Account'
          description: Successful operation
        "400":
          description: Bad Request
        "401":
          content:
            application/json:
              schema:
                $ref: '#/components/schemas/Error'
          description: Unauthorized
        "403":
          content:
            application/json:
              schema:
                $ref: '#/components/schemas/Error'
          description: Forbidden
        "500":
          content:
            application/json:
              schema:
                $ref: '#/components/schemas/Error'
          description: Internal server error
      security:
      - bearerAuth: []
      - apiKey: []
      summary: Retrieve account information
      tags:
      - Accounts
      x-swagger-router-controller: Accounts
      x-openapi-router-controller: AccountsController
      x-openapi-router-service: AccountsService
    put:
      operationId: accountsIdPUT
      parameters:
      - description: Numeric ID of the Account to modify
        explode: false
        in: path
        name: id
        required: true
        schema:
          type: string
        style: simple
      requestBody:
        content:
          application/json:
            schema:
              $ref: '#/components/schemas/AccountRequest'
      responses:
        "200":
          content:
            application/json:
              schema:
                $ref: '#/components/schemas/Account'
          description: Successful operation
        "400":
          description: Bad Request
        "401":
          content:
            application/json:
              schema:
                $ref: '#/components/schemas/Error'
          description: Unauthorized
        "403":
          content:
            application/json:
              schema:
                $ref: '#/components/schemas/Error'
          description: Forbidden
        "404":
          content:
            application/json:
              schema:
                $ref: '#/components/schemas/Error'
          description: The specified resource was not found
        "500":
          content:
            application/json:
              schema:
                $ref: '#/components/schemas/Error'
          description: Internal server error
        default:
          content:
            application/json:
              schema:
                $ref: '#/components/schemas/Error'
          description: Unexpected error
      security:
      - bearerAuth: []
      - apiKey: []
      summary: Modify account information
      tags:
      - Accounts
      x-swagger-router-controller: Accounts
      x-openapi-router-controller: AccountsController
      x-openapi-router-service: AccountsService
  /organizations:
    get:
      operationId: organizationsGET
      parameters:
      - description: The number of items to skip before starting to collect the result
          set
        explode: true
        in: query
        name: offset
        required: false
        schema:
          type: integer
        style: form
      - description: The numbers of items to return
        explode: true
        in: query
        name: limit
        required: false
        schema:
          type: integer
        style: form
      responses:
        "200":
          content:
            application/json:
              schema:
                items:
                  $ref: '#/components/schemas/Organization'
                type: array
                x-content-type: application/json
          description: Successful operation
        "401":
          content:
            application/json:
              schema:
                $ref: '#/components/schemas/Error'
          description: Unauthorized
        "403":
          content:
            application/json:
              schema:
                $ref: '#/components/schemas/Error'
          description: Forbidden
        "500":
          content:
            application/json:
              schema:
                $ref: '#/components/schemas/Error'
          description: Internal server error
        default:
          content:
            application/json:
              schema:
                $ref: '#/components/schemas/Error'
          description: Unexpected error
      security:
      - apiKey: []
      - bearerAuth: []
      summary: Get all organizations
      tags:
      - Organizations
      x-swagger-router-controller: Organizations
      x-openapi-router-controller: OrganizationsController
      x-openapi-router-service: OrganizationsService
    post:
      operationId: organizationsPOST
      requestBody:
        content:
          application/json:
            schema:
              $ref: '#/components/schemas/OrganizationRequest'
      responses:
        "201":
          content:
            application/json:
              schema:
                $ref: '#/components/schemas/Organization'
          description: Created
          headers:
            Location:
              description: Location of a new resource created
              explode: false
              required: true
              schema:
                type: string
              style: simple
        "400":
          content:
            application/json:
              schema:
                $ref: '#/components/schemas/Error'
          description: Bad Request
        "401":
          content:
            application/json:
              schema:
                $ref: '#/components/schemas/Error'
          description: Unauthorized
        "403":
          content:
            application/json:
              schema:
                $ref: '#/components/schemas/Error'
          description: Forbidden
        "500":
          content:
            application/json:
              schema:
                $ref: '#/components/schemas/Error'
          description: Internal server error
        default:
          content:
            application/json:
              schema:
                $ref: '#/components/schemas/Error'
          description: Unexpected error
      security:
      - apiKey: []
      - bearerAuth: []
      summary: Add new organization
      tags:
      - Organizations
      x-swagger-router-controller: Organizations
      x-openapi-router-controller: OrganizationsController
      x-openapi-router-service: OrganizationsService
  /organizations/select:
    post:
      operationId: organizationsSelectPOST
      requestBody:
        content:
          application/json:
            schema:
              $ref: '#/components/schemas/OrganizationSelectRequest'
      responses:
        "201":
          content:
            application/json:
              schema:
                $ref: '#/components/schemas/Organization'
          description: Created
          headers:
            Location:
              description: Location of a new resource created
              explode: false
              required: true
              schema:
                type: string
              style: simple
        "400":
          content:
            application/json:
              schema:
                $ref: '#/components/schemas/Error'
          description: Bad Request
        "401":
          content:
            application/json:
              schema:
                $ref: '#/components/schemas/Error'
          description: Unauthorized
        "403":
          content:
            application/json:
              schema:
                $ref: '#/components/schemas/Error'
          description: Forbidden
        "500":
          content:
            application/json:
              schema:
                $ref: '#/components/schemas/Error'
          description: Internal server error
        default:
          content:
            application/json:
              schema:
                $ref: '#/components/schemas/Error'
          description: Unexpected error
      security:
      - apiKey: []
      - bearerAuth: []
      summary: Select organization
      tags:
      - Organizations
      x-swagger-router-controller: Organizations
      x-openapi-router-controller: OrganizationsController
      x-openapi-router-service: OrganizationsService
  /organizations/{id}:
    get:
      operationId: organizationsIdGET
      parameters:
      - description: Numeric ID of the Organization to get
        explode: false
        in: path
        name: id
        required: true
        schema:
          type: string
        style: simple
      responses:
        "200":
          content:
            application/json:
              schema:
                $ref: '#/components/schemas/Organization'
          description: Successful operation
        "401":
          content:
            application/json:
              schema:
                $ref: '#/components/schemas/Error'
          description: Unauthorized
        "403":
          content:
            application/json:
              schema:
                $ref: '#/components/schemas/Error'
          description: Forbidden
        "500":
          content:
            application/json:
              schema:
                $ref: '#/components/schemas/Error'
          description: Internal server error
        default:
          content:
            application/json:
              schema:
                $ref: '#/components/schemas/Error'
          description: Unexpected error
      security:
      - apiKey: []
      - bearerAuth: []
      summary: Get Organization by ID
      tags:
      - Organizations
      x-swagger-router-controller: Organizations
      x-openapi-router-controller: OrganizationsController
      x-openapi-router-service: OrganizationsService
    delete:
      operationId: organizationsIdDELETE
      parameters:
      - description: Numeric ID of the Organization to delete
        explode: false
        in: path
        name: id
        required: true
        schema:
          type: string
        style: simple
      responses:
        "204":
          description: Successful operation
        "401":
          content:
            application/json:
              schema:
                $ref: '#/components/schemas/Error'
          description: Unauthorized
        "403":
          content:
            application/json:
              schema:
                $ref: '#/components/schemas/Error'
          description: Forbidden
        "404":
          content:
            application/json:
              schema:
                $ref: '#/components/schemas/Error'
          description: The specified resource was not found
        "500":
          content:
            application/json:
              schema:
                $ref: '#/components/schemas/Error'
          description: Internal server error
        default:
          content:
            application/json:
              schema:
                $ref: '#/components/schemas/Error'
          description: Unexpected error
      security:
      - apiKey: []
      - bearerAuth: []
      summary: Delete organization
      tags:
      - Organizations
      x-swagger-router-controller: Organizations
      x-openapi-router-controller: OrganizationsController
      x-openapi-router-service: OrganizationsService
    put:
      operationId: organizationsIdPUT
      parameters:
      - description: Numeric ID of the Organization to modify
        explode: false
        in: path
        name: id
        required: true
        schema:
          type: string
        style: simple
      requestBody:
        content:
          application/json:
            schema:
              $ref: '#/components/schemas/OrganizationRequest'
      responses:
        "200":
          content:
            application/json:
              schema:
                $ref: '#/components/schemas/Organization'
          description: Successful operation
        "400":
          description: Bad Request
        "401":
          content:
            application/json:
              schema:
                $ref: '#/components/schemas/Error'
          description: Unauthorized
        "403":
          content:
            application/json:
              schema:
                $ref: '#/components/schemas/Error'
          description: Forbidden
        "404":
          content:
            application/json:
              schema:
                $ref: '#/components/schemas/Error'
          description: The specified resource was not found
        "500":
          content:
            application/json:
              schema:
                $ref: '#/components/schemas/Error'
          description: Internal server error
        default:
          content:
            application/json:
              schema:
                $ref: '#/components/schemas/Error'
          description: Unexpected error
      security:
      - apiKey: []
      - bearerAuth: []
      summary: Modify organization
      tags:
      - Organizations
      x-swagger-router-controller: Organizations
      x-openapi-router-controller: OrganizationsController
      x-openapi-router-service: OrganizationsService
  /invoices:
    get:
      operationId: invoicesGET
      parameters:
      - description: The number of items to skip before starting to collect the result
          set
        explode: true
        in: query
        name: offset
        required: false
        schema:
          type: integer
        style: form
      - description: The numbers of items to return
        explode: true
        in: query
        name: limit
        required: false
        schema:
          type: integer
        style: form
      responses:
        "200":
          content:
            application/json:
              schema:
                $ref: '#/components/schemas/Billing'
          description: Successful operation
        "401":
          content:
            application/json:
              schema:
                $ref: '#/components/schemas/Error'
          description: Unauthorized
        "403":
          content:
            application/json:
              schema:
                $ref: '#/components/schemas/Error'
          description: Forbidden
        "500":
          content:
            application/json:
              schema:
                $ref: '#/components/schemas/Error'
          description: Internal server error
        default:
          content:
            application/json:
              schema:
                $ref: '#/components/schemas/Error'
          description: Unexpected error
      security:
      - apiKey: []
      - bearerAuth: []
      summary: Get all invoices
      tags:
      - Invoices
      x-swagger-router-controller: Billing
      x-openapi-router-controller: BillingController
      x-openapi-router-service: BillingService
  /coupons:
    post:
      operationId: couponsPOST
      requestBody:
        content:
          application/json:
            schema:
              $ref: '#/components/schemas/CouponRequest'
      responses:
        "204":
          description: No Content
        "400":
          content:
            application/json:
              schema:
                $ref: '#/components/schemas/Error'
          description: Bad Request
        "401":
          content:
            application/json:
              schema:
                $ref: '#/components/schemas/Error'
          description: Unauthorized
        "403":
          content:
            application/json:
              schema:
                $ref: '#/components/schemas/Error'
          description: Forbidden
        "500":
          content:
            application/json:
              schema:
                $ref: '#/components/schemas/Error'
          description: Internal server error
        default:
          content:
            application/json:
              schema:
                $ref: '#/components/schemas/Error'
          description: Unexpected error
      security:
      - apiKey: []
      - bearerAuth: []
      summary: Add new coupon
      tags:
      - Coupons
      x-swagger-router-controller: Billing
      x-openapi-router-controller: BillingController
      x-openapi-router-service: BillingService
  /pathlabels:
    get:
      operationId: pathlabelsGET
      parameters:
      - description: The number of items to skip before starting to collect the result
          set
        explode: true
        in: query
        name: offset
        required: false
        schema:
          type: integer
        style: form
      - description: The numbers of items to return
        explode: true
        in: query
        name: limit
        required: false
        schema:
          type: integer
        style: form
      - description: Organization to be filtered by
        explode: true
        in: query
        name: org
        required: false
        schema:
          type: string
      responses:
        "200":
          content:
            application/json:
              schema:
                items:
                  $ref: '#/components/schemas/PathLabel'
                type: array
                x-content-type: application/json
          description: Successfull operation
        "401":
          content:
            application/json:
              schema:
                $ref: '#/components/schemas/Error'
          description: Unauthorized
        "403":
          content:
            application/json:
              schema:
                $ref: '#/components/schemas/Error'
          description: Forbidden
        "500":
          content:
            application/json:
              schema:
                $ref: '#/components/schemas/Error'
          description: Internal server error
        default:
          content:
            application/json:
              schema:
                $ref: '#/components/schemas/Error'
          description: Unexpected error
      security:
      - apiKey: []
      - bearerAuth: []
      summary: Get all Path labels
      tags:
      - Path Labels
      x-swagger-router-controller: PathLabels
      x-openapi-router-controller: PathLabelsController
      x-openapi-router-service: PathLabelsService
    post:
      operationId: pathlabelsPOST
      parameters:
      - description: Organization to be filtered by
        explode: true
        in: query
        name: org
        required: false
        schema:
          type: string
      requestBody:
        required: true
        content:
          application/json:
            schema:
              $ref: '#/components/schemas/PathLabelRequest'
      responses:
        "201":
          content:
            application/json:
              schema:
                $ref: '#/components/schemas/PathLabel'
          description: Path label created
        "400":
          content:
            application/json:
              schema:
                $ref: '#/components/schemas/Error'
          description: Bad Request
        "401":
          content:
            application/json:
              schema:
                $ref: '#/components/schemas/Error'
          description: Unauthorized
        "403":
          content:
            application/json:
              schema:
                $ref: '#/components/schemas/Error'
          description: Forbidden
        "500":
          content:
            application/json:
              schema:
                $ref: '#/components/schemas/Error'
          description: Internal server error
        default:
          content:
            application/json:
              schema:
                $ref: '#/components/schemas/Error'
          description: Unexpected error
      security:
      - apiKey: []
      - bearerAuth: []
      summary: Add a new Path label
      tags:
      - Path Labels
      x-swagger-router-controller: PathLabels
      x-openapi-router-controller: PathLabelsController
      x-openapi-router-service: PathLabelsService
  /pathlabels/{id}:
    get:
      operationId: pathlabelsIdGET
      parameters:
      - description: Numeric ID of the Path label to retrieve
        explode: false
        in: path
        name: id
        required: true
        schema:
          type: string
        style: simple
      - description: Organization to be filtered by
        explode: true
        in: query
        name: org
        required: false
        schema:
          type: string
      responses:
        "200":
          content:
            application/json:
              schema:
                $ref: '#/components/schemas/PathLabel'
                x-content-type: application/json
          description: Successfull operation
        "401":
          content:
            application/json:
              schema:
                $ref: '#/components/schemas/Error'
          description: Unauthorized
        "403":
          content:
            application/json:
              schema:
                $ref: '#/components/schemas/Error'
          description: Forbidden
        "500":
          content:
            application/json:
              schema:
                $ref: '#/components/schemas/Error'
          description: Internal server error
        default:
          content:
            application/json:
              schema:
                $ref: '#/components/schemas/Error'
          description: Unexpected error
      security:
      - apiKey: []
      - bearerAuth: []
      summary: Get a Path label by id
      tags:
      - Path Labels
      x-swagger-router-controller: PathLabels
      x-openapi-router-controller: PathLabelsController
      x-openapi-router-service: PathLabelsService
    put:
      operationId: pathlabelsIdPUT
      parameters:
      - description: Numeric ID of the Path label to modify
        explode: false
        in: path
        name: id
        required: true
        schema:
          type: string
        style: simple
      - description: Organization to be filtered by
        explode: true
        in: query
        name: org
        required: false
        schema:
          type: string
      requestBody:
        content:
          application/json:
            schema:
              $ref: '#/components/schemas/PathLabelRequest'
      responses:
        "201":
          content:
            application/json:
              schema:
                $ref: '#/components/schemas/PathLabel'
          description: A new Path label created
        "200":
          content:
            application/json:
              schema:
                $ref: '#/components/schemas/PathLabel'
          description: Path label was modified
        "400":
          description: Bad Request
        "401":
          content:
            application/json:
              schema:
                $ref: '#/components/schemas/Error'
          description: Unauthorized
        "403":
          content:
            application/json:
              schema:
                $ref: '#/components/schemas/Error'
          description: Forbidden
        "404":
          content:
            application/json:
              schema:
                $ref: '#/components/schemas/Error'
          description: The specified resource was not found
        "500":
          content:
            application/json:
              schema:
                $ref: '#/components/schemas/Error'
          description: Internal server error
        default:
          content:
            application/json:
              schema:
                $ref: '#/components/schemas/Error'
          description: Unexpected error
      security:
      - apiKey: []
      - bearerAuth: []
      summary: Modify a Path label
      tags:
      - Path Labels
      x-swagger-router-controller: PathLabels
      x-openapi-router-controller: PathLabelsController
      x-openapi-router-service: PathLabelsService
    delete:
      operationId: pathlabelsIdDELETE
      parameters:
      - description: Numeric ID of the Path label to delete
        explode: false
        in: path
        name: id
        required: true
        schema:
          type: string
        style: simple
      - description: Organization to be filtered by
        explode: true
        in: query
        name: org
        required: false
        schema:
          type: string
      responses:
        "204":
          description: Successfull operation
        "401":
          content:
            application/json:
              schema:
                $ref: '#/components/schemas/Error'
          description: Unauthorized
        "403":
          content:
            application/json:
              schema:
                $ref: '#/components/schemas/Error'
          description: Forbidden
        "404":
          content:
            application/json:
              schema:
                $ref: '#/components/schemas/Error'
          description: The specified resource was not found
        "500":
          content:
            application/json:
              schema:
                $ref: '#/components/schemas/Error'
          description: Internal server error
        default:
          content:
            application/json:
              schema:
                $ref: '#/components/schemas/Error'
          description: Unexpected error
      security:
      - apiKey: []
      - bearerAuth: []
      summary: Delete a Path label
      tags:
      - Path Labels
      x-swagger-router-controller: PathLabels
      x-openapi-router-controller: PathLabelsController
      x-openapi-router-service: PathLabelsService
<<<<<<< HEAD
  /mlpolicies:
    get:
      operationId: mlpoliciesGET
      parameters:
      - description: The number of items to skip before starting to collect the result
          set
        explode: true
        in: query
        name: offset
        required: false
        schema:
          type: integer
        style: form
      - description: The numbers of items to return
        explode: true
        in: query
        name: limit
        required: false
        schema:
          type: integer
        style: form
      - description: Organization to be filtered by
        explode: true
        in: query
        name: org
        required: false
        schema:
          type: string
      responses:
        "200":
          content:
            application/json:
              schema:
                items:
                  $ref: '#/components/schemas/MLPolicy'
                type: array
                x-content-type: application/json
          description: Successful operation
        "401":
          content:
            application/json:
              schema:
                $ref: '#/components/schemas/Error'
          description: Unauthorized
        "403":
          content:
            application/json:
              schema:
                $ref: '#/components/schemas/Error'
          description: Forbidden
        "500":
          content:
            application/json:
              schema:
                $ref: '#/components/schemas/Error'
          description: Internal server error
        default:
          content:
            application/json:
              schema:
                $ref: '#/components/schemas/Error'
          description: Unexpected error
      security:
      - apiKey: []
      - bearerAuth: []
      summary: Get all Multi Link policies
      tags:
      - MultiLink Policies
      x-swagger-router-controller: MLPolicies
      x-openapi-router-controller: MLPoliciesController
      x-openapi-router-service: MLPoliciesService
    post:
      operationId: mlpoliciesPOST
      parameters:
      - description: Organization to be filtered by
        explode: true
        in: query
        name: org
        required: false
        schema:
          type: string
      requestBody:
        required: true
        content:
          application/json:
            schema:
              $ref: '#/components/schemas/MLPolicyRequest'
      responses:
        "201":
          content:
            application/json:
              schema:
                $ref: '#/components/schemas/MLPolicy'
          description: Multi Link policy created
        "400":
          content:
            application/json:
              schema:
                $ref: '#/components/schemas/Error'
          description: Bad Request
        "401":
          content:
            application/json:
              schema:
                $ref: '#/components/schemas/Error'
          description: Unauthorized
        "403":
          content:
            application/json:
              schema:
                $ref: '#/components/schemas/Error'
          description: Forbidden
        "500":
          content:
            application/json:
              schema:
                $ref: '#/components/schemas/Error'
          description: Internal server error
        default:
          content:
            application/json:
              schema:
                $ref: '#/components/schemas/Error'
          description: Unexpected error
      security:
      - apiKey: []
      - bearerAuth: []
      summary: Add a new Multi Link policy
      tags:
      - MultiLink Policies
      x-swagger-router-controller: MLPolicies
      x-openapi-router-controller: MLPoliciesController
      x-openapi-router-service: MLPoliciesService
  /mlpolicies/{id}:
    get:
      operationId: mlpoliciesIdGET
      parameters:
      - description: Numeric ID of the Multi Link policy to retrieve
        explode: false
        in: path
        name: id
        required: true
        schema:
          type: string
        style: simple
      - description: Organization to be filtered by
        explode: true
        in: query
        name: org
        required: false
        schema:
          type: string
      responses:
        "200":
          content:
            application/json:
              schema:
                $ref: '#/components/schemas/MLPolicy'
                x-content-type: application/json
          description: Successful operation
        "401":
          content:
            application/json:
              schema:
                $ref: '#/components/schemas/Error'
          description: Unauthorized
        "403":
          content:
            application/json:
              schema:
                $ref: '#/components/schemas/Error'
          description: Forbidden
        "500":
          content:
            application/json:
              schema:
                $ref: '#/components/schemas/Error'
          description: Internal server error
        default:
          content:
            application/json:
              schema:
                $ref: '#/components/schemas/Error'
          description: Unexpected error
      security:
      - apiKey: []
      - bearerAuth: []
      summary: Get a Multi Link policy by id
      tags:
      - MultiLink Policies
      x-swagger-router-controller: MLPolicies
      x-openapi-router-controller: MLPoliciesController
      x-openapi-router-service: MLPoliciesService
    put:
      operationId: mlpoliciesIdPUT
      parameters:
      - description: Numeric ID of the Multi Link policy to modify
        explode: false
        in: path
        name: id
        required: true
        schema:
          type: string
        style: simple
      - description: Organization to be filtered by
        explode: true
        in: query
        name: org
        required: false
        schema:
          type: string
      requestBody:
        content:
          application/json:
            schema:
              $ref: '#/components/schemas/MLPolicyRequest'
      responses:
        "201":
          content:
            application/json:
              schema:
                $ref: '#/components/schemas/MLPolicy'
          description: A new Multi Link created
        "200":
          content:
            application/json:
              schema:
                $ref: '#/components/schemas/MLPolicy'
          description: Multi Link was modified
        "400":
          description: Bad Request
        "401":
          content:
            application/json:
              schema:
                $ref: '#/components/schemas/Error'
          description: Unauthorized
        "403":
          content:
            application/json:
              schema:
                $ref: '#/components/schemas/Error'
          description: Forbidden
        "404":
          content:
            application/json:
              schema:
                $ref: '#/components/schemas/Error'
          description: The specified resource was not found
        "500":
          content:
            application/json:
              schema:
                $ref: '#/components/schemas/Error'
          description: Internal server error
        default:
          content:
            application/json:
              schema:
                $ref: '#/components/schemas/Error'
          description: Unexpected error
      security:
      - apiKey: []
      - bearerAuth: []
      summary: Modify a Multi Link policy
      tags:
      - MultiLink Policies
      x-swagger-router-controller: MLPolicies
      x-openapi-router-controller: MLPoliciesController
      x-openapi-router-service: MLPoliciesService
    delete:
      operationId: mlpoliciesIdDELETE
      parameters:
      - description: Numeric ID of the Multi Link policy to delete
        explode: false
        in: path
        name: id
        required: true
        schema:
          type: string
        style: simple
      - description: Organization to be filtered by
        explode: true
        in: query
        name: org
        required: false
        schema:
          type: string
      responses:
        "204":
          description: Successful operation
        "401":
          content:
            application/json:
              schema:
                $ref: '#/components/schemas/Error'
          description: Unauthorized
        "403":
          content:
            application/json:
              schema:
                $ref: '#/components/schemas/Error'
          description: Forbidden
        "404":
          content:
            application/json:
              schema:
                $ref: '#/components/schemas/Error'
          description: The specified resource was not found
        "500":
          content:
            application/json:
              schema:
                $ref: '#/components/schemas/Error'
          description: Internal server error
        default:
          content:
            application/json:
              schema:
                $ref: '#/components/schemas/Error'
          description: Unexpected error
      security:
      - apiKey: []
      - bearerAuth: []
      summary: Delete a Multi Link policy
      tags:
      - MultiLink Policies
      x-swagger-router-controller: MLPolicies
      x-openapi-router-controller: MLPoliciesController
      x-openapi-router-service: MLPoliciesService
  /mlpolicies/list:
    get:
      operationId: mlpoliciesListGET
      parameters:
      - description: The number of items to skip before starting to collect the result
          set
        explode: true
        in: query
        name: offset
        required: false
        schema:
          type: integer
        style: form
      - description: The numbers of items to return
        explode: true
        in: query
        name: limit
        required: false
        schema:
          type: integer
        style: form
      - description: Organization to be filtered by
        explode: true
        in: query
        name: org
        required: false
        schema:
          type: string
      responses:
        "200":
          content:
            application/json:
              schema:
                items:
                  $ref: '#/components/schemas/MLPolicyList'
                type: array
                x-content-type: application/json
          description: Successful operation
        "401":
          content:
            application/json:
              schema:
                $ref: '#/components/schemas/Error'
          description: Unauthorized
        "403":
          content:
            application/json:
              schema:
                $ref: '#/components/schemas/Error'
          description: Forbidden
        "500":
          content:
            application/json:
              schema:
                $ref: '#/components/schemas/Error'
          description: Internal server error
        default:
          content:
            application/json:
              schema:
                $ref: '#/components/schemas/Error'
          description: Unexpected error
      security:
      - apiKey: []
      - bearerAuth: []
      summary: Get all Multi Link policies names and IDs only
      tags:
      - MultiLink Policies
      x-swagger-router-controller: MLPolicies
      x-openapi-router-controller: MLPoliciesController
      x-openapi-router-service: MLPoliciesService
  /applications:
=======
  /appidentifications:
>>>>>>> 5d48ca22
    get:
      operationId: appIdentificationsGET
      parameters:
      - description: The number of items to skip before starting to collect the result
          set
        explode: true
        in: query
        name: offset
        required: false
        schema:
          type: integer
        style: form
      - description: The numbers of items to return
        explode: true
        in: query
        name: limit
        required: false
        schema:
          type: integer
        style: form
      - description: Organization to be filtered by
        explode: true
        in: query
        name: org
        required: false
        schema:
          type: string
      responses:
        "200":
          content:
            application/json:
              schema:
                items:
                  $ref: '#/components/schemas/AppIdentification'
                type: object
                x-content-type: application/json
          description: Successful operation
        "401":
          content:
            application/json:
              schema:
                $ref: '#/components/schemas/Error'
          description: Unauthorized
        "403":
          content:
            application/json:
              schema:
                $ref: '#/components/schemas/Error'
          description: Forbidden
        "500":
          content:
            application/json:
              schema:
                $ref: '#/components/schemas/Error'
          description: Internal server error
        default:
          content:
            application/json:
              schema:
                $ref: '#/components/schemas/Error'
          description: Unexpected error
      security:
      - apiKey: []
      - bearerAuth: []
      summary: Get all app identifications
      tags:
      - App Identifications
      x-swagger-router-controller: AppIdentifications
      x-openapi-router-controller: AppIdentificationsController
      x-openapi-router-service: AppIdentificationsService
    post:
      operationId: appIdentificationsPOST
      parameters:
      - description: Organization to be filtered by
        explode: true
        in: query
        name: org
        required: false
        schema:
          type: string
      requestBody:
        content:
          application/json:
            schema:
              $ref: '#/components/schemas/AppIdentification'
      responses:
        "201":
          content:
            application/json:
              schema:
                $ref: '#/components/schemas/AppIdentification'
          description: Created
          headers:
            Location:
              description: Location of a new resource created
              explode: false
              required: true
              schema:
                type: string
              style: simple
        "400":
          content:
            application/json:
              schema:
                $ref: '#/components/schemas/Error'
          description: Bad Request
        "401":
          content:
            application/json:
              schema:
                $ref: '#/components/schemas/Error'
          description: Unauthorized
        "403":
          content:
            application/json:
              schema:
                $ref: '#/components/schemas/Error'
          description: Forbidden
        "500":
          content:
            application/json:
              schema:
                $ref: '#/components/schemas/Error'
          description: Internal server error
        default:
          content:
            application/json:
              schema:
                $ref: '#/components/schemas/Error'
          description: Unexpected error
      security:
      - apiKey: []
      - bearerAuth: []
      summary: Create new app identification
      tags:
<<<<<<< HEAD
      - Applications
      x-swagger-router-controller: Applications
      x-openapi-router-controller: ApplicationsController
      x-openapi-router-service: ApplicationsService
  /applications/{id}:
=======
      - App Identifications
      x-swagger-router-controller: AppIdentifications
      x-openapi-router-controller: AppIdentificationsController
      x-openapi-router-service: AppIdentificationsService
  /appidentifications/{id}:
>>>>>>> 5d48ca22
    delete:
      operationId: appIdentificationsIdDELETE
      parameters:
      - description: Numeric ID of the app identification to delete
        explode: false
        in: path
        name: id
        required: true
        schema:
          type: string
        style: simple
      - description: Organization to be filtered by
        explode: true
        in: query
        name: org
        required: false
        schema:
          type: string
      responses:
        "204":
          description: Successful operation
        "401":
          content:
            application/json:
              schema:
                $ref: '#/components/schemas/Error'
          description: Unauthorized
        "403":
          content:
            application/json:
              schema:
                $ref: '#/components/schemas/Error'
          description: Forbidden
        "404":
          content:
            application/json:
              schema:
                $ref: '#/components/schemas/Error'
          description: The specified resource was not found
        "500":
          content:
            application/json:
              schema:
                $ref: '#/components/schemas/Error'
          description: Internal server error
        default:
          content:
            application/json:
              schema:
                $ref: '#/components/schemas/Error'
          description: Unexpected error
      security:
      - apiKey: []
      - bearerAuth: []
      summary: Delete app identification
      tags:
      - App Identifications
      x-swagger-router-controller: AppIdentifications
      x-openapi-router-controller: AppIdentificationsController
      x-openapi-router-service: AppIdentificationsService
  /appidentifications/imported/{id}:
    get:
      operationId: appIdentificationsIdGET
      parameters:
      - description: App identification id to retrieve
        explode: true
        in: path
        name: id
        required: true
        schema:
          type: string
        style: simple
      - description: Organization to be filtered by
        explode: true
        in: query
        name: org
        required: false
        schema:
          type: string
      responses:
        "200":
          content:
            application/json:
              schema:
                $ref: '#/components/schemas/AppIdentification'
          description: Successful operation
        "401":
          content:
            application/json:
              schema:
                $ref: '#/components/schemas/Error'
          description: Unauthorized
        "403":
          content:
            application/json:
              schema:
                $ref: '#/components/schemas/Error'
          description: Forbidden
        "500":
          content:
            application/json:
              schema:
                $ref: '#/components/schemas/Error'
          description: Internal server error
        default:
          content:
            application/json:
              schema:
                $ref: '#/components/schemas/Error'
          description: Unexpected error
      security:
      - apiKey: []
      - bearerAuth: []
      summary: Get app identification by id
      tags:
      - App Identifications
      x-swagger-router-controller: AppIdentifications
      x-openapi-router-controller: AppIdentificationsController
      x-openapi-router-service: AppIdentificationsService
    put:
      operationId: appIdentificationsIdPUT
      parameters:
      - description: Numeric ID of the app identification to modify
        explode: false
        in: path
        name: id
        required: true
        schema:
          type: string
        style: simple
      - description: Organization to be filtered by
        explode: true
        in: query
        name: org
        required: false
        schema:
          type: string
      requestBody:
        content:
          application/json:
            schema:
              $ref: '#/components/schemas/AppIdentImpCustReq'
      responses:
        "200":
          content:
            application/json:
              schema:
                $ref: '#/components/schemas/AppIdentification'
          description: Created
        "400":
          description: Bad Request
        "401":
          content:
            application/json:
              schema:
                $ref: '#/components/schemas/Error'
          description: Unauthorized
        "403":
          content:
            application/json:
              schema:
                $ref: '#/components/schemas/Error'
          description: Forbidden
        "404":
          content:
            application/json:
              schema:
                $ref: '#/components/schemas/Error'
          description: The specified resource was not found
        "500":
          content:
            application/json:
              schema:
                $ref: '#/components/schemas/Error'
          description: Internal server error
        default:
          content:
            application/json:
              schema:
                $ref: '#/components/schemas/Error'
          description: Unexpected error
      security:
      - apiKey: []
      - bearerAuth: []
      summary: Modify app identification
      tags:
      - App Identifications
      x-swagger-router-controller: AppIdentifications
      x-openapi-router-controller: AppIdentificationsController
      x-openapi-router-service: AppIdentificationsService
  /appidentifications/custom/{id}:
    get:
      operationId: appIdentificationsCustomIdGET
      parameters:
      - description: App identification id to retrieve
        explode: true
        in: path
        name: id
        required: true
        schema:
          type: string
        style: simple
      - description: Organization to be filtered by
        explode: true
        in: query
        name: org
        required: false
        schema:
          type: string
      responses:
        "200":
          content:
            application/json:
              schema:
                $ref: '#/components/schemas/AppIdentification'
          description: Successful operation
        "401":
          content:
            application/json:
              schema:
                $ref: '#/components/schemas/Error'
          description: Unauthorized
        "403":
          content:
            application/json:
              schema:
                $ref: '#/components/schemas/Error'
          description: Forbidden
        "500":
          content:
            application/json:
              schema:
                $ref: '#/components/schemas/Error'
          description: Internal server error
        default:
          content:
            application/json:
              schema:
                $ref: '#/components/schemas/Error'
          description: Unexpected error
      security:
      - apiKey: []
      - bearerAuth: []
      summary: Get app identification by id
      tags:
      - App Identifications
      x-swagger-router-controller: AppIdentifications
      x-openapi-router-controller: AppIdentificationsController
      x-openapi-router-service: AppIdentificationsService
    put:
      operationId: appIdentificationsCustomIdPUT
      parameters:
      - description: Numeric ID of the app identification to modify
        explode: false
        in: path
        name: id
        required: true
        schema:
          type: string
        style: simple
      - description: Organization to be filtered by
        explode: true
        in: query
        name: org
        required: false
        schema:
          type: string
      requestBody:
        content:
          application/json:
            schema:
              $ref: '#/components/schemas/AppIdentification'
      responses:
        "200":
          content:
            application/json:
              schema:
                $ref: '#/components/schemas/AppIdentification'
          description: Successful operation
        "400":
          description: Bad Request
        "401":
          content:
            application/json:
              schema:
                $ref: '#/components/schemas/Error'
          description: Unauthorized
        "403":
          content:
            application/json:
              schema:
                $ref: '#/components/schemas/Error'
          description: Forbidden
        "404":
          content:
            application/json:
              schema:
                $ref: '#/components/schemas/Error'
          description: The specified resource was not found
        "500":
          content:
            application/json:
              schema:
                $ref: '#/components/schemas/Error'
          description: Internal server error
        default:
          content:
            application/json:
              schema:
                $ref: '#/components/schemas/Error'
          description: Unexpected error
      security:
      - apiKey: []
      - bearerAuth: []
      summary: Modify app identification
      tags:
      - App Identifications
      x-swagger-router-controller: AppIdentifications
      x-openapi-router-controller: AppIdentificationsController
      x-openapi-router-service: AppIdentificationsService
  /appidentifications/imported/{id}/reset:
    put:
      operationId: appIdentificationsIdResetPUT
      parameters:
      - description: Numeric ID of the app identification to reset
        explode: false
        in: path
        name: id
        required: true
        schema:
          type: string
        style: simple
      - description: Organization to be filtered by
        explode: true
        in: query
        name: org
        required: false
        schema:
          type: string
      requestBody:
        content:
          application/json:
            schema:
              $ref: '#/components/schemas/AppIdentification'
      responses:
        "200":
          content:
            application/json:
              schema:
                $ref: '#/components/schemas/AppIdentification'
          description: Created
        "400":
          description: Bad Request
        "401":
          content:
            application/json:
              schema:
                $ref: '#/components/schemas/Error'
          description: Unauthorized
        "403":
          content:
            application/json:
              schema:
                $ref: '#/components/schemas/Error'
          description: Forbidden
        "404":
          content:
            application/json:
              schema:
                $ref: '#/components/schemas/Error'
          description: The specified resource was not found
        "500":
          content:
            application/json:
              schema:
                $ref: '#/components/schemas/Error'
          description: Internal server error
        default:
          content:
            application/json:
              schema:
                $ref: '#/components/schemas/Error'
          description: Unexpected error
      security:
      - apiKey: []
      - bearerAuth: []
      summary: Reset imported app identification to its default values
      tags:
      - App Identifications
      x-swagger-router-controller: AppIdentifications
      x-openapi-router-controller: AppIdentificationsController
      x-openapi-router-service: AppIdentificationsService
  /appidentifications/installed:
    get:
      operationId: appIdentificationsInstalledGET
      parameters:
      - description: Devices app identification installed on
        explode: true
        in: query
        name: offset
        required: false
        schema:
          type: integer
        style: form
      - description: The numbers of items to return
        explode: true
        in: query
        name: limit
        required: false
        schema:
          type: integer
        style: form
      - description: Organization to be filtered by
        explode: true
        in: query
        name: org
        required: false
        schema:
          type: string
      responses:
        "200":
          content:
            application/json:
              schema:
                $ref: '#/components/schemas/InstalledAppIdentifications'
                x-content-type: application/json
          description: Successful operation
        "401":
          content:
            application/json:
              schema:
                $ref: '#/components/schemas/Error'
          description: Unauthorized
        "403":
          content:
            application/json:
              schema:
                $ref: '#/components/schemas/Error'
          description: Forbidden
        "500":
          content:
            application/json:
              schema:
                $ref: '#/components/schemas/Error'
          description: Internal server error
        default:
          content:
            application/json:
              schema:
                $ref: '#/components/schemas/Error'
          description: Unexpected error
      security:
      - apiKey: []
      - bearerAuth: []
      summary: Get all installed app identifications
      tags:
      - App Identifications
      x-swagger-router-controller: AppIdentifications
      x-openapi-router-controller: AppIdentificationsController
      x-openapi-router-service: AppIdentificationsService
components:
  responses:
    NotFoundError:
      content:
        application/json:
          schema:
            $ref: '#/components/schemas/Error'
      description: The specified resource was not found
    ForbiddenError:
      content:
        application/json:
          schema:
            $ref: '#/components/schemas/Error'
      description: Forbidden
    InternalServerError:
      content:
        application/json:
          schema:
            $ref: '#/components/schemas/Error'
      description: Internal server error
    UnauthorizedError:
      content:
        application/json:
          schema:
            $ref: '#/components/schemas/Error'
      description: Unauthorized
  schemas:
    AccessToken:
      example:
        isValid: true
        name: name
        _id: id
        token: token
      properties:
        _id:
          maxLength: 24
          minLength: 24
          type: string
        name:
          type: string
        token:
          type: string
        isValid:
          default: true
          type: boolean
      type: object
    AccessTokenRequest:
      example:
        name: name
      properties:
        name:
          type: string
        validityEntity:
          type: string
      type: object
    MemberRequest:
      example:
        userJobTitle: userJobTitle
        userEntity: userEntity
        userLastName: userLastName
        userFirstName: userFirstName
        userRole: viewer
        email: email
        userPermissionTo: account
      properties:
        email:
          type: string
        userFirstName:
          type: string
        userLastName:
          type: string
        userJobTitle:
          type: string
        userPermissionTo:
          enum:
          - account
          - group
          - organization
          type: string
        userEntity:
          type: string
        userRole:
          enum:
          - viewer
          - manager
          - owner
          type: string
      type: object
    Token:
      example:
        _id: id
        org: org
        name: name
        token: token
      properties:
        _id:
          maxLength: 24
          minLength: 24
          type: string
        org:
          type: string
        name:
          type: string
        token:
          type: string
        createdAt:
          type: string
      type: object
    TokenRequest:
      example:
        name: name
      properties:
        name:
          type: string
        description:
          type: string
      type: object
    AppIdentificationRules:
      example:
        ip: 127.0.0.1
        ports: 42
        protocol: tcp
      properties:
        ip:
          type: string
        ports:
          type: string
        protocol:
          enum:
          - tcp
          - udp
          type: string
      type: object
    AppIdentification:
      example:
        _id: _id
        id: _id
        name: custom:app-name
        description: app identification description
        category: internet
        serviceClass: oam
        importance: high
        rules: [
          {ip: "127.0.0.1"},
          {ports: "42"},
          {ports: "128-129"},
          {ip: "127.0.0.1", ports: "42", protocol: "tcp"}
        ]
      properties:
        _id:
          maxLength: 24
          minLength: 24
        id:
          maxLength: 24
          minLength: 1
        name:
          maxLength: 30
          minLength: 2
          type: string
        description:
          maxLength: 128
          type: string
        category:
          maxLength: 30
          minLength: 2
          type: string
        serviceClass:
          maxLength: 30
          minLength: 2
          type: string
        importance:
          enum:
          - high
          - medium
          - low
          type: string
        rules:
          items:
            $ref: '#/components/schemas/AppIdentificationRules'
          type: array
      type: object
    AppIdentImpCustReq:
      example:
        category: internet
        serviceClass: oam
        importance: high
      properties:
        category:
          maxLength: 30
          minLength: 2
          type: string
        serviceClass:
          maxLength: 30
          minLength: 2
          type: string
        importance:
          enum:
          - high
          - medium
          - low
          type: string
      type: object
    InstalledAppIdentifications:
      example:
        totalNotUpdated: 3
        devices:
          _id: _id
          updatedAt: Date
          clients: Client List
          status: ok
      properties:
        totalNotUpdated:
          type: integer
        devices:
          items:
            $ref: '#/components/schemas/InstalledApplication'
          type: array
      type: object
    InstalledApplication:
      example:
        _id: _id
        updatedAt: Date
        clients: Client List
        status: ok
      properties:
        _id:
          maxLength: 24
          minLength: 24
          type: string
        updatedAt:
          type: string
        clients:
          items:
            type: string
          type: array
        status:
          enum:
          - ok
          - install
          - uninstall
          type: string
      type: object
    Account:
      example:
        country: country
        companyType: companyType
        companyDesc: companyDesc
        enableNotifications: true
        name: name
        _id: _id
      properties:
        _id:
          maxLength: 24
          minLength: 24
          type: string
        name:
          type: string
        companyType:
          type: string
        companyDesc:
          type: string
        country:
          maxLength: 2
          type: string
        enableNotifications:
          default: true
          type: boolean
      type: object
    AccountRequest:
      example:
        country: country
        companyType: companyType
        companyDesc: companyDesc
        enableNotifications: true
        name: name
      properties:
        name:
          type: string
        companyType:
          type: string
        companyDesc:
          type: string
        country:
          maxLength: 2
          type: string
        enableNotifications:
          default: true
          type: boolean
      type: object
    OrganizationRequest:
      example:
        name: name
        group: group
      required:
        - name
        - group
      properties:
        name:
          type: string
        group:
          type: string
      type: object
    Organization:
      example:
        name: name
        _id: _id
        account: account
        group: group
      properties:
        _id:
          maxLength: 24
          minLength: 24
          type: string
        name:
          type: string
        group:
          type: string
        account:
          type: string
      type: object
    ApplyJobsResponse:
      properties:
        ids:
          items:
            type: integer
          type: array
    JobsDeleteRequest:
      properties:
        ids:
          items:
            type: integer
          type: array
    NotificationRequest:
      properties:
        count:
          minimum: 0
          type: integer
      type: object
    NotificationsIDPutRequest:
      example:
        status: read
      properties:
        status:
          enum:
          - read
          - unread
          type: string
    NotificationsPutRequest:
      properties:
        status:
          enum:
          - read
          - unread
          type: string
        ids:
          items:
            type: string
          type: array
    Notification:
      example:
        status: unread
        _id: 123
        title: Router state change
        time: "2019-12-19T12:10:01.667Z"
        device: test0
        machineId: "123"
        details: Router state changed to "Not running"
      properties:
        _id:
          maxLength: 24
          minLength: 24
          type: string
        title:
          type: string
        status:
          enum:
          - read
          - unread
          type: string
        time:
          type: string
        device:
          type: string
          nullable: true
        machineId:
          type: string
        details:
          type: string
      type: object
    JobAttempt:
      example:
        max: 7
        made: 5
        remaining: 2
      properties:
        made:
          type: integer
        remaining:
          type: integer
        max:
          type: integer
      type: object
    Job:
      example:
        progress: 1
        created_at: created_at
        _id: 0
        state: 5
        type: type
        priority: 6
        error: error
        attempts:
          max: 7
          made: 5
          remaining: 2
      properties:
        _id:
          type: integer
        type:
          type: string
        data:
          type: object
        result:
          type: object
        priority:
          type: integer
        error:
          type: string
        progress:
          type: string
        state:
          type: string
        created_at:
          type: string
        attempts:
          type: object
      type: object
    DeviceRequest:
      example:
        interfaces:
        - IPv6: IPv6
          PublicIP: PublicIP
          IPv4: IPv4
          type: WAN
          MAC: MAC
          routing: OSPF
          IPv6Mask: "64"
          isAssigned: true
          driver: driver
          IPv4Mask: "24"
          name: name
          pciaddr: pciaddr
          _id: _id
        - IPv6: IPv6
          PublicIP: PublicIP
          IPv4: IPv4
          type: WAN
          MAC: MAC
          routing: OSPF
          IPv6Mask: "64"
          isAssigned: true
          driver: driver
          IPv4Mask: "24"
          name: name
          pciaddr: pciaddr
          _id: _id
        org: org
        isConnected: true
        upgradeSchedule:
          jobQueued: true
          _id: _id
          time: "2019-12-19T12:10:01.667Z"
        description: description
        defaultRoute: defaultRoute
        deviceStatus: deviceStatus
        deviceToken: deviceToken
        labels:
        - labels
        - labels
        site: site
        hostname: host01
        machineId: machineId
        versions:
          agent: agent
          router: router
          device: device
        name: name
        pendingDevModification: true
        isApproved: true
        staticroutes:
        - destination: destination
          interface: interface
          gateway: gateway
        - destination: destination
          interface: interface
          gateway: gateway
        fromToken: fromToken
        account: account
        ipList: ipList
        dhcp: dhcp list
      properties:
        machineId:
          type: string
        name:
          type: string
        description:
          type: string
        site:
          type: string
        defaultRoute:
          type: string
        isApproved:
          type: boolean
        isConnected:
          type: boolean
        pendingDevModification:
          type: boolean
        hostname:
          type: string
        deviceStatus:
          type: object
        deviceToken:
          type: string
        fromToken:
          type: string
        account:
          type: string
        org:
          type: string
        ipList:
          type: string
        staticroutes:
          items:
            $ref: '#/components/schemas/StaticRoute'
          type: array
        dhcp:
          items:
            $ref: '#/components/schemas/Dhcp'
          type: array
        upgradeSchedule:
          $ref: '#/components/schemas/UpgradeSchedule'
        labels:
          items:
            type: string
          type: array
        interfaces:
          items:
            $ref: '#/components/schemas/Interface'
          type: array
        versions:
          $ref: '#/components/schemas/DeviceVersion'
      type: object
    Device:
      example:
        interfaces:
        - IPv6: IPv6
          PublicIP: PublicIP
          IPv4: IPv4
          type: WAN
          MAC: MAC
          routing: OSPF
          IPv6Mask: "64"
          isAssigned: true
          driver: driver
          IPv4Mask: "24"
          name: name
          pciaddr: pciaddr
          _id: _id
          pathlabels: path labels list
        - IPv6: IPv6
          PublicIP: PublicIP
          IPv4: IPv4
          type: WAN
          MAC: MAC
          routing: OSPF
          IPv6Mask: "64"
          isAssigned: true
          driver: driver
          IPv4Mask: "24"
          name: name
          pciaddr: pciaddr
          _id: _id
          pathlabels: path labels list
        org: org
        isConnected: true
        upgradeSchedule:
          jobQueued: true
          _id: _id
          time: "2019-12-19T12:10:01.667Z"
        description: description
        defaultRoute: defaultRoute
        deviceStatus: deviceStatus
        deviceToken: deviceToken
        labels:
        - labels
        - labels
        machineId: machineId
        site: site
        hostname: host01
        versions:
          agent: agent
          router: router
          device: device
          vpp: vpp
          frr: frr
        name: name
        _id: _id
        pendingDevModification: true
        isApproved: true
        staticroutes:
        - id: 1
          destination: 20.20.0.0
          gateway: 20.20.0.1
          interface: eth0
        - id: 2
          destination: 10.10.0.0
          gateway: 10.10.0.1
          interface: eth1
        fromToken: fromToken
        account: account
        ipList: ipList
        dhcp: dhcp list
      properties:
        _id:
          maxLength: 24
          minLength: 24
          type: string
        machineId:
          type: string
        name:
          type: string
        description:
          type: string
        site:
          type: string
        defaultRoute:
          type: string
        isApproved:
          type: boolean
        isConnected:
          type: boolean
        pendingDevModification:
          type: boolean
        hostname:
          type: string
        deviceStatus:
          type: object
        deviceToken:
          type: string
        fromToken:
          type: string
        account:
          type: string
        org:
          type: string
        ipList:
          type: string
        staticroutes:
          items:
            $ref: '#/components/schemas/StaticRoute'
          type: array
        dhcp:
          items:
            $ref: '#/components/schemas/Dhcp'
          type: array
        upgradeSchedule:
          $ref: '#/components/schemas/UpgradeSchedule'
        labels:
          items:
            type: string
          type: array
        interfaces:
          items:
            $ref: '#/components/schemas/Interface'
          type: array
        versions:
          $ref: '#/components/schemas/DeviceVersion'
      type: object
    UpgradeSchedule:
      example:
        jobQueued: true
        _id: _id
        time: "2019-12-19T12:10:01.667Z"
      properties:
        _id:
          maxLength: 24
          minLength: 24
          type: string
        time:
          type: string
          nullable: true
        jobQueued:
          type: boolean
      type: object
    Interface:
      example:
        IPv6: IPv6
        PublicIP: PublicIP
        IPv4: IPv4
        type: WAN
        MAC: MAC
        routing: OSPF
        IPv6Mask: "64"
        isAssigned: true
        driver: driver
        IPv4Mask: "24"
        name: name
        pciaddr: pciaddr
        _id: _id
        pathlabels: path labels list
      properties:
        _id:
          maxLength: 24
          minLength: 24
          type: string
        pciaddr:
          type: string
        driver:
          type: string
        IPv4:
          type: string
        IPv6:
          type: string
        PublicIP:
          type: string
        isAssigned:
          type: boolean
        routing:
          enum:
          - OSPF
          - NONE
          type: string
        type:
          enum:
          - WAN
          - LAN
          - NONE
          type: string
        IPv4Mask:
          type: string
        MAC:
          type: string
        name:
          type: string
        IPv6Mask:
          type: string
        pathlabels:
          items:
            $ref: '#/components/schemas/PathLabel'
          type: array
      type: object
    DeviceVersion:
      example:
        agent: agent
        router: router
        device: device
      properties:
        agent:
          type: string
        device:
          type: string
        router:
          type: string
      type: object
    DeviceLatestVersion:
      example:
        "versions":
          "device": "1.1.51"
          "agent": "1.0.39"
          "vpp": "19.01-rc0"
          "frr": "7.1"
          "router": "01.01.10"
        "versionDeadline": "2020-03-15T00:00:00.000Z"
      properties:
        versions:
          $ref: '#/components/schemas/DeviceVersion'
        versionDeadLite:
          type: string
    Role:
      enum:
      - owner
      - manager
      - viewer
      type: string
    Member:
      example:
        user_email: user_email
        role: owner
        user__id: user__id
        user_name: user_name
        account_name: account_name
        _id: _id
        to: to
        organization_name: organization_name
        account__id: account__id
        group: group
        organization__id: organization__id
      properties:
        _id:
          maxLength: 24
          minLength: 24
          type: string
        user__id:
          maxLength: 24
          minLength: 24
          type: string
        user_name:
          type: string
        user_email:
          type: string
        to:
          type: string
        account_name:
          type: string
        account__id:
          maxLength: 24
          minLength: 24
          type: string
        group:
          type: string
          nullable: true
        organization_name:
          type: string
          nullable: true
        organization__id:
          maxLength: 24
          minLength: 24
          type: string
          nullable: true
        role:
          $ref: '#/components/schemas/Role'
      type: object
    LoginRequest:
      example:
        password: password
        username: username
      properties:
        username:
          type: string
        password:
          type: string
      required: ["username", "password"]
      type: object
    LoginResponse:
      example:
        username: "John Doe"
      properties:
        username:
          type: string
      type: object
    DeviceStatus:
      enum:
      - connected
      - disconnected
      type: string
    DeviceRouteInformation:
      example:
        osRoutes:
        - metric: 0
          destination: destination
          flags: flags
          interface: interface
          gateway: gateway
          mask: mask
        - metric: 0
          destination: destination
          flags: flags
          interface: interface
          gateway: gateway
          mask: mask
        vppRoutes:
        - metric: 6
        - metric: 6
      properties:
        status:
          $ref: '#/components/schemas/DeviceStatus'
        osRoutes:
          items:
            $ref: '#/components/schemas/DeviceRouteOs'
          type: array
        vppRoutes:
          items:
            $ref: '#/components/schemas/DeviceRouteVpp'
          type: array
      type: object
    DeviceRouteOs:
      example:
        metric: 0
        destination: destination
        flags: flags
        interface: interface
        gateway: gateway
        mask: mask
      properties:
        metric:
          type: integer
        destination:
          type: string
        mask:
          type: string
        flags:
          type: string
        interface:
          type: string
        gateway:
          type: string
      type: object
    DeviceRouteVpp:
      example:
        metric: 6
      properties:
        metric:
          type: integer
      type: object
    DeviceStatistics:
      example:
        status: status
      properties:
        status:
          type: object
      type: object
    DeviceConfiguration:
      example:
        configuration:
        - message: message
          params:
          - {}
          - {}
        - message: message
          params:
          - {}
          - {}
        status: connected
      properties:
        status:
          $ref: '#/components/schemas/DeviceStatus'
        configuration:
          items:
            $ref: '#/components/schemas/DeviceConfigurationItem'
          type: array
      type: object
    DeviceConfigurationItem:
      example:
        message: message
        params:
        - {}
        - {}
      properties:
        message:
          type: string
        params:
          type: object
      type: object
    DeviceLog:
      example:
        logs:
        - logs
        - logs
        status: connected
      properties:
        status:
          $ref: '#/components/schemas/DeviceStatus'
        logs:
          items:
            type: string
          type: array
      type: object
    DeviceUpgradeRequest:
      type: object
      properties:
        date:
          type: string
    DevicesUpgradeRequest:
      type: object
      properties:
        devices:
          type: array
          items:
            type: string
        date:
          type: string
    DevicePolicies:
      type: object
      properties:
        multilink:
          type: object
          $ref: '#/components/schemas/DevicePolicy'
      required:
        - multilink
    DevicePolicy:
      type: object
      properties:
        policy:
          type: object
          properties:
            _id:
              maxLength: 24
              minLength: 24
              type: string
            name:
              type: string
            description:
              type: string
        status:
          enum:
          - ''
          - installing
          - installed
          - uninstalling
          type: string

    Tunnel:
      example:
        tunnelStatusA: '{}'
        num: 0
        interfaceADetails: '{}'
        isActive: true
        interfaceBDetails: '{}'
        tunnelStatusB: '{}'
        interfaceA: '{}'
        interfaceB: '{}'
        deviceA: '{}'
        deviceAconf: true
        deviceB: '{}'
        __v: 6
        deviceBconf: true
        _id: _id
      properties:
        num:
          type: integer
        isActive:
          type: boolean
        deviceAconf:
          type: boolean
        deviceBconf:
          type: boolean
        _id:
          maxLength: 24
          minLength: 24
          type: string
        __v:
          type: integer
        deviceA:
          type: object
        deviceB:
          type: object
        interfaceA:
          type: object
        interfaceB:
          type: object
        interfaceADetails:
          type: object
        interfaceBDetails:
          type: object
        tunnelStatusA:
          type: object
        tunnelStatusB:
          type: object
      type: object
    StaticRouteRequest:
      example:
        _id: _id
        destination: destination
        interface: interface
        gateway: gateway
        metric: metric
      properties:
        _id:
          maxLength: 24
          minLength: 24
          type: string
        destination:
          description: Destination
          maxLength: 24
          type: string
        gateway:
          description: Gateway to use
          maxLength: 24
          type: string
        interface:
          description: Interface name
          maxLength: 24
          type: string
        metric:
          description: Route metric
          type: string
      type: object
    StaticRoute:
      example:
        destination: destination
        ifname: interface
        gateway: gateway
        metric: metric
        status: "completed"
      properties:
        _id:
          type: string
        destination:
          description: Destination
          maxLength: 24
          type: string
        gateway:
          description: Gateway to use
          maxLength: 24
          type: string
        ifname:
          description: Interface name
          maxLength: 24
          type: string
        metric:
          description: Route metric
          type: string
        status:
          description: Route status
          type: string
      type: object
    DhcpMacAssign:
      example:
        host: "host1"
        mac: "08:00:27:fd:00:00"
        ipv4: "20.20.20.20"
      properties:
        host:
          description: Device hostname
          minLength: 1
          maxLength: 253
          type: string
        mac:
          description: MAC Address
          maxLength: 20
          type: string
        ipv4:
          description: IPv4 Address
          maxLength: 20
          type: string
      required:
      - host
      - mac
      - ipv4
    DhcpRequest:
      example:
        interface: "0000:00:08.00"
        rangeStart: "20.20.20.2"
        rangeEnd: "20.20.20.255"
        dns: ["8.8.8.8", "8.8.8.4"]
        macAssign: [{"host":"host1", "mac":"08:00:27:fd:00:00", "ipv4":"20.20.20.20"}]
      properties:
        interface:
          description: Interface PCI Address
          maxLength: 24
          type: string
        rangeStart:
          description: Start IP Range
          maxLength: 20
          type: string
        rangeEnd:
          description: End IP Range
          maxLength: 20
          type: string
        dns:
          description: List of DNS address
          items:
            type: string
            maxLength: 20
          type: array
        macAssign:
          description: List of MAC Assignments
          items:
            $ref: '#/components/schemas/DhcpMacAssign'
          type: array
      required:
      - interface
      - rangeStart
      - rangeEnd
      type: object
    Dhcp:
      example:
        _id: "5e5f662f1b0eba50742b6223"
        interface: "0000:00:08.00"
        rangeStart: "20.20.20.2"
        rangeEnd: "20.20.20.255"
        dns: ["8.8.8.8", "8.8.8.4"]
        macAssign: [{"host":"host1", "mac":"08:00:27:fd:00:00", "ipv4":"20.20.20.20"}]
        status: "completed"
      properties:
        _id:
          maxLength: 24
          minLength: 24
          type: string
        interface:
          description: Interface PCI Address
          maxLength: 24
          type: string
        rangeStart:
          description: Start IP Range
          maxLength: 20
          type: string
        rangeEnd:
          description: End IP Range
          maxLength: 20
          type: string
        dns:
          description: List of DNS address
          items:
            type: string
            maxLength: 20
          type: array
        macAssign:
          description: List of MAC Assignments
          items:
            $ref: '#/components/schemas/DhcpMacAssign'
          type: array
        status:
          description: Route status
          type: string
      type: object
    ResetPasswordRequest:
      example:
        email: email
      properties:
        email:
          type: string
      type: object
    UpdatePasswordRequest:
        example:
          email: email
        properties:
          email:
            type: string
        type: object
    OrganizationSelectRequest:
      properties:
        org:
          type: string
      type: object
    RegisterAccountRequest:
      example:
        userJobTitle: userJobTitle
        serviceType: Provider
        country: country
        password: password
        accountName: accountName
        userLastName: userLastName
        userPhoneNumber: userPhoneNumber
        acceptTerms: true
        userFirstName: userFirstName
        companySize: companySize
        email: email
        numberSites: 0
      properties:
        accountName:
          type: string
        email:
          type: string
        userFirstName:
          type: string
        userLastName:
          type: string
        userJobTitle:
          type: string
        userPhoneNumber:
          type: string
        password:
          type: string
        country:
          maxLength: 2
          type: string
        companySize:
          type: string
        serviceType:
          enum:
          - Provider
          - Internal
          type: string
        numberSites:
          type: integer
        acceptTerms:
          type: boolean
      type: object
    AccountSelectRequest:
      example:
        account: "12345678890"
      properties:
        account:
          type: string
      type: object
    CreateTunnelCommand:
      properties:
        devices:
          items:
            type: string
          type: array
      type: object
    DeleteTunnelCommand:
      properties:
        id:
          type: string
      type: object
    DeviceCommand:
      type: object
      properties:
        method:
          type: string
        devices:
          type: object
        meta:
          type: object
    Invoice:
      properties:
        id:
          type: string
        type:
          type: string
        payment_method:
          type: string
        amount:
          type: string
        base_currency_code:
          type: string
        status:
          type: string
        date:
          type: string
    BillingSummary:
      properties:
        _id:
          type: string
        current:
          type: integer
        max:
          type: integer
        account:
          type: string
    Billing:
      properties:
        invoices:
          items:
            $ref: '#/components/schemas/Invoice'
          type: array
        summary:
          $ref: '#/components/schemas/BillingSummary'
          nullable: true
        subscription:
          type: string
    CouponRequest:
      properties:
        name:
          type: string
    PathLabel:
      example:
        _id: id
        name: name
        description: description
        color: color,
        type: type
      properties:
        _id:
          maxLength: 24
          minLength: 24
          type: string
        name:
          type: string
        description:
          type: string
        color:
          type: string
        type:
          enum:
          - DIA
          - Tunnel
          type: string
      required:
      - name
      - description
      - color
      - type
      type: object
    PathLabelRequest:
      example:
        name: name
        description: description
        color: color
      properties:
        name:
          type: string
        description:
          type: string
        color:
          type: string
      required:
        - name
        - description
        - color
        - type
      type: object
    MLPolicy:
      example:
        _id: id
        name: name
        description: description
        rules: [rule 1, rule 2, ...]
      properties:
        _id:
          maxLength: 24
          minLength: 24
          type: string
        name:
          type: string
        description:
          type: string
        rules:
          items:
            $ref: '#/components/schemas/MLRule'
          type: array
      required:
      - _id
      - name
      - description
      - rules
      type: object
    MLPolicyList:
      example:
        id: id
        name: name
      properties:
        _id:
          maxLength: 24
          minLength: 24
          type: string
        name:
          type: string
      required:
      - _id
      - name
    MLPolicyRequest:
      example:
        name: name
        description: description
        rules: [rule 1, rule 2, ...]
      properties:
        name:
          type: string
        description:
          type: string
        rules:
          items:
            $ref: '#/components/schemas/MLRuleRequest'
          type: array
      required:
      - name
      - description
      - rules
      type: object
    MLRule:
      example:
        _id: id
        name: name
        priority: priority
        enabled: true
        classification: classification
        action: action
      properties:
        _id:
          maxLength: 24
          minLength: 24
          type: string
        name:
          type: string
        priority:
          type: integer
          minimum: 0
          maximum: 1000
        enabled:
          type: boolean
        classification:
          schema:
          $ref: '#/components/schemas/MLClassification'
        action:
          schema:
          $ref: '#/components/schemas/MLAction'
      required:
      - _id
      - name
      - priority
      - enabled
      - classification
      - action
      type: object
    MLRuleRequest:
      example:
        name: name
        priority: priority
        enabled: true
        classification: classification
        action: action
      properties:
        name:
          type: string
        priority:
          type: integer
          minimum: 0
          maximum: 1000
        enabled:
            type: boolean
        classification:
          $ref: '#/components/schemas/MLClassification'
        action:
          $ref: '#/components/schemas/MLAction'
      required:
      - name
      - priority
      - enabled
      - classification
      - action
      type: object
    MLClassification:
      example:
        prefix: prefix
        application: application
      anyOf:
      - $ref: '#/components/schemas/MLClassPrefix'
      - $ref: '#/components/schemas/MLClassApp'
      type: object
    MLAction:
      example:
        links: [link1, link2, ...]
        fallback: fallback
      properties:
        links:
          items:
            anyOf:
            - $ref: '#/components/schemas/LinksRequest'
            - $ref: '#/components/schemas/LinksResponse'
          type: array
        order:
          enum:
          - priority
          - load-balancing
        fallback:
          enum:
          - drop
          - by-destination
          type: string
      required:
        - links
        - order
        - fallback
    LinksResponse:
      properties:
        pathlabels:
          items:
            $ref: '#/components/schemas/PathLabel'
          type: array
        order:
          enum:
          - priority
          - load-balancing
          type: string
      type: object
      required:
        - pathlabels
        - order
    LinksRequest:
      properties:
        pathlabels:
          items:
            type: string
          type: array
        order:
          enum:
          - priority
          - load-balancing
          type: string
      type: object
      required:
        - pathlabels
        - order
    MLClassPrefix:
      properties:
        prefix:
          properties:
            ip:
              type: string
            ports:
              type: string
              pattern: "^$|^()([0-9]|[1-5]?[0-9]{2,4}|6[1-4][0-9]{3}|65[1-4][0-9]{2}|655[1-2][0-9]|6553[1-5])(-([0-9]|[1-5]?[0-9]{2,4}|6[1-4][0-9]{3}|65[1-4][0-9]{2}|655[1-2][0-9]|6553[1-5]))?$"
            protocol:
              enum:
              - ""
              - tcp
              - udp
              - icmp
              type: string
          required:
          - ip
          - ports
          - protocol
          type: object
    MLClassApp:
      properties:
        application:
          properties:
            appId:
              type: string
            category:
              type: string
            serviceClass:
              type: string
            importance:
              enum:
              - ''
              - high
              - medium
              - low
              type: string
          required:
          - appId
          - category
          - serviceClass
          - importance
          type: object
    Error:
      properties:
        code:
          type: string
        message:
          type: string
      required:
      - code
      - message
      type: object
  securitySchemes:
    apiKey:
      in: header
      name: APIKEY
      type: apiKey
    bearerAuth:
      bearerFormat: JWT
      scheme: bearer
      type: http<|MERGE_RESOLUTION|>--- conflicted
+++ resolved
@@ -4441,7 +4441,7 @@
       x-swagger-router-controller: PathLabels
       x-openapi-router-controller: PathLabelsController
       x-openapi-router-service: PathLabelsService
-<<<<<<< HEAD
+
   /mlpolicies:
     get:
       operationId: mlpoliciesGET
@@ -4843,10 +4843,7 @@
       x-swagger-router-controller: MLPolicies
       x-openapi-router-controller: MLPoliciesController
       x-openapi-router-service: MLPoliciesService
-  /applications:
-=======
   /appidentifications:
->>>>>>> 5d48ca22
     get:
       operationId: appIdentificationsGET
       parameters:
@@ -4982,19 +4979,11 @@
       - bearerAuth: []
       summary: Create new app identification
       tags:
-<<<<<<< HEAD
-      - Applications
-      x-swagger-router-controller: Applications
-      x-openapi-router-controller: ApplicationsController
-      x-openapi-router-service: ApplicationsService
-  /applications/{id}:
-=======
       - App Identifications
       x-swagger-router-controller: AppIdentifications
       x-openapi-router-controller: AppIdentificationsController
       x-openapi-router-service: AppIdentificationsService
   /appidentifications/{id}:
->>>>>>> 5d48ca22
     delete:
       operationId: appIdentificationsIdDELETE
       parameters:
