// flexiWAN SD-WAN software - flexiEdge, flexiManage.
// For more information go to https://flexiwan.com
// Copyright (C) 2020  flexiWAN Ltd.

// This program is free software: you can redistribute it and/or modify
// it under the terms of the GNU Affero General Public License as
// published by the Free Software Foundation, either version 3 of the
// License, or (at your option) any later version.

// This program is distributed in the hope that it will be useful,
// but WITHOUT ANY WARRANTY; without even the implied warranty of
// MERCHANTABILITY or FITNESS FOR A PARTICULAR PURPOSE.  See the
// GNU Affero General Public License for more details.

// You should have received a copy of the GNU Affero General Public License
// along with this program.  If not, see <https://www.gnu.org/licenses/>.

const AccessTokensController = require('./AccessTokensController');
const AccountsController = require('./AccountsController');
const ConfigurationController = require('./ConfigurationController');
const DevicesController = require('./DevicesController');
const JobsController = require('./JobsController');
const MembersController = require('./MembersController');
const NotificationsController = require('./NotificationsController');
const OrganizationsController = require('./OrganizationsController');
const TokensController = require('./TokensController');
const AppIdentificationsController = require('./AppIdentificationsController');
const TunnelsController = require('./TunnelsController');
const UsersController = require('./UsersController');
const BillingController = require('./BillingController');
const PathLabelsController = require('./PathLabelsController');
const MLPoliciesController = require('./MultiLinkPoliciesController');
const ApplicationsController = require('./ApplicationsController');
const FirewallPoliciesController = require('./FirewallPoliciesController');
const PeersController = require('./PeersController');

module.exports = {
  AccessTokensController,
  AccountsController,
  ConfigurationController,
  DevicesController,
  JobsController,
  MembersController,
  NotificationsController,
  OrganizationsController,
  TokensController,
  AppIdentificationsController,
  TunnelsController,
  UsersController,
  BillingController,
  PathLabelsController,
  MLPoliciesController,
<<<<<<< HEAD
  FirewallPoliciesController,
  PeersController
=======
  ApplicationsController,
  FirewallPoliciesController
>>>>>>> dbb860ac
};<|MERGE_RESOLUTION|>--- conflicted
+++ resolved
@@ -50,11 +50,7 @@
   BillingController,
   PathLabelsController,
   MLPoliciesController,
-<<<<<<< HEAD
   FirewallPoliciesController,
-  PeersController
-=======
-  ApplicationsController,
-  FirewallPoliciesController
->>>>>>> dbb860ac
+  PeersController,
+  ApplicationsController
 };