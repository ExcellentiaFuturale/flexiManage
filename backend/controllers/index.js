// flexiWAN SD-WAN software - flexiEdge, flexiManage.
// For more information go to https://flexiwan.com
// Copyright (C) 2020  flexiWAN Ltd.

// This program is free software: you can redistribute it and/or modify
// it under the terms of the GNU Affero General Public License as
// published by the Free Software Foundation, either version 3 of the
// License, or (at your option) any later version.

// This program is distributed in the hope that it will be useful,
// but WITHOUT ANY WARRANTY; without even the implied warranty of
// MERCHANTABILITY or FITNESS FOR A PARTICULAR PURPOSE.  See the
// GNU Affero General Public License for more details.

// You should have received a copy of the GNU Affero General Public License
// along with this program.  If not, see <https://www.gnu.org/licenses/>.

const AccessTokensController = require('./AccessTokensController');
const AccountsController = require('./AccountsController');
const ConfigurationController = require('./ConfigurationController');
const DevicesController = require('./DevicesController');
const JobsController = require('./JobsController');
const MembersController = require('./MembersController');
const NotificationsController = require('./NotificationsController');
const OrganizationsController = require('./OrganizationsController');
const TokensController = require('./TokensController');
const AppIdentificationsController = require('./AppIdentificationsController');
const TunnelsController = require('./TunnelsController');
const UsersController = require('./UsersController');
const BillingController = require('./BillingController');
const PathLabelsController = require('./PathLabelsController');
const MLPoliciesController = require('./MultiLinkPoliciesController');
const ApplicationsController = require('./ApplicationsController');
const FirewallPoliciesController = require('./FirewallPoliciesController');
const PeersController = require('./PeersController');

module.exports = {
  AccessTokensController,
  AccountsController,
  ConfigurationController,
  DevicesController,
  JobsController,
  MembersController,
  NotificationsController,
  OrganizationsController,
  TokensController,
  AppIdentificationsController,
  TunnelsController,
  UsersController,
  BillingController,
  PathLabelsController,
  MLPoliciesController,
<<<<<<< HEAD
  ApplicationsController,
  FirewallPoliciesController
=======
  FirewallPoliciesController,
  PeersController
>>>>>>> d6af67c7
};<|MERGE_RESOLUTION|>--- conflicted
+++ resolved
@@ -50,11 +50,7 @@
   BillingController,
   PathLabelsController,
   MLPoliciesController,
-<<<<<<< HEAD
   ApplicationsController,
-  FirewallPoliciesController
-=======
   FirewallPoliciesController,
   PeersController
->>>>>>> d6af67c7
 };