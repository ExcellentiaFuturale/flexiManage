--- conflicted
+++ resolved
@@ -499,7 +499,6 @@
   const org = data.org;
   const modifyParams = {};
 
-<<<<<<< HEAD
   // Create the default/static routes modification parameters
   const modifyRoutes = prepareModifyRoutes(device[0], data.newDevice);
   if (modifyRoutes.routes.length > 0) modifyParams.modify_routes = modifyRoutes;
@@ -509,7 +508,9 @@
   if (modifyDHCP.dhcpRemove.length > 0 ||
       modifyDHCP.dhcpAdd.length > 0) {
     modifyParams.modify_dhcp_config = modifyDHCP;
-=======
+  }
+
+
   // Create the default route modification parameters
   // for old agent version compatibility
   const oldDefaultGW = getDefaultGateway(device[0]);
@@ -523,7 +524,6 @@
         new_route: newDefaultGW
       }]
     };
->>>>>>> ee28b913
   }
 
   // Create interfaces modification parameters
@@ -652,39 +652,6 @@
   }
 
   try {
-<<<<<<< HEAD
-    // First, go over assigned and modified
-    // interfaces and make sure they are valid
-    const assign = has(modifyParams, 'modify_router.assign')
-      ? modifyParams.modify_router.assign
-      : [];
-    const unassign = has(modifyParams, 'modify_router.unassign')
-      ? modifyParams.modify_router.unassign
-      : [];
-    const modified = has(modifyParams, 'modify_interfaces')
-      ? modifyParams.modify_interfaces.interfaces
-      : [];
-    const interfaces = [...assign, ...modified];
-    const { valid, err } = validateModifyDeviceMsg(interfaces);
-    if (!valid) throw (new Error(err));
-
-    // Don't allow to modify/assign/unassign
-    // interfaces that are assigned with DHCP
-    const dhcpValidation = validateDhcpConfig(device[0], [
-      ...interfaces,
-      ...unassign
-    ]);
-    if (!dhcpValidation.valid) throw (new Error(dhcpValidation.err));
-
-    // Queue device modification job
-    const jobs = await queueModifyDeviceJob(device[0], modifyParams, user, org);
-
-    return {
-      ids: jobs.flat().map(job => job.id),
-      status: 'completed',
-      message: ''
-    };
-=======
     // Queue job only if the device has changed
     if (modified) {
       // First, go over assigned and modified
@@ -692,23 +659,24 @@
       const assign = has(modifyParams, 'modify_router.assign')
         ? modifyParams.modify_router.assign
         : [];
+      const unassign = has(modifyParams, 'modify_router.unassign')
+        ? modifyParams.modify_router.unassign
+        : [];        
       const modified = has(modifyParams, 'modify_interfaces')
         ? modifyParams.modify_interfaces.interfaces
         : [];
       const interfaces = [...assign, ...modified];
       const { valid, err } = validateModifyDeviceMsg(interfaces);
-      if (!valid) {
-        // Rollback device changes in database and return error
-        await rollBackDeviceChanges(device[0]);
-        throw (new Error(err));
-      }
-      const dhcpValidation = validateDhcpConfig(device[0], interfaces);
-      if (!dhcpValidation.valid) {
-        // Rollback device changes in database and return error
-        await rollBackDeviceChanges(device[0]);
-        throw (new Error(dhcpValidation.err));
-      }
+      if (!valid) throw (new Error(err));
+      // Don't allow to modify/assign/unassign
+      // interfaces that are assigned with DHCP
+      const dhcpValidation = validateDhcpConfig(device[0], [
+        ...interfaces,
+        ...unassign
+      ]);
+      if (!dhcpValidation.valid) throw (new Error(dhcpValidation.err));
       await setJobPendingInDB(device[0]._id, org, true);
+      // Queue device modification job
       const jobs = await queueModifyDeviceJob(device[0], modifyParams, user, org);
       return {
         ids: jobs.flat().map(job => job.id),
@@ -720,7 +688,6 @@
         params: { newInterfaces: JSON.stringify(newInterfaces), device: device[0]._id }
       });
     }
->>>>>>> ee28b913
   } catch (err) {
     logger.error('Failed to queue modify device job', {
       params: { err: err.message, device: device[0]._id }
