// flexiWAN SD-WAN software - flexiEdge, flexiManage.
// For more information go to https://flexiwan.com
// Copyright (C) 2019-2020  flexiWAN Ltd.

// This program is free software: you can redistribute it and/or modify
// it under the terms of the GNU Affero General Public License as
// published by the Free Software Foundation, either version 3 of the
// License, or (at your option) any later version.

// This program is distributed in the hope that it will be useful,
// but WITHOUT ANY WARRANTY; without even the implied warranty of
// MERCHANTABILITY or FITNESS FOR A PARTICULAR PURPOSE.  See the
// GNU Affero General Public License for more details.

// You should have received a copy of the GNU Affero General Public License
// along with this program.  If not, see <https://www.gnu.org/licenses/>.

const configs = require('../configs')();
const deviceQueues = require('../utils/deviceQueue')(
  configs.get('kuePrefix'),
  configs.get('redisUrl')
);
const {
  prepareTunnelRemoveJob,
  prepareTunnelAddJob,
  queueTunnel,
  oneTunnelDel
} = require('../deviceLogic/tunnels');
const { validateModifyDeviceMsg } = require('./validators');
const tunnelsModel = require('../models/tunnels');
const { devices } = require('../models/devices');
const logger = require('../logging/logging')({ module: module.filename, type: 'req' });
const has = require('lodash/has');
const omit = require('lodash/omit');
const differenceWith = require('lodash/differenceWith');
const pullAllWith = require('lodash/pullAllWith');
const isEqual = require('lodash/isEqual');
/**
 * Remove fields that should not be sent to the device from the interfaces array.
 * @param  {Array} interfaces an array of interfaces that will be sent to the device
 * @return {Array}            the same array after removing unnecessary fields
 */
const prepareIfcParams = (interfaces) => {
  return interfaces.map(ifc => {
    const newIfc = omit(ifc, ['_id', 'PublicIP', 'isAssigned', 'pathlabels']);
    newIfc.multilink = {
      labels: ifc.pathlabels
    };
    return newIfc;
  });
};
/**
 * Queues a modify-device job to the device queue.
 * @param  {string}  org                   the organization to which the user belongs
 * @param  {string}  user                  the user that requested the job
 * @param  {Array}   tasks                 the message to be sent to the device
 * @param  {Object}  device                the device to which the job should be queued
 * @param  {Array}   removedTunnelsList=[] tunnels that have been removed as part of
 *                                         the device modification
 * @return {Promise}                       a promise for queuing a job
 */
const queueJob = async (org, user, tasks, device, removedTunnelsList = []) => {
  const job = await deviceQueues.addJob(
    device.machineId, user, org,
    // Data
    { title: `Modify device ${device.hostname}`, tasks: tasks },
    // Response data
    {
      method: 'modify',
      data: {
        device: device._id,
        org: org,
        user: user,
        origDevice: device,
        tunnels: removedTunnelsList
      }
    },
    // Metadata
    { priority: 'medium', attempts: 2, removeOnComplete: false },
    // Complete callback
    null
  );

  logger.info('Modify device job queued', { params: { job: job } });
  return job;
};
/**
 * Performs required tasks before device modification
 * can take place. It removes all tunnels connected to
 * the modified interfaces and then queues the modify device job.
 * @param  {Object}  device        original device object, before the changes
 * @param  {Object}  messageParams device changes that will be sent to the device
 * @param  {string}  user          the user that created the request
 * @param  {string}  org           organization to which the user belongs
 * @return {Job}                   The queued modify-device job
 */
const queueModifyDeviceJob = async (device, messageParams, user, org) => {
  const removedTunnels = [];
  const interfacesIdsSet = new Set();
  const modifiedIfcsMap = {};
  messageParams.reconnect = false;

  // Changes in the interfaces require reconstruction of all tunnels
  // connected to these interfaces (since the tunnels parameters change).
  // Maintain all interfaces that have changed in a set that will
  // be used later to find all the tunnels that should be reconstructed.
  // We use a set, since multiple changes can be done in a single modify-device
  // message, hence the interface might appear in both modify-router and
  // modify-interfaces objects, and we want to remove the tunnel only once.
  if (has(messageParams, 'modify_router')) {
    const { assign, unassign } = messageParams.modify_router;
    (assign || []).forEach(ifc => { interfacesIdsSet.add(ifc._id); });
    (unassign || []).forEach(ifc => { interfacesIdsSet.add(ifc._id); });
  }
  if (has(messageParams, 'modify_interfaces')) {
    const { interfaces } = messageParams.modify_interfaces;
    interfaces.forEach(ifc => {
      interfacesIdsSet.add(ifc._id);
      modifiedIfcsMap[ifc._id] = ifc;
    });
  }

  for (const ifc of interfacesIdsSet) {
    // First, remove all active tunnels connected
    // via this interface, on all relevant devices.
    const tunnels = await tunnelsModel
      .find({
        isActive: true,
        $or: [{ interfaceA: ifc._id }, { interfaceB: ifc._id }]
      })
      .populate('deviceA')
      .populate('deviceB');

    for (const tunnel of tunnels) {
<<<<<<< HEAD
      let { deviceA, deviceB, pathlabel, num } = tunnel;
=======
      let { deviceA, deviceB, pathlabel, num, _id } = tunnel;
>>>>>>> 0cce9822

      // Since the interface changes have already been updated in the database
      // we have to use the original device for creating the tunnel-remove message.
      if (deviceA._id.toString() === device._id.toString()) deviceA = device;
      else deviceB = device;

      const ifcA = deviceA.interfaces.find(ifc => {
        return ifc._id.toString() === tunnel.interfaceA.toString();
      });
      const ifcB = deviceB.interfaces.find(ifc => {
        return ifc._id.toString() === tunnel.interfaceB.toString();
      });

      // For interface changes such as IP/mask we remove the tunnel
      // and readd it after the change has been applied on the device.
      // In such cases, we don't remove the tunnel from the database,
      // but rather only queue remove/add tunnel jobs to the devices.
      // For interfaces that are unassigned, or which path labels have
      // been removed, we remove the tunnel from both the devices and the MGMT
      const [tasksDeviceA, tasksDeviceB] = prepareTunnelRemoveJob(tunnel.num, ifcA, ifcB);
<<<<<<< HEAD
      await queueTunnel(
        false,
        // eslint-disable-next-line max-len
        `Delete tunnel between (${deviceA.hostname}, ${ifcA.name}) and (${deviceB.hostname}, ${ifcB.name})`,
        tasksDeviceA,
        tasksDeviceB,
        user,
        org,
        deviceA.machineId,
        deviceB.machineId,
        deviceA._id,
        deviceB._id,
        num,
        pathlabel
      );
      // Maintain a list of all removed tunnels for adding them back
      // after the interface changes are applied on the device.
      // Add the tunnel to this list only if the interface connected
      // to this tunnel has changed any property except for 'isAssigned'
      // and only if the label of the tunnel is assigned to the interface
      if (ifc._id in modifiedIfcsMap && modifiedIfcsMap[ifc._id].pathlabels.includes(pathlabel)) {
=======
      const pathlabels = modifiedIfcsMap[ifc._id] ? modifiedIfcsMap[ifc._id].pathlabels : null;
      const pathLabelRemoved = pathlabel && !(pathlabels || []).includes(pathlabel);

      if (!(ifc._id in modifiedIfcsMap) || pathLabelRemoved) {
        await oneTunnelDel(_id, user, org);
      } else {
        await queueTunnel(
          false,
          // eslint-disable-next-line max-len
          `Delete tunnel between (${deviceA.hostname}, ${ifcA.name}) and (${deviceB.hostname}, ${ifcB.name})`,
          tasksDeviceA,
          tasksDeviceB,
          user,
          org,
          deviceA.machineId,
          deviceB.machineId,
          deviceA._id,
          deviceB._id,
          num,
          pathlabel
        );
>>>>>>> 0cce9822
        removedTunnels.push(tunnel._id);
      }
    }
  }
  // Prepare and queue device modification job
  if (has(messageParams, 'modify_router.assign')) {
    messageParams.modify_router.assign = prepareIfcParams(messageParams.modify_router.assign);
    messageParams.reconnect = true;
  }
  if (has(messageParams, 'modify_router.unassign')) {
    messageParams.modify_router.unassign = prepareIfcParams(messageParams.modify_router.unassign);
    messageParams.reconnect = true;
  }
  if (has(messageParams, 'modify_interfaces')) {
    messageParams.modify_interfaces.interfaces = prepareIfcParams(
      messageParams.modify_interfaces.interfaces
    );
    messageParams.reconnect = true;
  }
  const tasks = [{ entity: 'agent', message: 'modify-device', params: messageParams }];
  const job = await queueJob(org, user, tasks, device, removedTunnels);
  return [job];
};

/**
 * Reconstructs tunnels that were removed before
 * sending a modify-device message to a device.
 * @param  {Array}   removedTunnels an array of ids of the removed tunnels
 * @param  {string}  org            the organization to which the tunnels belong
 * @param  {string}  user           the user that requested the device change
 * @return {Promise}                a promise for reconstructing tunnels
 */
const reconstructTunnels = async (removedTunnels, org, user) => {
  const tunnels = await tunnelsModel
    .find({ _id: { $in: removedTunnels }, isActive: true })
    .populate('deviceA')
    .populate('deviceB');

  for (const tunnel of tunnels) {
    const { deviceA, deviceB, pathlabel } = tunnel;
    const ifcA = deviceA.interfaces.find(ifc => {
      return ifc._id.toString() === tunnel.interfaceA.toString();
    });
    const ifcB = deviceB.interfaces.find(ifc => {
      return ifc._id.toString() === tunnel.interfaceB.toString();
    });

    const { agent } = deviceB.versions;
    const [tasksDeviceA, tasksDeviceB] = prepareTunnelAddJob(
      tunnel.num,
      ifcA,
      ifcB,
      agent,
      pathlabel
    );
    await queueTunnel(
      true,
      // eslint-disable-next-line max-len
      `Add tunnel between (${deviceA.hostname}, ${ifcA.name}) and (${deviceB.hostname}, ${ifcB.name})`,
      tasksDeviceA,
      tasksDeviceB,
      user,
      org,
      deviceA.machineId,
      deviceB.machineId,
      deviceA._id,
      deviceB._id,
      tunnel.num,
      pathlabel
    );
  }
};
/**
 * Sets the job pending flag value. This flag is used to indicate
 * there's a pending modify-device job in the queue to prevent
 * queuing additional modify-device jobs.
 * @param  {string}  deviceID the id of the device
 * @param  {string}  org      the organization the device belongs to
 * @param  {boolean} flag     the value of the flag
 * @return {Promise}          a promise for updating the flab in the database
 */
const setJobPendingInDB = (deviceID, org, flag) => {
  return devices.update(
    { _id: deviceID, org: org },
    { $set: { pendingDevModification: flag } },
    { upsert: false }
  );
};
/**
 * Reverts the device changes in the database. Since
 * modify-device jobs are sent after the changes had
 * already been updated in the database, the changes
 * must be reverted if the job failed to be sent/
 * processed by the device.
 * @param  {Object}  origDevice device object before changes in the database
 * @return {Promise}            a promise for reverting the changes in the database
 */
const rollBackDeviceChanges = async (origDevice) => {
  const { _id, org } = origDevice;
  const result = await devices.update(
    { _id: _id, org: org },
    {
      $set: {
        defaultRoute: origDevice.defaultRoute,
        interfaces: origDevice.interfaces
      }
    },
    { upsert: false }
  );
  if (result.nModified !== 1) throw new Error('device document was not updated');
};

/**
 * Validate if any dhcp is assigned on a modified interface
 * @param {Object} device - original device
 * @param {List} modifiedInterfaces - list of modified interfaces
 */
const validateDhcpConfig = (device, modifiedInterfaces) => {
  const assignedDhcps = device.dhcp.map(d => d.interface);
  const modifiedDhcp = modifiedInterfaces.filter(i => assignedDhcps.includes(i.pci));
  if (modifiedDhcp.length > 0) {
    // get first interface from device
    const firstIf = device.interfaces.filter(i => i.pciaddr === modifiedDhcp[0].pci);
    const result = {
      valid: false,
      err: `DHCP defined on interface ${
        firstIf[0].name
      }, please remove it before modifying this interface`
    };
    return result;
  }
  return { valid: true, err: '' };
};
/**
 * Creates and queues the modify-device job. It compares
 * the current view of the device in the database with
 * the former view to deduce which fields have change.
 * it then creates an object with the changes and calls
 * queueModifyDeviceJob() to queue the job to the device.
 * @async
 * @param  {Array}    device    an array of the devices to be modified
 * @param  {Object}   user      User object
 * @param  {Object}   data      Additional data used by caller
 * @return {None}
 */
const apply = async (device, user, data) => {
  const userName = user.username;
  const org = user.defaultOrg._id.toString();
  const modifyParams = {};

  // Create the default route modification parameters
  if (device[0].defaultRoute !== data.newDevice.defaultRoute) {
    modifyParams.modify_routes = {
      routes: [{
        addr: 'default',
        old_route: device[0].defaultRoute,
        new_route: data.newDevice.defaultRoute
      }]
    };
  }

  // Create interfaces modification parameters
  // Compare the array of interfaces, and return
  // an array of the interfaces that have changed
  // First, extract only the relevant interface fields
  const [origInterfaces, origIsAssigned] = [
    device[0].interfaces.map(ifc => {
      return ({
        _id: ifc._id,
        pci: ifc.pciaddr,
        addr: ifc.IPv4 && ifc.IPv4Mask ? `${ifc.IPv4}/${ifc.IPv4Mask}` : '',
        addr6: ifc.IPv6 && ifc.IPv6Mask ? `${ifc.IPv6}/${ifc.IPv6Mask}` : '',
        PublicIP: ifc.PublicIP,
        routing: ifc.routing,
        type: ifc.type,
        isAssigned: ifc.isAssigned,
        pathlabels: ifc.pathlabels
      });
    }),
    device[0].interfaces.map(ifc => {
      return ({
        _id: ifc._id,
        pci: ifc.pciaddr,
        isAssigned: ifc.isAssigned
      });
    })
  ];

  const [newInterfaces, newIsAssigned] = [
    data.newDevice.interfaces.map(ifc => {
      return ({
        _id: ifc._id,
        pci: ifc.pciaddr,
        addr: ifc.IPv4 && ifc.IPv4Mask ? `${ifc.IPv4}/${ifc.IPv4Mask}` : '',
        addr6: ifc.IPv6 && ifc.IPv6Mask ? `${ifc.IPv6}/${ifc.IPv6Mask}` : '',
        PublicIP: ifc.PublicIP,
        routing: ifc.routing,
        type: ifc.type,
        isAssigned: ifc.isAssigned,
        pathlabels: ifc.pathlabels
      });
    }),

    data.newDevice.interfaces.map(ifc => {
      return ({
        _id: ifc._id,
        pci: ifc.pciaddr,
        isAssigned: ifc.isAssigned
      });
    })
  ];

  // Handle changes in the 'assigned' field. assignedDiff will contain
  // all the interfaces that have changed their 'isAssigned' field
  const assignedDiff = differenceWith(
    newIsAssigned,
    origIsAssigned,
    (origIfc, newIfc) => {
      return isEqual(origIfc, newIfc);
    }
  );

  if (assignedDiff.length > 0) {
    modifyParams.modify_router = {};
    const toAssign = [];
    const toUnAssign = [];
    // Split interfaces into two arrays: one for the interfaces that
    // are about to become assigned, and one for those which will be
    // unassigned. Add the full interface details as well.
    assignedDiff.forEach(ifc => {
      const ifcInfo = newInterfaces.find(ifcEntry => {
        return ifcEntry._id === ifc._id;
      });

      if (ifc.isAssigned) toAssign.push(ifcInfo);
      else toUnAssign.push(ifcInfo);

      // Interfaces that changed their assignment status
      // are not allowed to change. We remove them from
      // the list to avoid change in assignment and modification
      // in the same message.
      pullAllWith(newInterfaces, [ifcInfo], isEqual);
    });
    if (toAssign.length) modifyParams.modify_router.assign = toAssign;
    if (toUnAssign.length) modifyParams.modify_router.unassign = toUnAssign;
  }

  // Handle changes in interface fields other than 'isAssigned'
  let interfacesDiff = differenceWith(
    newInterfaces,
    origInterfaces,
    (origIfc, newIfc) => {
      return isEqual(origIfc, newIfc);
    }
  );

  // Changes made to unassigned interfaces should be
  // stored in the MGMT, but should not reach the device.
  interfacesDiff = interfacesDiff.filter(ifc => {
    return ifc.isAssigned === true;
  });
  if (interfacesDiff.length > 0) {
    modifyParams.modify_interfaces = {};
    modifyParams.modify_interfaces.interfaces = interfacesDiff;
  }

  const modified =
            has(modifyParams, 'modify_routes') ||
            has(modifyParams, 'modify_router') ||
            has(modifyParams, 'modify_interfaces');
  try {
    // Queue job only if the device has changed
    if (modified) {
      // First, go over assigned and modified
      // interfaces and make sure they are valid
      const assign = has(modifyParams, 'modify_router.assign')
        ? modifyParams.modify_router.assign
        : [];
      const modified = has(modifyParams, 'modify_interfaces')
        ? modifyParams.modify_interfaces.interfaces
        : [];
      const interfaces = [...assign, ...modified];
      const { valid, err } = validateModifyDeviceMsg(interfaces);
      if (!valid) {
        // Rollback device changes in database and return error
        await rollBackDeviceChanges(device[0]);
        throw (new Error(err));
      }
      const dhcpValidation = validateDhcpConfig(device[0], interfaces);
      if (!dhcpValidation.valid) {
        // Rollback device changes in database and return error
        await rollBackDeviceChanges(device[0]);
        throw (new Error(dhcpValidation.err));
      }
      await setJobPendingInDB(device[0]._id, org, true);
      const jobs = await queueModifyDeviceJob(device[0], modifyParams, userName, org);
      return jobs;
    }
  } catch (err) {
    logger.error('Failed to queue modify device job', {
      params: { err: err.message, device: device[0]._id }
    });
    try {
      await setJobPendingInDB(device[0]._id, org, false);
    } catch (err) {
      logger.error('Failed to set job pending flag in db', {
        params: { err: err.message, device: device[0]._id }
      });
    }
    throw (new Error(err.message || 'Internal server error'));
  }
};

/**
 * Called when modify device job completed.
 * In charge of reconstructing the tunnels.
 * @async
 * @param  {number} jobId Kue job ID number
 * @param  {Object} res   job result
 * @return {void}
 */
const complete = async (jobId, res) => {
  if (!res) {
    logger.warn('Got an invalid job result', { params: { res: res, jobId: jobId } });
    return;
  }
  logger.info('Device modification complete', { params: { result: res, jobId: jobId } });
  try {
    await reconstructTunnels(res.tunnels, res.org, res.user);
  } catch (err) {
    logger.error('Tunnel reconstruction failed', {
      params: { jobId: jobId, res: res, err: err.message }
    });
  }
  try {
    await setJobPendingInDB(res.device, res.org, false);
  } catch (err) {
    logger.error('Failed to set job pending flag in db', {
      params: { err: err.message, jobId: jobId, res: res }
    });
  }
};

/**
 * Called when modify device job fails and
 * reverts the changes in the database.
 * @async
 * @param  {number} jobId Kue job ID number
 * @param  {Object} res   job result
 * @return {void}
 */
const error = async (jobId, res) => {
  if (!res || !res.origDevice) {
    logger.warn('Got an invalid job result', { params: { res: res, jobId: jobId } });
    return;
  }
  logger.warn('Rolling back device changes', { params: { jobId: jobId, res: res } });
  try {
    // First rollback changes and only then reconstruct the tunnels. This is
    // done to make sure tunnels are reconstructed with the previous values.
    await rollBackDeviceChanges(res.origDevice);
    await reconstructTunnels(res.tunnels, res.org, res.user);
  } catch (err) {
    logger.error('Device change rollback failed', {
      params: { jobId: jobId, res: res, err: err.message }
    });
  }
  try {
    await setJobPendingInDB(res.device, res.org, false);
  } catch (err) {
    logger.error('Failed to set job pending flag in db', {
      params: { err: err.message, jobId: jobId, res: res }
    });
  }
};

/**
 * Called when modify-device job is removed either
 * by user or due to expiration. This method should run
 * only for tasks that were deleted before completion/failure
 * @async
 * @param  {Object} job Kue job
 * @return {void}
 */
const remove = async (job) => {
  // We rollback changes only for pending jobs, as non-pending
  // jobs are covered by the complete/error callbacks
  if (['inactive', 'delayed', 'active'].includes(job._state)) {
    logger.info('Rolling back device changes for removed task', { params: { job: job } });
    const { org, user, origDevice, tunnels } = job.data.response.data;
    try {
      // First rollback changes and only then reconstruct the tunnels. This is
      // done to make sure tunnels are reconstructed with the previous values.
      await rollBackDeviceChanges(origDevice);
      await reconstructTunnels(tunnels, org, user);
    } catch (err) {
      logger.error('Device change rollback failed', {
        params: { job: job, err: err.message }
      });
    }
    try {
      await setJobPendingInDB(origDevice, org, false);
    } catch (err) {
      logger.error('Failed to set job pending flag in db', {
        params: { err: err.message, job: job }
      });
    }
  }
};

module.exports = {
  apply: apply,
  complete: complete,
  error: error,
  remove: remove
};<|MERGE_RESOLUTION|>--- conflicted
+++ resolved
@@ -132,11 +132,7 @@
       .populate('deviceB');
 
     for (const tunnel of tunnels) {
-<<<<<<< HEAD
-      let { deviceA, deviceB, pathlabel, num } = tunnel;
-=======
       let { deviceA, deviceB, pathlabel, num, _id } = tunnel;
->>>>>>> 0cce9822
 
       // Since the interface changes have already been updated in the database
       // we have to use the original device for creating the tunnel-remove message.
@@ -157,29 +153,6 @@
       // For interfaces that are unassigned, or which path labels have
       // been removed, we remove the tunnel from both the devices and the MGMT
       const [tasksDeviceA, tasksDeviceB] = prepareTunnelRemoveJob(tunnel.num, ifcA, ifcB);
-<<<<<<< HEAD
-      await queueTunnel(
-        false,
-        // eslint-disable-next-line max-len
-        `Delete tunnel between (${deviceA.hostname}, ${ifcA.name}) and (${deviceB.hostname}, ${ifcB.name})`,
-        tasksDeviceA,
-        tasksDeviceB,
-        user,
-        org,
-        deviceA.machineId,
-        deviceB.machineId,
-        deviceA._id,
-        deviceB._id,
-        num,
-        pathlabel
-      );
-      // Maintain a list of all removed tunnels for adding them back
-      // after the interface changes are applied on the device.
-      // Add the tunnel to this list only if the interface connected
-      // to this tunnel has changed any property except for 'isAssigned'
-      // and only if the label of the tunnel is assigned to the interface
-      if (ifc._id in modifiedIfcsMap && modifiedIfcsMap[ifc._id].pathlabels.includes(pathlabel)) {
-=======
       const pathlabels = modifiedIfcsMap[ifc._id] ? modifiedIfcsMap[ifc._id].pathlabels : null;
       const pathLabelRemoved = pathlabel && !(pathlabels || []).includes(pathlabel);
 
@@ -201,7 +174,6 @@
           num,
           pathlabel
         );
->>>>>>> 0cce9822
         removedTunnels.push(tunnel._id);
       }
     }
