// flexiWAN SD-WAN software - flexiEdge, flexiManage.
// For more information go to https://flexiwan.com
// Copyright (C) 2019-2020  flexiWAN Ltd.

// This program is free software: you can redistribute it and/or modify
// it under the terms of the GNU Affero General Public License as
// published by the Free Software Foundation, either version 3 of the
// License, or (at your option) any later version.

// This program is distributed in the hope that it will be useful,
// but WITHOUT ANY WARRANTY; without even the implied warranty of
// MERCHANTABILITY or FITNESS FOR A PARTICULAR PURPOSE.  See the
// GNU Affero General Public License for more details.

// You should have received a copy of the GNU Affero General Public License
// along with this program.  If not, see <https://www.gnu.org/licenses/>.

const configs = require('../configs')();
const deviceQueues = require('../utils/deviceQueue')(
  configs.get('kuePrefix'),
  configs.get('redisUrl')
);
const {
  prepareTunnelRemoveJob,
  prepareTunnelAddJob,
  queueTunnel,
  oneTunnelDel
} = require('../deviceLogic/tunnels');
const { validateModifyDeviceMsg, validateDhcpConfig } = require('./validators');
const { getDefaultGateway } = require('../utils/deviceUtils');
const tunnelsModel = require('../models/tunnels');
const { devices } = require('../models/devices');
const logger = require('../logging/logging')({ module: module.filename, type: 'req' });
const has = require('lodash/has');
const omit = require('lodash/omit');
const differenceWith = require('lodash/differenceWith');
const pullAllWith = require('lodash/pullAllWith');
const isEqual = require('lodash/isEqual');
const pick = require('lodash/pick');
const isObject = require('lodash/isObject');
const { getMajorVersion } = require('../versioning');
const { buildInterfaces } = require('./interfaces');
/**
 * Remove fields that should not be sent to the device from the interfaces array.
 * @param  {Array} interfaces an array of interfaces that will be sent to the device
 * @return {Array}            the same array after removing unnecessary fields
 */
const prepareIfcParams = (interfaces) => {
  return interfaces.map(ifc => {
    const newIfc = omit(ifc, ['_id', 'isAssigned', 'pathlabels']);

    // Device should only be aware of DIA labels.
    const labels = [];
    ifc.pathlabels.forEach(label => {
      if (label.type === 'DIA') labels.push(label._id);
    });
    newIfc.multilink = { labels };

    // Don't send interface default GW for LAN interfaces
    if (ifc.type !== 'WAN' && ifc.isAssigned) delete newIfc.gateway;
    return newIfc;
  });
};

/**
 * Transforms mongoose array of interfaces into array of objects
 *
 * @param {*} interfaces
 * @returns array of interfaces
 */
const transformInterfaces = (interfaces) => {
  return interfaces.map(ifc =>
    ifc.type === 'LAN' ? {
      _id: ifc._id,
      devId: ifc.devId,
      dhcp: 'no',
      addr: ifc.IPv4 && ifc.IPv4Mask ? `${ifc.IPv4}/${ifc.IPv4Mask}` : '',
      addr6: ifc.IPv6 && ifc.IPv6Mask ? `${ifc.IPv6}/${ifc.IPv6Mask}` : '',
      routing: ifc.routing,
      type: ifc.type,
      isAssigned: ifc.isAssigned,
      pathlabels: ifc.pathlabels
    } : {
      _id: ifc._id,
      devId: ifc.devId,
      dhcp: ifc.dhcp ? ifc.dhcp : 'no',
      addr: ifc.IPv4 && ifc.IPv4Mask ? `${ifc.IPv4}/${ifc.IPv4Mask}` : '',
      addr6: ifc.IPv6 && ifc.IPv6Mask ? `${ifc.IPv6}/${ifc.IPv6Mask}` : '',
      PublicIP: ifc.PublicIP,
      PublicPort: ifc.PublicPort,
      useStun: ifc.useStun,
      gateway: ifc.gateway,
      metric: ifc.metric,
      routing: ifc.routing,
      type: ifc.type,
      isAssigned: ifc.isAssigned,
      pathlabels: ifc.pathlabels
    }
  );
};

/**
 * Composes aggregated device modification message (agent version < 2)
 *
 * @param {*} messageParams
 * @param {Object}  device the device to which the job should be queued
 * @returns object of the following format:
 * {
 *   entity: 'agent',
 *   message: 'modify-device',
 *   params: {
 *     {}
 *   }
 * }
 * where 'params' is an object containing individual device modification
 * commands.
 */
const prepareModificationMessageV1 = (messageParams, device) => {
  const modificationMessage = {};
  modificationMessage.reconnect = false;
  if (has(messageParams, 'modify_routes')) {
    modificationMessage.modify_routes = messageParams.modify_routes;
  }
  if (has(messageParams, 'modify_router.assign')) {
    modificationMessage.modify_router = {};
    modificationMessage.modify_router.assign = prepareIfcParams(
      messageParams.modify_router.assign
    );
    modificationMessage.reconnect = true;
  }
  if (has(messageParams, 'modify_router.unassign')) {
    if (!modificationMessage.modify_router) {
      modificationMessage.modify_router = {};
    }
    modificationMessage.modify_router.unassign = prepareIfcParams(
      messageParams.modify_router.unassign
    );
    modificationMessage.reconnect = true;
  }
  // Check against the old configured interfaces.
  // If they are the same, do not initiate modify-device job.
  if (has(messageParams, 'modify_interfaces')) {
    const oldInterfaces = prepareIfcParams(
      transformInterfaces(device.interfaces.toObject()));
    const newInterfaces = prepareIfcParams(
      messageParams.modify_interfaces.interfaces
    );
    const diffInterfaces = differenceWith(
      newInterfaces,
      oldInterfaces,
      (origIfc, newIfc) => {
        return isEqual(origIfc, newIfc);
      }
    );
    if (diffInterfaces.length > 0) {
      modificationMessage.modify_interfaces = {};
      modificationMessage.modify_interfaces.interfaces = diffInterfaces;
      modificationMessage.reconnect = true;
    }
  }

  const tasks = [[]];
  if (Object.keys(modificationMessage).length !== 0) {
    tasks[0].push(
      {
        entity: 'agent',
        message: 'modify-device',
        params: modificationMessage
      }
    );
  }

  if (has(messageParams, 'modify_dhcp_config')) {
    const { dhcpRemove, dhcpAdd } = messageParams.modify_dhcp_config;

    if (dhcpRemove.length !== 0) {
      tasks[0].push({
        entity: 'agent',
        message: 'remove-dhcp-config',
        params: dhcpRemove
      });
    }

    if (dhcpAdd.length !== 0) {
      tasks[0].push({
        entity: 'agent',
        message: 'add-dhcp-config',
        params: dhcpAdd
      });
    }
  }

  return tasks;
};

/**
 * Composes aggregated device modification message (agent version >= 2)
 *
 * @param {*} messageParams input device modification params
 * @param {Object}  device the device to which the job should be queued
 * @returns object of the following format:
 * {
 *   message: 'aggregated',
 *   params: { requests: [] }
 * }
 * where 'requests' is an array of individual device modification
 * commands.
 */
const prepareModificationMessageV2 = (messageParams, device) => {
  const requests = [];

  // Check against the old configured interfaces.
  // If they are the same, do not initiate modify-device job.
  if (has(messageParams, 'modify_interfaces')) {
    const oldInterfaces = prepareIfcParams(
      transformInterfaces(device.interfaces.toObject()));
    const newInterfaces = prepareIfcParams(
      messageParams.modify_interfaces.interfaces
    );
    const diffInterfaces = differenceWith(
      newInterfaces,
      oldInterfaces,
      (origIfc, newIfc) => {
        return isEqual(origIfc, newIfc);
      }
    );
    if (diffInterfaces.length > 0) {
      requests.push(...diffInterfaces.map(item => {
        return {
          entity: 'agent',
          message: 'modify-interface',
          params: item
        };
      }));
    }
  }

  if (has(messageParams, 'modify_routes')) {
    const routeRequests = messageParams.modify_routes.routes.flatMap(item => {
      const items = [];
      if (item.old_route !== '') {
        items.push({
          entity: 'agent',
          message: 'remove-route',
          params: {
            addr: item.addr,
            via: item.old_route,
            devId: item.devId || undefined,
            metric: item.metric ? parseInt(item.metric, 10) : undefined
          }
        });
      }
      if (item.new_route !== '') {
        items.push({
          entity: 'agent',
          message: 'add-route',
          params: {
            addr: item.addr,
            via: item.new_route,
            devId: item.devId || undefined,
            metric: item.metric ? parseInt(item.metric, 10) : undefined
          }
        });
      }
      return items;
    });

    if (routeRequests) {
      requests.push(...routeRequests);
    }
  }

  if (has(messageParams, 'modify_router.assign')) {
    const ifcParams = prepareIfcParams(messageParams.modify_router.assign);
    requests.push(...ifcParams.map(item => {
      return {
        entity: 'agent',
        message: 'add-interface',
        params: item
      };
    }));
  }
  if (has(messageParams, 'modify_router.unassign')) {
    const ifcParams = prepareIfcParams(messageParams.modify_router.unassign);
    requests.push(...ifcParams.map(item => {
      return {
        entity: 'agent',
        message: 'remove-interface',
        params: item
      };
    }));
  }

  if (has(messageParams, 'modify_dhcp_config')) {
    const { dhcpRemove, dhcpAdd } = messageParams.modify_dhcp_config;

    if (dhcpRemove.length !== 0) {
      requests.push(...dhcpRemove.map(item => {
        return {
          entity: 'agent',
          message: 'remove-dhcp-config',
          params: item
        };
      }));
    }

    if (dhcpAdd.length !== 0) {
      requests.push(...dhcpAdd.map(item => {
        return {
          entity: 'agent',
          message: 'add-dhcp-config',
          params: item
        };
      }));
    }
  }

  const tasks = [];
  if (requests.length !== 0) {
    tasks.push(
      {
        entity: 'agent',
        message: 'aggregated',
        params: { requests: requests }
      }
    );
  }

  return tasks;
};

/**
 * Queues a modify-device job to the device queue.
 * @param  {string}  org                   the organization to which the user belongs
 * @param  {string}  username              name of the user that requested the job
 * @param  {Array}   tasks                 the message to be sent to the device
 * @param  {Object}  device                the device to which the job should be queued
 * @param  {Array}   removedTunnelsList=[] tunnels that have been removed as part of
 *                                         the device modification
 * @return {Promise}                       a promise for queuing a job
 */
const queueJob = async (org, username, tasks, device, removedTunnelsList = []) => {
  const job = await deviceQueues.addJob(
    device.machineId, username, org,
    // Data
    { title: `Modify device ${device.hostname}`, tasks: tasks },
    // Response data
    {
      method: 'modify',
      data: {
        device: device._id,
        org: org,
        user: username,
        origDevice: device,
        tunnels: removedTunnelsList
      }
    },
    // Metadata
    { priority: 'normal', attempts: 1, removeOnComplete: false },
    // Complete callback
    null
  );

  logger.info('Modify device job queued', { params: { job: job } });
  return job;
};
/**
 * Performs required tasks before device modification
 * can take place. It removes all tunnels connected to
 * the modified interfaces and then queues the modify device job.
 * @param  {Object}  device        original device object, before the changes
 * @param  {Object}  messageParams device changes that will be sent to the device
 * @param  {Object}  user          the user that created the request
 * @param  {string}  org           organization to which the user belongs
 * @return {Job}                   The queued modify-device job
 */
const queueModifyDeviceJob = async (device, messageParams, user, org) => {
  const removedTunnels = [];
  const interfacesIdsSet = new Set();
  const modifiedIfcsMap = {};

  // Changes in the interfaces require reconstruction of all tunnels
  // connected to these interfaces (since the tunnels parameters change).
  // Maintain all interfaces that have changed in a set that will
  // be used later to find all the tunnels that should be reconstructed.
  // We use a set, since multiple changes can be done in a single modify-device
  // message, hence the interface might appear in both modify-router and
  // modify-interfaces objects, and we want to remove the tunnel only once.
  if (has(messageParams, 'modify_router')) {
    const { assign, unassign } = messageParams.modify_router;
    (assign || []).forEach(ifc => { interfacesIdsSet.add(ifc._id); });
    (unassign || []).forEach(ifc => { interfacesIdsSet.add(ifc._id); });
  }
  if (has(messageParams, 'modify_interfaces')) {
    const { interfaces } = messageParams.modify_interfaces;
    interfaces.forEach(ifc => {
      interfacesIdsSet.add(ifc._id);
      modifiedIfcsMap[ifc._id] = ifc;
    });
  }

  for (const ifc of interfacesIdsSet) {
    // First, remove all active tunnels connected
    // via this interface, on all relevant devices.
    const tunnels = await tunnelsModel
      .find({
        isActive: true,
        $or: [{ interfaceA: ifc._id }, { interfaceB: ifc._id }]
      })
      .populate('deviceA')
      .populate('deviceB');

    for (const tunnel of tunnels) {
      let { deviceA, deviceB, pathlabel, num, _id } = tunnel;
      // Since the interface changes have already been updated in the database
      // we have to use the original device for creating the tunnel-remove message.
      if (deviceA._id.toString() === device._id.toString()) deviceA = device;
      else deviceB = device;

      const ifcA = deviceA.interfaces.find(ifc => {
        return ifc._id.toString() === tunnel.interfaceA.toString();
      });
      const ifcB = deviceB.interfaces.find(ifc => {
        return ifc._id.toString() === tunnel.interfaceB.toString();
      });

      // For interface changes such as IP/mask we remove the tunnel
      // and readd it after the change has been applied on the device.
      // In such cases, we don't remove the tunnel from the database,
      // but rather only queue remove/add tunnel jobs to the devices.
      // For interfaces that are unassigned, or which path labels have
      // been removed, we remove the tunnel from both the devices and the MGMT
      const [tasksDeviceA, tasksDeviceB] = prepareTunnelRemoveJob(tunnel.num, ifcA, ifcB);
      const pathlabels = modifiedIfcsMap[ifc._id] && modifiedIfcsMap[ifc._id].pathlabels
        ? modifiedIfcsMap[ifc._id].pathlabels.map(label => label._id.toString())
        : [];
      const pathLabelRemoved = pathlabel && !pathlabels.includes(pathlabel.toString());

      if (!(ifc._id in modifiedIfcsMap) || pathLabelRemoved) {
        await oneTunnelDel(_id, user.username, org);
      } else {
        // if dhcp was changed from 'no' to 'yes'
        // then we need to wait for the device new config
        const modifiedIfcA = modifiedIfcsMap[tunnel.interfaceA.toString()];
        const modifiedIfcB = modifiedIfcsMap[tunnel.interfaceB.toString()];
        const waitingDhcpInfo =
          (isObject(modifiedIfcA) && modifiedIfcA.dhcp === 'yes' && ifcA.dhcp !== 'yes') ||
          (isObject(modifiedIfcB) && modifiedIfcB.dhcp === 'yes' && ifcB.dhcp !== 'yes');
        if (waitingDhcpInfo) {
          continue;
        }
        // this could happen if both interfaces are modified at the same time
        // we need to skip adding duplicated jobs
        if (tunnel.pendingTunnelModification) {
          continue;
        }

        // no need to recreate the tunnel with local direct connection
        const isLocal = (ifcA, ifcB) => {
          return !ifcA.PublicIP || !ifcB.PublicIP ||
            ifcA.PublicIP === ifcB.PublicIP;
        };
        const skipLocal =
          (isObject(modifiedIfcA) && modifiedIfcA.addr === `${ifcA.IPv4}/${ifcA.IPv4Mask}` &&
          isLocal(modifiedIfcA, ifcB) && isLocal(ifcA, ifcB)) ||
          (isObject(modifiedIfcB) && modifiedIfcB.addr === `${ifcB.IPv4}/${ifcB.IPv4Mask}` &&
          isLocal(modifiedIfcB, ifcA) && isLocal(ifcB, ifcA));

        if (skipLocal) {
          continue;
        }

        await setTunnelsPendingInDB([tunnel._id], org, true);
        await queueTunnel(
          false,
          // eslint-disable-next-line max-len
          `Delete tunnel between (${deviceA.hostname}, ${ifcA.name}) and (${deviceB.hostname}, ${ifcB.name})`,
          tasksDeviceA,
          tasksDeviceB,
          user.username,
          org,
          deviceA.machineId,
          deviceB.machineId,
          deviceA._id,
          deviceB._id,
          num,
          pathlabel
        );
        removedTunnels.push(tunnel._id);
      }
    }
  }

  // Prepare and queue device modification job
  const majorAgentVersion = getMajorVersion(device.versions.agent);
  const tasks = majorAgentVersion < 2
    ? prepareModificationMessageV1(messageParams, device)
    : prepareModificationMessageV2(messageParams, device);

  if (tasks.length === 0 || tasks[0].length === 0) {
    return [];
  }

  const job = await queueJob(org, user.username, tasks, device, removedTunnels);
  return [job];
};

/**
 * Reconstructs tunnels that were removed before
 * sending a modify-device message to a device.
 * @param  {Array}   removedTunnels an array of ids of the removed tunnels
 * @param  {string}  org            the organization to which the tunnels belong
 * @param  {string}  username       name of the user that requested the device change
 * @return {Promise}                a promise for reconstructing tunnels
 */
const reconstructTunnels = async (removedTunnels, org, username) => {
  try {
    const tunnels = await tunnelsModel
      .find({ _id: { $in: removedTunnels }, isActive: true })
      .populate('deviceA')
      .populate('deviceB');

    for (const tunnel of tunnels) {
      const { deviceA, deviceB, pathlabel } = tunnel;
      const ifcA = deviceA.interfaces.find(ifc => {
        return ifc._id.toString() === tunnel.interfaceA.toString();
      });
      const ifcB = deviceB.interfaces.find(ifc => {
        return ifc._id.toString() === tunnel.interfaceB.toString();
      });

      const [tasksDeviceA, tasksDeviceB] = await prepareTunnelAddJob(
        tunnel,
        ifcA,
        ifcB,
        pathlabel
      );
      await queueTunnel(
        true,
        // eslint-disable-next-line max-len
        `Add tunnel between (${deviceA.hostname}, ${ifcA.name}) and (${deviceB.hostname}, ${ifcB.name})`,
        tasksDeviceA,
        tasksDeviceB,
        username,
        org,
        deviceA.machineId,
        deviceB.machineId,
        deviceA._id,
        deviceB._id,
        tunnel.num,
        pathlabel
      );
    }
  } catch (err) {
    logger.error('Failed to queue Add tunnel jobs', {
      params: { err: err.message, removedTunnels }
    });
  };
  try {
    await setTunnelsPendingInDB(removedTunnels, org, false);
  } catch (err) {
    logger.error('Failed to set tunnel pending flag in db', {
      params: { err: err.message, removedTunnels }
    });
  }
};

/**
 * Sets the job pending flag value. This flag is used to indicate
 * there's a pending modify-device job in the queue to prevent
 * queuing additional modify-device jobs.
 * @param  {string}  deviceID the id of the device
 * @param  {string}  org      the organization the device belongs to
 * @param  {boolean} flag     the value of the flag
 * @return {Promise}          a promise for updating the flab in the database
 */
const setJobPendingInDB = (deviceID, org, flag) => {
  return devices.update(
    { _id: deviceID, org: org },
    { $set: { pendingDevModification: flag } },
    { upsert: false }
  );
};

/**
 * Sets the tunnel rebuilding process pending flag value. This flag is used to indicate
 * there are pending delete-tunnel/add-tunnel jobs in the queue to prevent
 * duplication of jobs.
 * @param  {array}  tunnelIDs array of ids of tunnels
 * @param  {string}  org      the organization the tunnel belongs to
 * @param  {boolean} flag     the value of the flag
 * @return {Promise}          a promise for updating the flab in the database
 */
const setTunnelsPendingInDB = (tunnelIDs, org, flag) => {
  return tunnelsModel.updateMany(
    { _id: { $in: tunnelIDs }, org: org },
    { $set: { pendingTunnelModification: flag } },
    { upsert: false }
  );
};

/**
 * Creates a modify-routes object
 * @param  {Object} origDevice device object before changes in the database
 * @param  {Object} newDevice  device object after changes in the database
 * @return {Object}            an object containing an array of routes
 */
const prepareModifyRoutes = (origDevice, newDevice) => {
  // Handle changes in default route
  const routes = [];
  if (origDevice.defaultRoute !== newDevice.defaultRoute) {
    routes.push({
      addr: 'default',
      old_route: origDevice.defaultRoute,
      new_route: newDevice.defaultRoute
    });
  }

  // Handle changes in static routes
  // Extract only relevant fields from static routes database entries
  const [newStaticRoutes, origStaticRoutes] = [
    newDevice.staticroutes.map(route => {
      return ({
        destination: route.destination,
        gateway: route.gateway,
        ifname: route.ifname,
        metric: route.metric
      });
    }),

    origDevice.staticroutes.map(route => {
      return ({
        destination: route.destination,
        gateway: route.gateway,
        ifname: route.ifname,
        metric: route.metric
      });
    })
  ];

  // Compare new and original static routes arrays.
  // Add all static routes that do not exist in the
  // original routes array and remove all static routes
  // that do not appear in the new routes array
  const [routesToAdd, routesToRemove] = [
    differenceWith(
      newStaticRoutes,
      origStaticRoutes,
      (origRoute, newRoute) => {
        return isEqual(origRoute, newRoute);
      }
    ),
    differenceWith(
      origStaticRoutes,
      newStaticRoutes,
      (origRoute, newRoute) => {
        return isEqual(origRoute, newRoute);
      }
    )
  ];

  routesToRemove.forEach(route => {
    routes.push({
      addr: route.destination,
      old_route: route.gateway,
      new_route: '',
      devId: route.ifname || undefined,
      metric: route.metric || undefined
    });
  });
  routesToAdd.forEach(route => {
    routes.push({
      addr: route.destination,
      new_route: route.gateway,
      old_route: '',
      devId: route.ifname || undefined,
      metric: route.metric || undefined
    });
  });

  return { routes: routes };
};

/**
 * Creates a modify-dhcp object
 * @param  {Object} origDevice device object before changes in the database
 * @param  {Object} newDevice  device object after changes in the database
 * @return {Object}            an object containing an array of routes
 */
const prepareModifyDHCP = (origDevice, newDevice) => {
  // Extract only relevant fields from dhcp database entries
  const [newDHCP, origDHCP] = [
    newDevice.dhcp.map(dhcp => {
      return ({
        interface: dhcp.interface,
        range_start: dhcp.rangeStart,
        range_end: dhcp.rangeEnd,
        dns: dhcp.dns,
        mac_assign: dhcp.macAssign.map(mac => {
          return pick(mac, [
            'host', 'mac', 'ipv4'
          ]);
        })
      });
    }),

    origDevice.dhcp.map(dhcp => {
      return ({
        interface: dhcp.interface,
        range_start: dhcp.rangeStart,
        range_end: dhcp.rangeEnd,
        dns: dhcp.dns,
        mac_assign: dhcp.macAssign.map(mac => {
          return pick(mac, [
            'host', 'mac', 'ipv4'
          ]);
        })
      });
    })
  ];

  // Compare new and original dhcp arrays.
  // Add all dhcp entries that do not exist in the
  // original dhcp array and remove all dhcp entries
  // that do not appear in the new dhcp array
  let [dhcpAdd, dhcpRemove] = [
    differenceWith(
      newDHCP,
      origDHCP,
      (origRoute, newRoute) => {
        return isEqual(origRoute, newRoute);
      }
    ),
    differenceWith(
      origDHCP,
      newDHCP,
      (origRoute, newRoute) => {
        return isEqual(origRoute, newRoute);
      }
    )
  ];

  dhcpRemove = dhcpRemove.map(dhcp => {
    return {
      interface: dhcp.interface
    };
  });

  return { dhcpRemove, dhcpAdd };
};

/**
<<<<<<< HEAD
 * Validate if any dhcp is assigned on a modified interface
 * @param {Object} device - original device
 * @param {List} modifiedInterfaces - list of modified interfaces
 */
const validateDhcpConfig = (device, modifiedInterfaces) => {
  const assignedDhcps = device.dhcp.map(d => d.interface);
  const modifiedDhcp = modifiedInterfaces.filter(i => assignedDhcps.includes(i.devId));
  if (modifiedDhcp.length > 0) {
    // get first interface from device
    const firstIf = device.interfaces.filter(i => i.devId === modifiedDhcp[0].devId);
    const result = {
      valid: false,
      err: `DHCP defined on interface ${
        firstIf[0].name
      }, please remove it before modifying this interface`
    };
    return result;
  }
  return { valid: true, err: '' };
};
/**
=======
>>>>>>> c8679bf1
 * Creates and queues the modify-device job. It compares
 * the current view of the device in the database with
 * the former view to deduce which fields have change.
 * it then creates an object with the changes and calls
 * queueModifyDeviceJob() to queue the job to the device.
 * @async
 * @param  {Array}    device    an array of the devices to be modified
 * @param  {Object}   user      User object
 * @param  {Object}   data      Additional data used by caller
 * @return {None}
 */
const apply = async (device, user, data) => {
  const org = data.org;
  const modifyParams = {};

  // Create the default/static routes modification parameters
  const modifyRoutes = prepareModifyRoutes(device[0], data.newDevice);
  if (modifyRoutes.routes.length > 0) modifyParams.modify_routes = modifyRoutes;

  // Create DHCP modification parameters
  const modifyDHCP = prepareModifyDHCP(device[0], data.newDevice);
  if (modifyDHCP.dhcpRemove.length > 0 ||
      modifyDHCP.dhcpAdd.length > 0) {
    modifyParams.modify_dhcp_config = modifyDHCP;
  }

  const majorAgentVersion = getMajorVersion(device[0].versions.agent);
  if (majorAgentVersion < 2) {
    // Create the default route modification parameters
    // for old agent version compatibility
    const oldDefaultGW = getDefaultGateway(device[0]);
    const newDefaultGW = getDefaultGateway(data.newDevice);
    if (newDefaultGW && oldDefaultGW && newDefaultGW !== oldDefaultGW) {
      const defaultRoute = {
        addr: 'default',
        old_route: oldDefaultGW,
        new_route: newDefaultGW
      };
      if (modifyParams.modify_routes) {
        modifyParams.modify_routes.routes.push(defaultRoute);
      } else {
        modifyParams.modify_routes = {
          routes: [defaultRoute]
        };
      }
    }
  }

  // Create interfaces modification parameters
  // Compare the array of interfaces, and return
  // an array of the interfaces that have changed
  // First, extract only the relevant interface fields
  const [origInterfaces, origIsAssigned] = [
    transformInterfaces(device[0].interfaces),
    device[0].interfaces.map(ifc => {
      return ({
        _id: ifc._id,
        devId: ifc.devId,
        isAssigned: ifc.isAssigned
      });
    })
  ];

  const [newInterfaces, newIsAssigned] = [
    transformInterfaces(data.newDevice.interfaces),
    data.newDevice.interfaces.map(ifc => {
      return ({
        _id: ifc._id,
        devId: ifc.devId,
        isAssigned: ifc.isAssigned
      });
    })
  ];
  // Handle changes in the 'assigned' field. assignedDiff will contain
  // all the interfaces that have changed their 'isAssigned' field
  const assignedDiff = differenceWith(
    newIsAssigned,
    origIsAssigned,
    (origIfc, newIfc) => {
      return isEqual(origIfc, newIfc);
    }
  );

  if (assignedDiff.length > 0) {
    modifyParams.modify_router = {};
    const toAssign = [];
    const toUnAssign = [];
    // Split interfaces into two arrays: one for the interfaces that
    // are about to become assigned, and one for those which will be
    // unassigned. Add the full interface details as well.
    assignedDiff.forEach(ifc => {
      const ifcInfo = newInterfaces.find(ifcEntry => {
        return ifcEntry._id === ifc._id;
      });

      if (ifc.isAssigned) toAssign.push(ifcInfo);
      else toUnAssign.push(ifcInfo);

      // Interfaces that changed their assignment status
      // are not allowed to change. We remove them from
      // the list to avoid change in assignment and modification
      // in the same message.
      pullAllWith(newInterfaces, [ifcInfo], isEqual);
    });
    if (toAssign.length) modifyParams.modify_router.assign = toAssign;
    if (toUnAssign.length) modifyParams.modify_router.unassign = toUnAssign;
  }

  // Handle changes in interface fields other than 'isAssigned'
  let interfacesDiff = differenceWith(
    newInterfaces,
    origInterfaces,
    (origIfc, newIfc) => {
      return isEqual(origIfc, newIfc);
    }
  );

  // Changes made to unassigned interfaces should be
  // stored in the MGMT, but should not reach the device.
  interfacesDiff = interfacesDiff.filter(ifc => {
    return ifc.isAssigned === true;
  });
  if (interfacesDiff.length > 0) {
    modifyParams.modify_interfaces = {};
    modifyParams.modify_interfaces.interfaces = interfacesDiff;
  }

  const shouldQueueJob =
      has(modifyParams, 'modify_routes') ||
      has(modifyParams, 'modify_router') ||
      has(modifyParams, 'modify_interfaces') ||
      has(modifyParams, 'modify_dhcp_config');

  // Return empty jobs array if the device did not change
  if (!shouldQueueJob) {
    return {
      ids: [],
      status: 'completed',
      message: ''
    };
  }

  const modified =
  has(modifyParams, 'modify_routes') ||
  has(modifyParams, 'modify_router') ||
  has(modifyParams, 'modify_interfaces') ||
  has(modifyParams, 'modify_dhcp_config');

  try {
    // Queue job only if the device has changed
    if (modified) {
      // First, go over assigned and modified
      // interfaces and make sure they are valid
      const assign = has(modifyParams, 'modify_router.assign')
        ? modifyParams.modify_router.assign
        : [];
      const unassign = has(modifyParams, 'modify_router.unassign')
        ? modifyParams.modify_router.unassign
        : [];
      const modified = has(modifyParams, 'modify_interfaces')
        ? modifyParams.modify_interfaces.interfaces
        : [];
      const interfaces = [...assign, ...modified];
      const { valid, err } = validateModifyDeviceMsg(interfaces);
      if (!valid) throw (new Error(err));
      // Don't allow to modify/assign/unassign
      // interfaces that are assigned with DHCP
      const dhcpValidation = validateDhcpConfig(device[0], [
        ...interfaces,
        ...unassign
      ]);
      if (!dhcpValidation.valid) throw (new Error(dhcpValidation.err));
      await setJobPendingInDB(device[0]._id, org, true);
      // Queue device modification job
      const jobs = await queueModifyDeviceJob(device[0], modifyParams, user, org);
      return {
        ids: jobs.flat().map(job => job.id),
        status: 'completed',
        message: ''
      };
    } else {
      logger.warn('The device was not modified, nothing to apply', {
        params: { newInterfaces: JSON.stringify(newInterfaces), device: device[0]._id }
      });
    }
  } catch (err) {
    logger.error('Failed to queue modify device job', {
      params: { err: err.message, device: device[0]._id }
    });
    throw (new Error(err.message || 'Internal server error'));
  }
};

/**
 * Called when modify device job completed.
 * In charge of reconstructing the tunnels.
 * @async
 * @param  {number} jobId Kue job ID number
 * @param  {Object} res   job result
 * @return {void}
 */
const complete = async (jobId, res) => {
  if (!res) {
    logger.warn('Got an invalid job result', { params: { res: res, jobId: jobId } });
    return;
  }
  logger.info('Device modification complete', { params: { result: res, jobId: jobId } });
  try {
    await reconstructTunnels(res.tunnels, res.org, res.user);
  } catch (err) {
    logger.error('Tunnel reconstruction failed', {
      params: { jobId: jobId, res: res, err: err.message }
    });
  }
};

/**
 * Complete handler for sync job
 * @return void
 */
const completeSync = async (jobId, jobsData) => {
  // Currently not implemented. "Modify-device" complete
  // callback reconstructs the tunnels by queuing "add-tunnel"
  // jobs to all devices that might be affected by the change.
  // Since at the moment, the agent does not support adding an
  // already existing tunnel we cannot reconstruct the tunnels
  // as part of the sync complete handler.
};

/**
 * Creates the interfaces, static routes and
 * DHCP sections in the full sync job.
 * @return Array
 */
const sync = async (deviceId, org) => {
  const { interfaces, staticroutes, dhcp } = await devices.findOne(
    { _id: deviceId },
    {
      interfaces: 1,
      staticroutes: 1,
      dhcp: 1
    }
  )
    .lean()
    .populate('interfaces.pathlabels', '_id type');

  // Prepare add-interface message
  const deviceConfRequests = [];
  let defaultRouteIfcInfo;
  // build interfaces
  const deviceInterfaces = buildInterfaces(interfaces);
  deviceInterfaces.forEach(item => {
    deviceConfRequests.push({
      entity: 'agent',
      message: 'add-interface',
      params: item
    });
  });

  // build routes
  deviceInterfaces.forEach(item => {
    const { metric, devId, gateway } = item;
    // If found an interface with gateway metric of "0"
    // we have to add it's gateway to the static routes
    // sync requests
    if (metric === '0') {
      defaultRouteIfcInfo = {
        devId,
        gateway
      };
    }
  });

  // Prepare add-route message
  staticroutes.forEach(route => {
    const { ifname, gateway, destination, metric } = route;
    deviceConfRequests.push({
      entity: 'agent',
      message: 'add-route',
      params: {
        addr: destination,
        via: gateway,
        devId: ifname || undefined,
        metric: metric ? parseInt(metric, 10) : undefined
      }
    });
  });

  // Add default route if needed
  if (defaultRouteIfcInfo) {
    const { devId, gateway } = defaultRouteIfcInfo;
    deviceConfRequests.push({
      entity: 'agent',
      message: 'add-route',
      params: {
        addr: 'default',
        via: gateway,
        devId: devId,
        metric: 0
      }
    });
  }

  // Prepare add-dhcp-config message
  dhcp.forEach(entry => {
    const { rangeStart, rangeEnd, dns, macAssign } = entry;

    deviceConfRequests.push({
      entity: 'agent',
      message: 'add-dhcp-config',
      params: {
        interface: entry.interface,
        range_start: rangeStart,
        range_end: rangeEnd,
        dns: dns,
        mac_assign: macAssign
      }
    });
  });

  return {
    requests: deviceConfRequests,
    completeCbData: {},
    callComplete: false
  };
};

module.exports = {
  apply: apply,
  complete: complete,
  completeSync: completeSync,
  sync: sync
};<|MERGE_RESOLUTION|>--- conflicted
+++ resolved
@@ -750,30 +750,6 @@
 };
 
 /**
-<<<<<<< HEAD
- * Validate if any dhcp is assigned on a modified interface
- * @param {Object} device - original device
- * @param {List} modifiedInterfaces - list of modified interfaces
- */
-const validateDhcpConfig = (device, modifiedInterfaces) => {
-  const assignedDhcps = device.dhcp.map(d => d.interface);
-  const modifiedDhcp = modifiedInterfaces.filter(i => assignedDhcps.includes(i.devId));
-  if (modifiedDhcp.length > 0) {
-    // get first interface from device
-    const firstIf = device.interfaces.filter(i => i.devId === modifiedDhcp[0].devId);
-    const result = {
-      valid: false,
-      err: `DHCP defined on interface ${
-        firstIf[0].name
-      }, please remove it before modifying this interface`
-    };
-    return result;
-  }
-  return { valid: true, err: '' };
-};
-/**
-=======
->>>>>>> c8679bf1
  * Creates and queues the modify-device job. It compares
  * the current view of the device in the database with
  * the former view to deduce which fields have change.
