--- conflicted
+++ resolved
@@ -67,14 +67,8 @@
         delete newIfc.useStun;
         delete newIfc.useFixedPublicPort;
         delete newIfc.monitorInternet;
-<<<<<<< HEAD
-=======
         delete newIfc.dnsServers;
         delete newIfc.dnsDomains;
-      } else if (ifc.type === 'WAN') {
-        // Don't send unnecessary info for WAN interfaces
-        delete newIfc.useFixedPublicPort;
->>>>>>> bb962ce3
       }
     }
     return newIfc;
