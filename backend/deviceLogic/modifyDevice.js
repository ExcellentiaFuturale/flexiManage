--- conflicted
+++ resolved
@@ -76,6 +76,7 @@
       addr: ifc.IPv4 && ifc.IPv4Mask ? `${ifc.IPv4}/${ifc.IPv4Mask}` : '',
       addr6: ifc.IPv6 && ifc.IPv6Mask ? `${ifc.IPv6}/${ifc.IPv6Mask}` : '',
       PublicIP: ifc.PublicIP,
+      PublicPort: ifc.PublicPort,
       gateway: ifc.gateway,
       metric: ifc.metric,
       routing: ifc.routing,
@@ -788,27 +789,7 @@
   // an array of the interfaces that have changed
   // First, extract only the relevant interface fields
   const [origInterfaces, origIsAssigned] = [
-<<<<<<< HEAD
-    device[0].interfaces.map(ifc => {
-      return ({
-        _id: ifc._id,
-        pci: ifc.pciaddr,
-        dhcp: ifc.dhcp ? ifc.dhcp : 'no',
-        addr: ifc.IPv4 && ifc.IPv4Mask ? `${ifc.IPv4}/${ifc.IPv4Mask}` : '',
-        addr6: ifc.IPv6 && ifc.IPv6Mask ? `${ifc.IPv6}/${ifc.IPv6Mask}` : '',
-        PublicIP: ifc.PublicIP,
-        PublicPort: ifc.PublicPort,
-        gateway: ifc.gateway,
-        metric: ifc.metric,
-        routing: ifc.routing,
-        type: ifc.type,
-        isAssigned: ifc.isAssigned,
-        pathlabels: ifc.pathlabels
-      });
-    }),
-=======
     transformInterfaces(device[0].interfaces),
->>>>>>> 434feb5a
     device[0].interfaces.map(ifc => {
       return ({
         _id: ifc._id,
@@ -819,28 +800,7 @@
   ];
 
   const [newInterfaces, newIsAssigned] = [
-<<<<<<< HEAD
-    data.newDevice.interfaces.map(ifc => {
-      return ({
-        _id: ifc._id,
-        pci: ifc.pciaddr,
-        dhcp: ifc.dhcp ? ifc.dhcp : 'no',
-        addr: ifc.IPv4 && ifc.IPv4Mask ? `${ifc.IPv4}/${ifc.IPv4Mask}` : '',
-        addr6: ifc.IPv6 && ifc.IPv6Mask ? `${ifc.IPv6}/${ifc.IPv6Mask}` : '',
-        PublicIP: ifc.PublicIP,
-        PublicPort: ifc.PublicPort,
-        gateway: ifc.gateway,
-        metric: ifc.metric,
-        routing: ifc.routing,
-        type: ifc.type,
-        isAssigned: ifc.isAssigned,
-        pathlabels: ifc.pathlabels
-      });
-    }),
-
-=======
     transformInterfaces(data.newDevice.interfaces),
->>>>>>> 434feb5a
     data.newDevice.interfaces.map(ifc => {
       return ({
         _id: ifc._id,
