--- conflicted
+++ resolved
@@ -461,12 +461,8 @@
   // Prepare and queue device modification job
   const agentVersion = getMajorVersion(device.versions.agent);
   let tasks;
-<<<<<<< HEAD
-  switch (version) {
-=======
 
   switch (agentVersion) {
->>>>>>> 44ee8f72
     case 1:
       tasks = prepareModificationMessageV1(messageParams, device);
       break;
