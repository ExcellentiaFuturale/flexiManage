// flexiWAN SD-WAN software - flexiEdge, flexiManage.
// For more information go to https://flexiwan.com
// Copyright (C) 2019  flexiWAN Ltd.

// This program is free software: you can redistribute it and/or modify
// it under the terms of the GNU Affero General Public License as
// published by the Free Software Foundation, either version 3 of the
// License, or (at your option) any later version.

// This program is distributed in the hope that it will be useful,
// but WITHOUT ANY WARRANTY; without even the implied warranty of
// MERCHANTABILITY or FITNESS FOR A PARTICULAR PURPOSE.  See the
// GNU Affero General Public License for more details.

// You should have received a copy of the GNU Affero General Public License
// along with this program.  If not, see <https://www.gnu.org/licenses/>.

const net = require('net');
const cidr = require('cidr-tools');

/**
 * Checks whether a value is empty
 * @param  {string}  val the value to be checked
 * @return {boolean}     true if the value is empty, false otherwise
 */
const isEmpty = (val) => { return val === null || val === undefined || val === ''; };

/**
 * Checks whether a value is a valid IPv4 network mask
 * @param  {string}  mask the mask to be checked
 * @return {boolean}      true if mask is valid, false otherwise
 */
const validateIPv4Mask = mask => {
  return (
    !isEmpty(mask) &&
        mask.length < 3 &&
        !isNaN(Number(mask)) &&
        (mask >= 0 && mask <= 32)
  );
};

/**
 * Checks whether the device configuration is valid,
 * therefore the device can be started.
 * @param {Object}  device                 the device to check
 * @param {Boolean} checkLanOverlaps           if need to check LAN subnets overlap
 * @param {[_id: objectId, name: string, subnet: string]} organizationLanSubnets to check overlaps
 * @return {{valid: boolean, err: string}}  test result + error, if device is invalid
 */
const validateDevice = (device, checkLanOverlaps = false, organizationLanSubnets = []) => {
  // Get all assigned interface. There should be at least
  // two such interfaces - one LAN and the other WAN
  const interfaces = device.interfaces;
  const assignedIfs = interfaces.filter(ifc => { return ifc.isAssigned; });
  const [wanIfcs, lanIfcs] = [
    assignedIfs.filter(ifc => { return ifc.type === 'WAN'; }),
    assignedIfs.filter(ifc => { return ifc.type === 'LAN'; })
  ];

  if (assignedIfs.length < 2 || (wanIfcs.length === 0 || lanIfcs.length === 0)) {
    return {
      valid: false,
      err: 'There should be at least one LAN and one WAN interfaces'
    };
  }

  for (const ifc of assignedIfs) {
    // Assigned interfaces must be either WAN or LAN
    if (!['WAN', 'LAN'].includes(ifc.type)) {
      return {
        valid: false,
        err: `Invalid interface type for ${ifc.name}: ${ifc.type}`
      };
    }

    if ((!net.isIPv4(ifc.IPv4) || ifc.IPv4Mask === '') && ifc.dhcp !== 'yes') {
      return {
        valid: false,
        err: `Interface ${ifc.name} does not have an ${ifc.IPv4Mask === ''
                      ? 'IPv4 mask' : 'IP address'}`
      };
    }

    if (ifc.type === 'LAN') {
      // Path labels are not allowed on LAN interfaces
      if (ifc.pathlabels.length !== 0) {
        return {
          valid: false,
          err: 'Path Labels are not allowed on LAN interfaces'
        };
      }

      // LAN interfaces are not allowed to have a default GW
      if (ifc.gateway !== '') {
        return {
          valid: false,
          err: 'LAN interfaces should not be assigned a default GW'
        };
      }

      // DHCP client is not allowed on LAN interface
      if (ifc.dhcp === 'yes') {
        return {
          valid: false,
          err: 'LAN interfaces should not be set to DHCP'
        };
      }
    }

    if (ifc.type === 'WAN') {
      // OSPF is not allowed on WAN interfaces
      if (ifc.routing === 'OSPF') {
        return {
          valid: false,
          err: 'OSPF should not be configured on WAN interface'
        };
      }
      // WAN interfaces must have default GW assigned to them
      if (ifc.dhcp !== 'yes' && !net.isIPv4(ifc.gateway)) {
        return {
          valid: false,
          err: 'All WAN interfaces should be assigned a default GW'
        };
      }
    }
  }

  // LAN and WAN interfaces must not be on the same subnet
  // WAN IP address and default GW IP addresses must be on the same subnet
  for (const wanIfc of wanIfcs.filter(i => !(i.dhcp === 'yes' && i.IPv4 === ''))) {
    for (const lanIfc of lanIfcs) {
      const wanSubnet = `${wanIfc.IPv4}/${wanIfc.IPv4Mask}`;
      const lanSubnet = `${lanIfc.IPv4}/${lanIfc.IPv4Mask}`;
      // const defaultGwSubnet = `${device.defaultRoute}/32`;

      if (cidr.overlap(wanSubnet, lanSubnet)) {
        return {
          valid: false,
          err: 'WAN and LAN IP addresses have an overlap'
        };
      }
    }
  }

  if (checkLanOverlaps && organizationLanSubnets.length > 0) {
    // LAN subnet must not be overlap with other devices in this org
    for (const orgDevice of organizationLanSubnets) {
      for (const currentLanIfc of lanIfcs) {
        const orgSubnet = orgDevice.subnet;
        const currentSubnet = `${currentLanIfc.IPv4}/${currentLanIfc.IPv4Mask}`;

        // Don't check overlapping with same device
        if (orgDevice._id.toString() === device._id.toString()) {
          continue;
        };

        if (cidr.overlap(currentSubnet, orgSubnet)) {
          const msg =
          `The LAN subnet ${currentSubnet} overlaps with a LAN subnet of device ${orgDevice.name}`;

          return {
            valid: false,
            err: msg
          };
        }
      }
    }
  }

  // Checks if all interfaces metrics are different
  const metricsArray = device.interfaces
    .filter(i => i.type === 'WAN' && i.gateway)
    .map(i => Number(i.metric));
  const hasDuplicates = metricsArray.length !== new Set(metricsArray).size;
  if (hasDuplicates) {
    return {
      valid: false,
      err: 'Duplicated metrics are not allowed on VPP WAN interfaces'
    };
  }

  /*
    if (!cidr.overlap(wanSubnet, defaultGwSubnet)) {
        return {
            valid: false,
            err: 'WAN and default route IP addresses are not on the same subnet'
        };
    }
    */
  return { valid: true, err: '' };
};

/**
 * Checks whether a modify-device message body
 * contains valid configurations.
 * @param  {Object} modifyDeviceMsg         modify-device message body
 * @return {{valid: boolean, err: string}}  test result + error if message is invalid
 */
const validateModifyDeviceMsg = (modifyDeviceMsg) => {
  // Support both arrays and single interface
  const msg = Array.isArray(modifyDeviceMsg) ? modifyDeviceMsg : [modifyDeviceMsg];
  for (const ifc of msg) {
    if (ifc.type === 'WAN' && ifc.dhcp === 'yes' && ifc.addr === '') {
      // allow empty IP on WAN with dhcp client
      continue;
    }
    const [ip, mask] = (ifc.addr || '/').split('/');
    if (!net.isIPv4(ip) || !validateIPv4Mask(mask)) {
      return {
        valid: false,
        err: `Bad request: Invalid IP address ${ifc.addr}`
      };
    }
  }
  return { valid: true, err: '' };
};

<<<<<<< HEAD
/**
 * Get all LAN subnets in the same organization
 * @param  {string} orgId         the id of the organization
 * @return {[_id: objectId, name: string, subnet: string]} array of LAN subnets with router name
 */
const getAllOrganizationLanSubnets = async orgId => {
  const subnets = await devices.aggregate([
    { $match: { org: orgId } },
    {
      $project: {
        'interfaces.IPv4': 1,
        'interfaces.IPv4Mask': 1,
        'interfaces.type': 1,
        'interfaces.isAssigned': 1,
        name: 1,
        _id: 1
      }
    },
    { $unwind: '$interfaces' },
    {
      $match: {
        'interfaces.type': 'LAN',
        'interfaces.isAssigned': true,
        'interfaces.IPv4': { $ne: '' },
        'interfaces.IPv4Mask': { $ne: '' }
      }
    },
    {
      $project: {
        _id: 1,
        name: 1,
        subnet: {
          $concat: ['$interfaces.IPv4', '/', '$interfaces.IPv4Mask']
        }
      }
    }
  ]);

  return subnets;
};

const isIPv4Address = (ip, mask) => {
  return net.isIPv4(ip) && !isEmpty(mask);
};

module.exports = {
  isIPv4Address,
  validateDevice: validateDevice,
  validateModifyDeviceMsg: validateModifyDeviceMsg,
  getAllOrganizationLanSubnets: getAllOrganizationLanSubnets
=======
module.exports = {
  validateDevice,
  validateModifyDeviceMsg
>>>>>>> ee28b913
};<|MERGE_RESOLUTION|>--- conflicted
+++ resolved
@@ -215,7 +215,6 @@
   return { valid: true, err: '' };
 };
 
-<<<<<<< HEAD
 /**
  * Get all LAN subnets in the same organization
  * @param  {string} orgId         the id of the organization
@@ -266,9 +265,4 @@
   validateDevice: validateDevice,
   validateModifyDeviceMsg: validateModifyDeviceMsg,
   getAllOrganizationLanSubnets: getAllOrganizationLanSubnets
-=======
-module.exports = {
-  validateDevice,
-  validateModifyDeviceMsg
->>>>>>> ee28b913
 };