--- conflicted
+++ resolved
@@ -79,22 +79,6 @@
       };
     }
 
-<<<<<<< HEAD
-    // Path labels are not allowed on LAN interfaces
-    if (ifc.type === 'LAN' && ifc.pathlabels.length !== 0) {
-      return {
-        valid: false,
-        err: 'Path Labels are not allowed on LAN interfaces'
-      };
-    }
-
-    // OSPF is not allowed on WAN interfaces
-    if (ifc.type === 'WAN' && ifc.routing === 'OSPF') {
-      return {
-        valid: false,
-        err: 'OSPF should not be configured on WAN interface'
-      };
-=======
     if (ifc.type === 'LAN') {
       // Path labels are not allowed on LAN interfaces
       if (ifc.pathlabels.length !== 0) {
@@ -128,7 +112,6 @@
           err: 'All WAN interfaces should be assigned a default GW'
         };
       }
->>>>>>> f698bf05
     }
   }
 
