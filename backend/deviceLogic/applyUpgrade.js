// flexiWAN SD-WAN software - flexiEdge, flexiManage.
// For more information go to https://flexiwan.com
// Copyright (C) 2019  flexiWAN Ltd.

// This program is free software: you can redistribute it and/or modify
// it under the terms of the GNU Affero General Public License as
// published by the Free Software Foundation, either version 3 of the
// License, or (at your option) any later version.

// This program is distributed in the hope that it will be useful,
// but WITHOUT ANY WARRANTY; without even the implied warranty of
// MERCHANTABILITY or FITNESS FOR A PARTICULAR PURPOSE.  See the
// GNU Affero General Public License for more details.

// You should have received a copy of the GNU Affero General Public License
// along with this program.  If not, see <https://www.gnu.org/licenses/>.

const configs = require('../configs')();
const deviceStatus = require('../periodic/deviceStatus')();
const DevSwUpdater = require('./DevSwVersionUpdateManager');
const deviceQueues = require('../utils/deviceQueue')(
  configs.get('kuePrefix'),
  configs.get('redisUrl')
);
const { devices } = require('../models/devices');
const logger = require('../logging/logging')({ module: module.filename, type: 'req' });

/**
 * Queues upgrade jobs to a list of devices.
 * @param  {Array}   devices       array of devices to which an upgrade job should be queued
 * @param  {string}  user          user name of the user the queued the job
 * @param  {string}  org           id of the organization to which the user belongs
 * @param  {string}  targetVersion the version to which the device will be upgraded
 * @return {Promise}               a promise for queuing an upgrade job
 */
const queueUpgradeJobs = (devices, user, org, targetVersion) => {
  const tasks = [{
    entity: 'agent',
    message: 'upgrade-device-sw',
    params: { version: targetVersion }
  }];
  const jobs = [];
  devices.forEach(dev => {
    deviceStatus.setDeviceStatsField(dev.machineId, 'state', 'pending');
    jobs.push(
      deviceQueues.addJob(dev.machineId, user, org,
        // Data
        { title: `Upgrade device ${dev.hostname}`, tasks: tasks },
        // Response data
        { method: 'upgrade', data: { device: dev._id, org: org } },
        // Metadata
        { priority: 'high', attempts: 1, removeOnComplete: false },
        // Complete callback
        null)
    );
  });

  return Promise.all(jobs);
};

/**
 * Applies the upgrade request on all requested devices
 * @async
 * @param  {Array}    deviceList an array of devices to upgrade
 * @param  {Object}   req        express request object
 * @param  {Object}   res        express response object
 * @param  {Callback} next       express next() callback
 * @return {void}
 */
const apply = async (deviceList, req, res, next) => {
  // If the apply method was called for multiple devices, extract
  // only the devices that appear in the body. If it was called for
  // a single device, simply used the first device in the devices array.
  let opDevices;
  if (req.body.devices) {
    const selectedDevices = req.body.devices;
    opDevices = (deviceList && selectedDevices)
      ? deviceList.filter((device) => {
        const inSelected = selectedDevices.hasOwnProperty(device._id);
        return !!inSelected;
      }) : [];
  } else {
    opDevices = deviceList;
  }

  try {
    // Filter out devices that already have
    // a pending upgrade job in the queue.
    opDevices = await devices.find({
      $and: [
        { _id: { $in: opDevices } },
        { 'upgradeSchedule.jobQueued': { $ne: true } }
      ]
    },
    '_id machineId hostname'
    );

    const swUpdater = await DevSwUpdater.getSwVerUpdaterInstance();
    const version = swUpdater.getLatestDevSwVersion();
    const user = req.user.username;
    const org = req.user.defaultOrg._id.toString();
    const jobResults = await queueUpgradeJobs(opDevices, user, org, version);
    jobResults.forEach(job => {
      logger.info('Upgrade device job queued', {
        params: { jobId: job.id, version: version },
        job: job,
        req: req
      });
    });

    // Set the upgrade job pending flag for all devices.
    // This prevents queuing additional upgrade tasks as long
    // as there's a pending upgrade task in a device's queue.
    const deviceIDs = opDevices.map(dev => { return dev._id; });
    await setQueuedUpgradeFlag(deviceIDs, org, true);

    return res.status(200).send({});
  } catch (err) {
    return next(err);
  }
};
/**
 * Sets the value of the pending upgrade flag in the database.
 * The pending upgrade flag indicates if a pending upgrade job
 * already exists in the device's queue.
 * @param  {string}  deviceID the id of the device
 * @param  {string}  org      the id of the organization the device belongs to
 * @param  {boolean} flag     the value to be set in the database
 * @return {Promise}
 */
const setQueuedUpgradeFlag = (deviceID, org, flag) => {
<<<<<<< HEAD
  return devices.update(
    { _id: { $in: deviceID }, org: org },
    { $set: { 'upgradeSchedule.jobQueued': flag } },
    { upsert: false }
  );
=======
    return new Promise(async(resolve, reject) => {
        try {
            await devices.updateMany(
                { _id: { $in: deviceID }, org: org },
                { $set: { "upgradeSchedule.jobQueued": flag } },
                { upsert: false }
            );
        } catch (err) {
            return reject(err);
        }
        return resolve();
    });
>>>>>>> 8634dbe2
};

/**
 * Called when upgrade device job completes to unset
 * the pending upgrade job flag in the database.
 * @async
 * @param  {number} jobId Kue job ID number
 * @param  {string} res   device object ID and username
 * @return {void}
 */
const complete = async (jobId, res) => {
  logger.info('Device Upgrade complete', { params: { result: res, jobId: jobId } });
  try {
    await setQueuedUpgradeFlag([res.device], res.org, false);
  } catch (err) {
    logger.warn('Failed to update jobQueued field in database', {
      params: { result: res, jobId: jobId }
    });
  }
};

/**
 * Called if upgrade device job fails to unset
 * the pending upgrade job flag in the database.
 * @async
 * @param  {number} jobId Kue job ID
 * @param  {Object} res
 * @return {void}
 */
const error = async (jobId, res) => {
  logger.warn('Device Upgrade failed', { params: { result: res, jobId: jobId } });
  try {
    await setQueuedUpgradeFlag([res.device], res.org, false);
  } catch (err) {
    logger.warn('Failed to update jobQueued field in database', {
      params: { result: res, jobId: jobId }
    });
  }
};

/**
 * Called if upgrade device job was removed to unset
 * the pending upgrade job flag in the database.
 * @async
 * @param  {number} jobId Kue job ID
 * @param  {Object} res
 * @return {void}
 */
const remove = async (job) => {
  if (['inactive', 'delayed', 'active'].includes(job._state)) {
    logger.info('Device Upgrade job removed', { params: { job: job } });
    try {
      const { org, device } = job.data.response.data;
      await setQueuedUpgradeFlag([device], org, false);
    } catch (err) {
      logger.error('Failed to update jobQueued field in database', {
        params: { job: job, err: err.message }
      });
    }
  }
};

module.exports = {
  apply: apply,
  complete: complete,
  queueUpgradeJobs: queueUpgradeJobs,
  error: error,
  remove: remove
};<|MERGE_RESOLUTION|>--- conflicted
+++ resolved
@@ -129,26 +129,11 @@
  * @return {Promise}
  */
 const setQueuedUpgradeFlag = (deviceID, org, flag) => {
-<<<<<<< HEAD
-  return devices.update(
+  return devices.updateMany(
     { _id: { $in: deviceID }, org: org },
     { $set: { 'upgradeSchedule.jobQueued': flag } },
     { upsert: false }
   );
-=======
-    return new Promise(async(resolve, reject) => {
-        try {
-            await devices.updateMany(
-                { _id: { $in: deviceID }, org: org },
-                { $set: { "upgradeSchedule.jobQueued": flag } },
-                { upsert: false }
-            );
-        } catch (err) {
-            return reject(err);
-        }
-        return resolve();
-    });
->>>>>>> 8634dbe2
 };
 
 /**
