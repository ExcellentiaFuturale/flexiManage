--- conflicted
+++ resolved
@@ -92,7 +92,6 @@
       }
     }
 
-<<<<<<< HEAD
     if (ifc.routing === 'OSPF') {
       ifcInfo.ospf = {
         ...ospf,
@@ -106,12 +105,11 @@
       const omitFields = ['routerId'];
       ifcInfo.ospf = omit(ifcInfo.ospf, omitFields);
     }
-=======
+
     ifcInfo.bridge_addr = ifc.type === 'LAN' && deviceInterfaces.some(i => {
       return devId !== i.devId && IPv4 === i.IPv4 && IPv4Mask === i.IPv4Mask;
     }) ? ifcInfo.addr : null;
 
->>>>>>> b19aea16
     interfaces.push(ifcInfo);
   }
 
