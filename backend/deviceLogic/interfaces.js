--- conflicted
+++ resolved
@@ -50,14 +50,9 @@
       mtu,
       dhcp,
       deviceType,
-<<<<<<< HEAD
       configuration,
-      deviceParams,
       staticDnsServers,
       staticDnsDomains
-=======
-      configuration
->>>>>>> db00141e
     } = ifc;
     // Non-DIA interfaces should not be
     // sent to the device
