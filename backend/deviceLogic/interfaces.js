--- conflicted
+++ resolved
@@ -51,12 +51,9 @@
       dhcp,
       deviceType,
       configuration,
-<<<<<<< HEAD
       dnsServers,
-      dnsDomains
-=======
+      dnsDomains,
       useFixedPublicPort
->>>>>>> 9c2ac8f2
     } = ifc;
     // Non-DIA interfaces should not be
     // sent to the device
