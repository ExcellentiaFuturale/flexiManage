// flexiWAN SD-WAN software - flexiEdge, flexiManage.
// For more information go to https://flexiwan.com
// Copyright (C) 2019  flexiWAN Ltd.

// This program is free software: you can redistribute it and/or modify
// it under the terms of the GNU Affero General Public License as
// published by the Free Software Foundation, either version 3 of the
// License, or (at your option) any later version.

// This program is distributed in the hope that it will be useful,
// but WITHOUT ANY WARRANTY; without even the implied warranty of
// MERCHANTABILITY or FITNESS FOR A PARTICULAR PURPOSE.  See the
// GNU Affero General Public License for more details.

// You should have received a copy of the GNU Affero General Public License
// along with this program.  If not, see <https://www.gnu.org/licenses/>.

const { ObjectId } = require('mongoose').Types;
const { validateDevice, validateModifyDeviceMsg } = require('../validators');

describe('validateDevice', () => {
  let device;
  const successObject = {
    valid: true,
    err: ''
  };
  const failureObject = {
    valid: false,
    err: ''
  };

  beforeEach(() => {
    device = {
      interfaces: [{
        name: 'eth0',
        pciaddr: '00:02.00',
        driver: 'igb-1000',
        MAC: 'ab:45:90:ed:89:16',
        IPv4: '192.168.100.1',
        IPv4Mask: '24',
        IPv6: '2001:db8:85a3:8d3:1319:8a2e:370:7348',
        IPv6Mask: '64',
        PublicIP: '72.168.10.30',
        gateway: '',
        isAssigned: true,
        routing: 'OSPF',
        type: 'LAN',
        pathlabels: []
      },
      {
        name: 'eth1',
        pciaddr: '00:02.01',
        driver: 'igb-1000',
        MAC: 'ab:45:90:ed:89:17',
        IPv4: '172.23.100.1',
        IPv4Mask: '24',
        IPv6: '2001:db8:85a3:8d3:1319:8a2e:370:7346',
        IPv6Mask: '64',
        PublicIP: '172.23.100.1',
        gateway: '172.23.100.10',
        isAssigned: true,
        routing: 'None',
        type: 'WAN',
        pathlabels: [ObjectId('5e65290fbe66a2335718e081')]
      }],
      defaultRoute: '172.23.100.10'
    };
  });

  // Happy path
  it('Should be a valid device', () => {
    const result = validateDevice(device);
    expect(result).toMatchObject(successObject);
  });

  it('Should ignore unassigned interfaces', () => {
    device.interfaces.push({
      name: 'eth0',
      pciaddr: '00:02.01',
      driver: 'igb-1000',
      MAC: 'ab:45:90:ed:89:17',
      IPv4: 'invalid-IPv4',
      IPv4Mask: 'invalid-mask',
      IPv6: 'invalid-IPv6',
      IPv6Mask: 'invalid-mask',
      isAssigned: false,
      routing: 'None',
      type: 'invalid-type'
    });
    const result = validateDevice(device);
    expect(result).toMatchObject(successObject);
  });

  it('Should be an invalid device if it has zero assigned LAN interfaces', () => {
    device.interfaces[0].type = 'Not-LAN';
    failureObject.err = 'There should be at least one LAN and one WAN interfaces';
    const result = validateDevice(device);
    expect(result).toMatchObject(failureObject);
  });

  it('Should be an invalid device if it has zero assigned WAN interfaces', () => {
    device.interfaces[1].type = 'Not-WAN';
    failureObject.err = 'There should be at least one LAN and one WAN interfaces';
    const result = validateDevice(device);
    expect(result).toMatchObject(failureObject);
  });

  it('Should be an invalid device if LAN IPv4 address is null', () => {
    device.interfaces[0].IPv4 = null;
    failureObject.err = `Interface ${device.interfaces[0].name} does not have an IP address`;
    const result = validateDevice(device);
    expect(result).toMatchObject(failureObject);
  });

  it('Should be an invalid device if LAN IPv4 address is empty', () => {
    device.interfaces[0].IPv4 = '';
    failureObject.err = `Interface ${device.interfaces[0].name} does not have an IP address`;
    const result = validateDevice(device);
    expect(result).toMatchObject(failureObject);
  });

  it('Should be an invalid device if LAN IPv4 mask is empty', () => {
    device.interfaces[0].IPv4Mask = '';
    failureObject.err = `Interface ${device.interfaces[0].name} does not have an IPv4 mask`;
    const result = validateDevice(device);
    expect(result).toMatchObject(failureObject);
  });

  it('Should be an invalid device if both LAN IPv4 address and mask are empty', () => {
    device.interfaces[0].IPv4 = '';
    device.interfaces[0].IPv4Mask = '';
    failureObject.err = `Interface ${device.interfaces[0].name} does not have an IPv4 mask`;
    const result = validateDevice(device);
    expect(result).toMatchObject(failureObject);
  });

  it('Should be an invalid device if WAN IPv4 address is null', () => {
    device.interfaces[0].IPv4 = null;
    failureObject.err = `Interface ${device.interfaces[0].name} does not have an IP address`;
    const result = validateDevice(device);
    expect(result).toMatchObject(failureObject);
  });

  it('Should be an invalid device if WAN IPv4 address is empty', () => {
    device.interfaces[0].IPv4 = '';
    failureObject.err = `Interface ${device.interfaces[0].name} does not have an IP address`;
    const result = validateDevice(device);
    expect(result).toMatchObject(failureObject);
  });

  it('Should be an invalid device if WAN IPv4 mask is empty', () => {
    device.interfaces[0].IPv4Mask = '';
    failureObject.err = `Interface ${device.interfaces[0].name} does not have an IPv4 mask`;
    const result = validateDevice(device);
    expect(result).toMatchObject(failureObject);
  });

  it('Should be an invalid device if both WAN IPv4 address and mask are empty', () => {
    device.interfaces[0].IPv4 = '';
    device.interfaces[0].IPv4Mask = '';
    failureObject.err = `Interface ${device.interfaces[0].name} does not have an IPv4 mask`;
    const result = validateDevice(device);
    expect(result).toMatchObject(failureObject);
  });

  it('Should be an invalid device if LAN and WAN IP addresses are on the same subnet', () => {
    device.interfaces[0].IPv4 = '10.0.0.1';
    device.interfaces[1].IPv4 = '10.0.0.2';
    failureObject.err = 'WAN and LAN IP addresses have an overlap';
    const result = validateDevice(device);
    expect(result).toMatchObject(failureObject);
  });

  it('Should be an valid device if WAN and default GW IP addresses are not on the same subnet',
    () => {
      device.interfaces[1].IPv4 = '10.0.0.2';
      // failureObject.err = 'WAN and default route IP addresses are not on the same subnet';
      const result = validateDevice(device);
      expect(result).toMatchObject(successObject);
    });

  it('Should be an invalid device if OSPF is configured on the WAN interface', () => {
    device.interfaces[1].routing = 'OSPF';
    failureObject.err = 'OSPF should not be configured on WAN interface';
    const result = validateDevice(device);
    expect(result).toMatchObject(failureObject);
  });

<<<<<<< HEAD
  it('Should be an invalid device if it has a LAN subnets overlap with other devices', () => {
    device.name = 'Device 1';
    const organiztionLanSubnets = [
      { name: 'Device 2', subnet: '192.168.100.3' }
    ];
    failureObject.err =
    `The device ${device.name} has a LAN subnet overlap with ${organiztionLanSubnets[0].name}`;
    const result = validateDevice(device, true, organiztionLanSubnets);
    expect(result).toMatchObject(failureObject);
  });

  it('Should be a valid device if it doesnt have a LAN subnets overlap', () => {
    device.name = 'Device 1';
    const organiztionLanSubnets = [
      { name: 'Device 2', subnet: '192.168.88.3' }
    ];
    const result = validateDevice(device, true, organiztionLanSubnets);
    expect(result).toMatchObject(successObject);
=======
  it('Should be an invalid device if WAN interface is not assigned a GW', () => {
    delete device.interfaces[1].gateway;
    failureObject.err = 'All WAN interfaces should be assigned a default GW';
    const result = validateDevice(device);
    expect(result).toMatchObject(failureObject);
  });

  it('Should be an invalid device if WAN interface\'s GW is invalid', () => {
    device.interfaces[1].gateway = 'invalid-ip-address';
    failureObject.err = 'All WAN interfaces should be assigned a default GW';
    const result = validateDevice(device);
    expect(result).toMatchObject(failureObject);
  });

  it('Should be an invalid device if LAN interface is assigned a GW', () => {
    device.interfaces[0].gateway = '10.0.0.100';
    failureObject.err = 'LAN interfaces should not be assigned a default GW';
    const result = validateDevice(device);
    expect(result).toMatchObject(failureObject);
  });

  it('Should be an invalid device if LAN interface has path labels', () => {
    device.interfaces[0].pathlabels = [ObjectId('5e65290fbe66a2335718e081')];
    failureObject.err = 'Path Labels are not allowed on LAN interfaces';
    const result = validateDevice(device);
    expect(result).toMatchObject(failureObject);
>>>>>>> f698bf05
  });
});

describe('validateModifyDeviceMsg', () => {
  let modifyDevMsg;
  const successObject = {
    valid: true,
    err: ''
  };
  const failureObject = {
    valid: false,
    err: ''
  };

  beforeEach(() => {
    modifyDevMsg = [
      {
        pci: '0000:00:03.00',
        addr: '10.0.0.101/24',
        addr6: 'fe80::a00:27ff:fe8d:fbbc/64',
        routing: 'NONE',
        type: 'WAN'
      },
      {
        pci: '0000:00:08.00',
        addr: '192.168.56.100/24',
        addr6: 'fe80::a00:27ff:fe8d:fbbc/64',
        routing: 'OSPF',
        type: 'LAN'
      }
    ];
  });

  // Happy path
  // Single interface
  it('Should be a valid message', () => {
    const result = validateModifyDeviceMsg(modifyDevMsg);
    expect(result).toMatchObject(successObject);
  });

  // Array of interfaces
  it('Should be a valid if message contains a single interface', () => {
    const singleIfc = {
      pci: '0000:00:03.00',
      addr: '10.0.0.101/24',
      addr6: 'fe80::a00:27ff:fe8d:fbbc/64',
      routing: 'NONE',
      type: 'WAN'
    };
    const result = validateModifyDeviceMsg(singleIfc);
    expect(result).toMatchObject(successObject);
  });

  // Empty array
  it('Should be a valid message contains no interfaces', () => {
    const emptyArray = [];
    const result = validateModifyDeviceMsg(emptyArray);
    expect(result).toMatchObject(successObject);
  });

  it('Should be an invalid message if IPv4 address contains double /', () => {
    modifyDevMsg[0].addr = '10.0.0.1//24';
    failureObject.err = `Bad request: Invalid IP address ${modifyDevMsg[0].addr}`;
    const result = validateModifyDeviceMsg(modifyDevMsg);
    expect(result).toMatchObject(failureObject);
  });

  it('Should be an invalid message if IPv4 address is missing', () => {
    modifyDevMsg[0].addr = '/24';
    failureObject.err = `Bad request: Invalid IP address ${modifyDevMsg[0].addr}`;
    const result = validateModifyDeviceMsg(modifyDevMsg);
    expect(result).toMatchObject(failureObject);
  });

  it('Should be an invalid message if IPv4 mask is missing', () => {
    modifyDevMsg[0].addr = '10.0.0.1';
    failureObject.err = `Bad request: Invalid IP address ${modifyDevMsg[0].addr}`;
    const result = validateModifyDeviceMsg(modifyDevMsg);
    expect(result).toMatchObject(failureObject);
  });

  it('Should be an invalid message if both IPv4 address and mask are missing', () => {
    modifyDevMsg[0].addr = null;
    failureObject.err = `Bad request: Invalid IP address ${modifyDevMsg[0].addr}`;
    const result = validateModifyDeviceMsg(modifyDevMsg);
    expect(result).toMatchObject(failureObject);
  });

  it('Should be an invalid message if IPv4 address is invalid', () => {
    modifyDevMsg[0].addr = '10.0.0./24';
    failureObject.err = `Bad request: Invalid IP address ${modifyDevMsg[0].addr}`;
    const result = validateModifyDeviceMsg(modifyDevMsg);
    expect(result).toMatchObject(failureObject);
  });

  it('Should be an invalid message if IPv4 mask is invalid', () => {
    modifyDevMsg[0].addr = '10.0.0.1/123';
    failureObject.err = `Bad request: Invalid IP address ${modifyDevMsg[0].addr}`;
    const result = validateModifyDeviceMsg(modifyDevMsg);
    expect(result).toMatchObject(failureObject);
  });

  it('Should be an invalid message if both IPv4 address and mask are invalid', () => {
    modifyDevMsg[0].addr = '10.0.0./345';
    failureObject.err = `Bad request: Invalid IP address ${modifyDevMsg[0].addr}`;
    const result = validateModifyDeviceMsg(modifyDevMsg);
    expect(result).toMatchObject(failureObject);
  });

  it('Should be an invalid message if one of the interfaces is invalid', () => {
    modifyDevMsg[1].addr = '';
    failureObject.err = `Bad request: Invalid IP address ${modifyDevMsg[1].addr}`;
    const result = validateModifyDeviceMsg(modifyDevMsg);
    expect(result).toMatchObject(failureObject);
  });
});<|MERGE_RESOLUTION|>--- conflicted
+++ resolved
@@ -186,7 +186,6 @@
     expect(result).toMatchObject(failureObject);
   });
 
-<<<<<<< HEAD
   it('Should be an invalid device if it has a LAN subnets overlap with other devices', () => {
     device.name = 'Device 1';
     const organiztionLanSubnets = [
@@ -205,7 +204,8 @@
     ];
     const result = validateDevice(device, true, organiztionLanSubnets);
     expect(result).toMatchObject(successObject);
-=======
+  });
+
   it('Should be an invalid device if WAN interface is not assigned a GW', () => {
     delete device.interfaces[1].gateway;
     failureObject.err = 'All WAN interfaces should be assigned a default GW';
@@ -232,7 +232,6 @@
     failureObject.err = 'Path Labels are not allowed on LAN interfaces';
     const result = validateDevice(device);
     expect(result).toMatchObject(failureObject);
->>>>>>> f698bf05
   });
 });
 
