--- conflicted
+++ resolved
@@ -17,8 +17,6 @@
 
 // Logic to apply tunnels between devices
 const configs = require('../configs')();
-const connections = require('../websocket/Connections')();
-const deviceStatus = require('../periodic/deviceStatus')();
 const tunnelsModel = require('../models/tunnels');
 const tunnelIDsModel = require('../models/tunnelids');
 const mongoose = require('mongoose');
@@ -29,7 +27,7 @@
   configs.get('kuePrefix'),
   configs.get('redisUrl')
 );
-const { routerVersionsCompatible, getMajorVersion } = require('../versioning');
+const { routerVersionsCompatible } = require('../versioning');
 const logger = require('../logging/logging')({ module: module.filename, type: 'req' });
 
 /**
@@ -252,104 +250,8 @@
 };
 
 /**
-<<<<<<< HEAD
- * Checks if tunnels are active but not connected, and
- * reconnects them. This method is called periodically.
- *
- * @return {void}
- */
-// TBD: delete this when we don't support v0.X.X any longer. When mgmt version upgrade to 2.X.X
-const checkAndReconnectTunnels = () => {
-  // Get all device tunnels and mark them as not connected
-  tunnelsModel
-    .find({ isActive: true, $or: [{ deviceAconf: false }, { deviceBconf: false }] })
-    .populate('deviceA')
-    .populate('deviceB')
-    .then((tunnelsToConnect) => {
-      if (tunnelsToConnect && tunnelsToConnect.length > 0) {
-        logger.info('Periodic tunnels check', { params: { tunnels: tunnelsToConnect.length } });
-
-        const dbTasks = [];
-        const now = new Date();
-
-        tunnelsToConnect.forEach((tunnel) => {
-          // Only handle tunnels updated enough time before
-          // to rate limit the create/update and prevent update in the middle of configuration
-          if (now - tunnel.updatedAt > 60000) {
-            // TBD: Make sure devices are connected and running
-            if (connections.isConnected(tunnel.deviceA.machineId) &&
-                connections.isConnected(tunnel.deviceB.machineId) &&
-                deviceStatus.getDeviceStatus(tunnel.deviceA.machineId).state === 'running' &&
-                deviceStatus.getDeviceStatus(tunnel.deviceB.machineId).state === 'running') {
-              // Define devices
-              const deviceA = tunnel.deviceA;
-              const deviceB = tunnel.deviceB;
-
-              // Only update tunnels for old versions. New version
-              // store/restore feature takes care of it
-              const deviceAMajorAgentVersion = getMajorVersion(deviceA.versions.agent);
-              const deviceBMajorAgentVersion = getMajorVersion(deviceB.versions.agent);
-              // version 0.X.X
-              if (deviceAMajorAgentVersion === 0 || deviceBMajorAgentVersion === 0) {
-                // Populate interface details
-                const deviceAIntf = tunnel.deviceA.interfaces
-                  .filter((ifc) => { return ifc._id.toString() === '' + tunnel.interfaceA; })[0];
-                const deviceBIntf = tunnel.deviceB.interfaces
-                  .filter((ifc) => { return ifc._id.toString() === '' + tunnel.interfaceB; })[0];
-
-                // Configure tunnel
-                dbTasks.push(new Promise(function (resolve, reject) {
-                  delTunnel('System', tunnel.org, tunnel.num,
-                    deviceA, deviceB, deviceAIntf, deviceBIntf,
-                    (msg) => { logger.info('Deleting tunnel', { params: { message: msg } }); }
-                  );
-                  addTunnel('System', tunnel.org, tunnel.num,
-                    deviceA, deviceB, deviceAIntf, deviceBIntf,
-                    (msg) => { logger.info('Adding tunnel', { params: { message: msg } }); },
-                    resolve,
-                    reject
-                  );
-                }));
-              }
-            } else {
-              logger.info('Waiting for devices to be running and connected', {
-                params: { tunnel: tunnel.num }
-              });
-            }
-          } else {
-            logger.info('Waiting enough time since last update for tunnel', {
-              params: { tunnel: tunnel.num, period: now - tunnel.updatedAt }
-            });
-          }
-        });
-
-        // Execute all promises
-        logger.debug('Running tunnel promises', { params: { tunnels: dbTasks.length } });
-        Promise.all(dbTasks)
-          .then((values) => {
-            // Run all device configuration operations
-            logger.info('Operations completed', { params: { promise: values } });
-          }, (err) => {
-            logger.error('Update tunnels failed', { params: { err: err.message } });
-          })
-          .catch((err) => {
-            logger.error('Update tunnels failed', { params: { err: err.message } });
-          });
-      }
-    }, (err) => {
-      logger.error('Periodic Check Tunnels failed', { params: { err: err.message } });
-    })
-    .catch((err) => {
-      logger.error('Periodic Check Tunnels failed', { params: { err: err.message } });
-    });
-};
-
-/**
  * This function generates one tunnel promise including
  * all configurations for the tunnel into the device
-=======
- * This function generates one tunnel promise including all configurations for the tunnel into the device
->>>>>>> 8634dbe2
  * @param  {string}   user         user id of the requesting user
  * @param  {string}   org          organization id the user belongs to
  * @param  {Object}   deviceA      device A details
@@ -1083,7 +985,6 @@
 };
 
 module.exports = {
-<<<<<<< HEAD
   apply: {
     applyTunnelAdd: applyTunnelAdd,
     applyTunnelDel: applyTunnelDel
@@ -1095,26 +996,7 @@
   error: {
     errorTunnelAdd: errorTunnelAdd
   },
-  tasks: {
-    checkAndReconnectTunnels: checkAndReconnectTunnels
-  },
   prepareTunnelRemoveJob: prepareTunnelRemoveJob,
   prepareTunnelAddJob: prepareTunnelAddJob,
   queueTunnel: queueTunnel
-=======
-    apply: {
-        applyTunnelAdd:applyTunnelAdd,
-        applyTunnelDel:applyTunnelDel
-    },
-    complete: {
-        completeTunnelAdd:completeTunnelAdd,
-        completeTunnelDel:completeTunnelDel
-    },
-    error: {
-        errorTunnelAdd:errorTunnelAdd
-    },
-    prepareTunnelRemoveJob: prepareTunnelRemoveJob,
-    prepareTunnelAddJob: prepareTunnelAddJob,
-    queueTunnel: queueTunnel
->>>>>>> 8634dbe2
 };