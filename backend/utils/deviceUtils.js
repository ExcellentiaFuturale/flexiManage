// flexiWAN SD-WAN software - flexiEdge, flexiManage.
// For more information go to https://flexiwan.com
// Copyright (C) 2019-2020  flexiWAN Ltd.

// This program is free software: you can redistribute it and/or modify
// it under the terms of the GNU Affero General Public License as
// published by the Free Software Foundation, either version 3 of the
// License, or (at your option) any later version.

// This program is distributed in the hope that it will be useful,
// but WITHOUT ANY WARRANTY; without even the implied warranty of
// MERCHANTABILITY or FITNESS FOR A PARTICULAR PURPOSE.  See the
// GNU Affero General Public License for more details.

// You should have received a copy of the GNU Affero General Public License
// along with this program.  If not, see <https://www.gnu.org/licenses/>.

<<<<<<< HEAD
=======
const path = require('path');
const { devices } = require('../models/devices');
const apnsJson = require(path.join(__dirname, 'mcc_mnc_apn.json'));

/**
 * Get all LAN subnets in the same organization
 * @param  {string} orgId         the id of the organization
 * @return {[_id: objectId, name: string, subnet: string]} array of LAN subnets with router name
 */
const getAllOrganizationLanSubnets = async orgId => {
  const subnets = await devices.aggregate([
    { $match: { org: orgId } },
    {
      $project: {
        'interfaces.IPv4': 1,
        'interfaces.IPv4Mask': 1,
        'interfaces.type': 1,
        'interfaces.isAssigned': 1,
        name: 1,
        _id: 1
      }
    },
    { $unwind: '$interfaces' },
    {
      $match: {
        'interfaces.type': 'LAN',
        'interfaces.isAssigned': true,
        'interfaces.IPv4': { $ne: '' },
        'interfaces.IPv4Mask': { $ne: '' }
      }
    },
    {
      $project: {
        _id: 1,
        name: 1,
        subnet: {
          $concat: ['$interfaces.IPv4', '/', '$interfaces.IPv4Mask']
        }
      }
    }
  ]);

  return subnets;
};

>>>>>>> ab837b1b
/**
 * Get the default gateway of the device
 * @param {Object}  device
 * @return {string} defaultRouter
 */
const getDefaultGateway = device => {
  const defaultIfc = device.interfaces.reduce((d, i) => {
    return i.type !== 'WAN' || i.routing !== 'NONE' || !i.gateway ||
      (d && Number(d.metric) < Number(i.metric)) ? d : i;
  }, false);
  return !defaultIfc ? device.defaultRoute : defaultIfc.gateway;
};

const mapWifiNames = agentData => {
  const map = {
    ap_status: 'accessPointStatus'
  };
  return renameKeys(agentData, map);
};

/**
 * Map the LTE keys that come from the agent into one convention.
 * The keys from the agent are a bit messy, some with uppercase and some with lowercase, etc.
 * So this function is mapping between agent to an object with names in one convention.
 * @param {Object}  agentData LTE data from agent
 * @return {Object} Mapped object
 */
const mapLteNames = agentData => {
  const map = {
    sim_status: 'simStatus',
    hardware_info: 'hardwareInfo',
    packet_service_state: 'packetServiceState',
    phone_number: 'phoneNumber',
    system_info: 'systemInfo',
    default_settings: 'defaultSettings',
    pin_state: 'pinState',
    connection_state: 'connectionState',
    registration_network: 'registrationNetworkState',
    network_error: 'networkError',
    register_state: 'registrationState',
    PIN1_RETRIES: 'pin1Retries',
    PIN1_STATUS: 'pin1Status',
    PUK1_RETRIES: 'puk1Retries',
    pin1_retries: 'pin1Retries',
    pin1_status: 'pin1Status',
    puk1_retries: 'puk1Retries',
    cell_id: 'cellId',
    Cell_Id: 'cellId',
    Operator_Name: 'operatorName',
    operator_name: 'operatorName',
    Vendor: 'vendor',
    Model: 'model',
    Imei: 'imei',
    Uplink_speed: 'uplinkSpeed',
    uplink_speed: 'uplinkSpeed',
    Downlink_speed: 'downlinkSpeed',
    downlink_speed: 'downlinkSpeed',
    APN: 'apn',
    UserName: 'userName',
    Password: 'password',
    Auth: 'auth',
    RSRP: 'rsrp',
    RSRQ: 'rsrq',
    RSSI: 'rssi',
    SINR: 'sinr',
    SNR: 'snr',
    MCC: 'mcc',
    MNC: 'mnc'
  };

  return renameKeys(agentData, map);
};

const parseLteStatus = lteStatus => {
  lteStatus = mapLteNames(lteStatus);

  // calc default apn
  const defaultApn = lteStatus.defaultSettings ? lteStatus.defaultSettings.apn : '';
  const mcc = lteStatus.systemInfo.mcc;
  const mnc = lteStatus.systemInfo.mnc;

  if (defaultApn === '' && mcc && mnc) {
    const key = mcc + '-' + mnc;
    if (apnsJson[key]) {
      lteStatus.defaultSettings.apn = apnsJson[key];
    }
  }

  return lteStatus;
};

const renameKeys = (obj, map) => {
  Object.keys(obj).forEach(key => {
    const newKey = map[key];
    let value = obj[key];

    if (value && typeof value === 'object') {
      value = renameKeys(value, map);
    }

    if (newKey) {
      obj[newKey] = value;
      delete obj[key];
    } else {
      obj[key] = value;
    }
  });
  return obj;
};

/**
 * Calculation bridges by interfaces list
 * @param {array}  interfaces LTE data from agent
 * @return {object} dictionary contains the bridge IP as key with array of devIds
 */
const getBridges = interfaces => {
  const bridges = {};

  for (const ifc of interfaces) {
    const devId = ifc.devId;

    if (!ifc.isAssigned) {
      continue;
    }

    if (ifc.type !== 'LAN') {
      continue;
    }

    if (ifc.IPv4 === '' || ifc.IPv4Mask === '') {
      continue;
    }
    const addr = ifc.IPv4 + '/' + ifc.IPv4Mask;

    const needsToBridge = interfaces.some(i => {
      return devId !== i.devId && addr === i.IPv4 + '/' + i.IPv4Mask;
    });

    if (!needsToBridge) {
      continue;
    }

    if (!bridges.hasOwnProperty(addr)) {
      bridges[addr] = [];
    }

    bridges[addr].push(ifc.devId);
  };

  return bridges;
};

// Default exports
module.exports = {
  getDefaultGateway,
  getBridges,
  mapLteNames,
  parseLteStatus,
  mapWifiNames
};<|MERGE_RESOLUTION|>--- conflicted
+++ resolved
@@ -15,54 +15,9 @@
 // You should have received a copy of the GNU Affero General Public License
 // along with this program.  If not, see <https://www.gnu.org/licenses/>.
 
-<<<<<<< HEAD
-=======
 const path = require('path');
-const { devices } = require('../models/devices');
 const apnsJson = require(path.join(__dirname, 'mcc_mnc_apn.json'));
 
-/**
- * Get all LAN subnets in the same organization
- * @param  {string} orgId         the id of the organization
- * @return {[_id: objectId, name: string, subnet: string]} array of LAN subnets with router name
- */
-const getAllOrganizationLanSubnets = async orgId => {
-  const subnets = await devices.aggregate([
-    { $match: { org: orgId } },
-    {
-      $project: {
-        'interfaces.IPv4': 1,
-        'interfaces.IPv4Mask': 1,
-        'interfaces.type': 1,
-        'interfaces.isAssigned': 1,
-        name: 1,
-        _id: 1
-      }
-    },
-    { $unwind: '$interfaces' },
-    {
-      $match: {
-        'interfaces.type': 'LAN',
-        'interfaces.isAssigned': true,
-        'interfaces.IPv4': { $ne: '' },
-        'interfaces.IPv4Mask': { $ne: '' }
-      }
-    },
-    {
-      $project: {
-        _id: 1,
-        name: 1,
-        subnet: {
-          $concat: ['$interfaces.IPv4', '/', '$interfaces.IPv4Mask']
-        }
-      }
-    }
-  ]);
-
-  return subnets;
-};
-
->>>>>>> ab837b1b
 /**
  * Get the default gateway of the device
  * @param {Object}  device
