{
  "name": "flexiwansite",
  "version": "4.1.5",
  "private": true,
  "license": "GNU Affero General Public License",
  "scripts": {
    "start": "node ./bin/www",
    "test": "jest",
    "migrate": "migrate --autosync --config migrate_config.js"
  },
  "dependencies": {
    "@hapi/joi": "^15.1.0",
    "assert": "^1.4.1",
<<<<<<< HEAD
    "bluebird": "^3.7.2",
=======
    "async": "^3.2.0",
>>>>>>> c92384e8
    "body-parser": "^1.19.0",
    "chai": "^4.2.0",
    "chai-as-promised": "^7.1.1",
    "cidr-tools": "^2.2.9",
    "connect": "^3.2.0",
    "cookie-parser": "^1.4.4",
    "cors": "^2.8.5",
    "crypto-js": "^4.0.0",
    "debug": "~2.6.9",
    "eslint": "^6.8.0",
    "eslint-config-airbnb-base": "^13.1.0",
    "eslint-plugin-import": "^2.17.2",
    "express": "^4.16.4",
    "express-openapi-validator": "^3.9.1",
    "express-rate-limit": "^5.0.0",
    "express-winston": "^3.3.0",
    "fetch-with-proxy": "^2.0.1",
    "filenamify": "^4.1.0",
    "form-data": "^2.3.3",
    "google-libphonenumber": "^3.2.6",
    "http-errors": "~1.6.2",
    "isemail": "^3.2.0",
    "json-stable-stringify": "^1.0.1",
    "jsonwebtoken": "^8.3.0",
    "kue": "^0.11.6",
    "lodash": "^4.17.21",
    "math-random": "^1.0.4",
    "migrate-mongoose": "^4.0.0",
    "mongodb": "^3.1.8",
    "mongoose": "^5.7.1",
    "morgan": "^1.9.1",
    "nodemailer": "^6.6.0",
    "passport": "^0.4.0",
    "passport-jwt": "^4.0.0",
    "passport-local": "^1.0.0",
    "passport-local-mongoose": "^5.0.1",
    "redis": "^3.1.2",
    "redis-leader": "^0.1.0",
    "request": "^2.88.0",
    "swagger-ui-express": "^4.0.2",
    "uuid": "^3.3.2",
    "valid-url": "^1.0.9",
    "validator": "^13.5.2",
    "winston": "^3.2.1",
    "winston-mongodb": "^5.0.0",
    "ws": "^6.1.0",
    "yamljs": "^0.3.0"
  },
  "devDependencies": {
    "eslint": "^6.8.0",
    "eslint-config-standard": "^14.1.0",
    "eslint-plugin-import": "^2.19.1",
    "eslint-plugin-jest": "^24.3.2",
    "eslint-plugin-node": "^11.0.0",
    "eslint-plugin-promise": "^4.2.1",
    "eslint-plugin-standard": "^4.0.1",
    "jest": "^26.6.3",
    "jest-each": "^26.6.2",
    "mongo-express": "^1.0.0-alpha.2",
    "node-mocks-http": "^1.7.6"
  }
}<|MERGE_RESOLUTION|>--- conflicted
+++ resolved
@@ -11,11 +11,8 @@
   "dependencies": {
     "@hapi/joi": "^15.1.0",
     "assert": "^1.4.1",
-<<<<<<< HEAD
     "bluebird": "^3.7.2",
-=======
     "async": "^3.2.0",
->>>>>>> c92384e8
     "body-parser": "^1.19.0",
     "chai": "^4.2.0",
     "chai-as-promised": "^7.1.1",
