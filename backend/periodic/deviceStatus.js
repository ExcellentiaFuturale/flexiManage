--- conflicted
+++ resolved
@@ -30,12 +30,9 @@
 const { reconfigErrorsLimiter } = require('../limiters/reconfigErrors');
 const { parseLteStatus, mapWifiNames } = require('../utils/deviceUtils');
 const tunnels = require('../models/tunnels');
-<<<<<<< HEAD
 const { getMajorVersion, getMinorVersion } = require('../versioning');
-=======
 const { createClient } = require('redis');
 const { getRedisAuthUrl } = require('../utils/httpUtils');
->>>>>>> 5cd4a11e
 
 /***
  * This class gets periodic status from all connected devices
@@ -618,20 +615,11 @@
             this.updateAnalyticsInterfaceStats(deviceID, deviceInfo, msg.message);
             this.updateAnalyticsApplicationsStats(deviceID, deviceInfo, msg.message);
             this.updateUserDeviceStats(deviceInfo.org, deviceID, msg.message);
-<<<<<<< HEAD
 
             // Compare notification hashes between the device and last update.
             // This code won't executed if the device's version is older than 6.3.X
             // since deviceInfo won't have the key notificationsHash and lastUpdateEntry
             // won't have the key alerts_hash
-            if ((!deviceInfo.notificationsHash && lastUpdateEntry.alerts_hash) ||
-                deviceInfo.notificationsHash !== lastUpdateEntry.alerts_hash) {
-              await this.calculateNotifications(deviceID, deviceInfo, lastUpdateEntry);
-              connections.devices.updateDeviceInfo(
-                deviceID, 'notificationsHash', lastUpdateEntry.alerts_hash);
-              connections.devices.updateDeviceInfo(
-                deviceID, 'alerts', lastUpdateEntry.alerts);
-=======
             if ((!deviceInfo.notificationsHash && lastUpdateEntry.alerts_hash) ||
                 deviceInfo.notificationsHash !== lastUpdateEntry.alerts_hash) {
               this.calculateNotifications(deviceID, deviceInfo, lastUpdateEntry).then(() => {
@@ -640,7 +628,6 @@
                 connections.devices.updateDeviceInfo(
                   deviceID, 'alerts', lastUpdateEntry.alerts);
               });
->>>>>>> 5cd4a11e
             }
 
             this.updateDeviceSyncStatus(
@@ -1044,7 +1031,10 @@
 
       if (severity) {
         const threshold = severity === 'warning' ? warningThreshold : criticalThreshold;
-        const event = {
+        const notificationKey = await this.generateTunnelNotificationKey(
+          eventType, targets, resolved, deviceInfo.org
+        );
+        const notification = {
           org: deviceInfo.org,
           title: eventType,
           details: resolved ? `
@@ -1062,8 +1052,7 @@
           },
           severity
         };
-        // TODO - change after merging the lock fix (use redis)
-        this.events.push(event);
+        this.handleNotificationSending(notification, notificationKey);
       }
     }
   }
@@ -1092,10 +1081,6 @@
     const devStats = {};
 
     const appStatus = rawStats.application_stats;
-    if (!this.status.hasOwnProperty(machineId)) {
-      this.status[machineId] = {};
-    }
-
     if (rawStats.hasOwnProperty('application_stats') && Object.entries(appStatus).length !== 0) {
       if (!this.status[machineId].applicationStatus) {
         this.status[machineId].applicationStatus = {};
@@ -1169,48 +1154,12 @@
           this.setTunnelsStatusByOrg(org, tunnelID, machineId, tunnelState.status);
         }
 
-<<<<<<< HEAD
         // Generate a notification if tunnel status has changed since
         // the last update
         if (
           (firstTunnelUpdate ||
            tunnelState.status !== this.status[machineId].tunnelStatus[tunnelID].status)
         ) {
-          this.events.push({
-            org: org,
-            title: tunnelState.status === 'up' ? '[resolved] Tunnel connection change'
-              : 'Tunnel connection change',
-            details: 'Tunnel ' + tunnelID + ' state changed to ' +
-            (tunnelState.status === 'down' ? 'Not connected' : 'Connected'),
-            targets: {
-              deviceId,
-              tunnelId: tunnelID,
-              interfaceId: null
-              // policyId: null
-            },
-            eventType: 'Tunnel connection',
-            resolved: tunnelState.status === 'up'
-          });
-          const isCustomNotificationsSupported = this.isCustomNotificationsSupported(
-            deviceInfo.version);
-          if (!isCustomNotificationsSupported) {
-            const targets = {
-              deviceId,
-              tunnelId: tunnelID,
-              interfaceId: null
-            };
-
-            await this.processTunnelNotificationsForOldDevices('Link/Tunnel default drop rate',
-              this.status[machineId]?.tunnelStatus[tunnelID]?.drop_rate,
-              tunnelState.drop_rate, firstTunnelUpdate, deviceInfo, targets, '%', 5, 20);
-            await this.processTunnelNotificationsForOldDevices('Link/Tunnel round trip time',
-              this.status[machineId]?.tunnelStatus[tunnelID]?.rtt, tunnelState.rtt,
-              firstTunnelUpdate, deviceInfo, targets, 'ms', 300, 600);
-          }
-=======
-        // Generate a notification if tunnel status has changed since the last update
-        if ((firstTunnelUpdate ||
-           tunnelState.status !== this.status[machineId].tunnelStatus[tunnelID].status)) {
           const targets = {
             deviceId,
             tunnelId: tunnelID,
@@ -1233,7 +1182,18 @@
           };
 
           this.handleNotificationSending(notification, notificationKey);
->>>>>>> 5cd4a11e
+
+          // Make sure to send notifications for old devices as before (only RTT and Drop rate)
+          const isCustomNotificationsSupported = this.isCustomNotificationsSupported(
+            deviceInfo.version);
+          if (!isCustomNotificationsSupported) {
+            await this.processTunnelNotificationsForOldDevices('Link/Tunnel default drop rate',
+              this.status[machineId]?.tunnelStatus[tunnelID]?.drop_rate,
+              tunnelState.drop_rate, firstTunnelUpdate, deviceInfo, targets, '%', 5, 20);
+            await this.processTunnelNotificationsForOldDevices('Link/Tunnel round trip time',
+              this.status[machineId]?.tunnelStatus[tunnelID]?.rtt, tunnelState.rtt,
+              firstTunnelUpdate, deviceInfo, targets, 'ms', 300, 600);
+          }
         }
       }));
       Object.assign(this.status[machineId].tunnelStatus, rawStats.tunnel_stats);
@@ -1397,7 +1357,7 @@
      *                           were updated in the database
      */
   getDeviceLastUpdateTime (deviceID) {
-    return !this.status[deviceID]?.lastUpdateTime
+    return !this.status[deviceID].lastUpdateTime
       ? 0 : this.status[deviceID].lastUpdateTime;
   }
 
