// flexiWAN SD-WAN software - flexiEdge, flexiManage.
// For more information go to https://flexiwan.com
// Copyright (C) 2019  flexiWAN Ltd.

// This program is free software: you can redistribute it and/or modify
// it under the terms of the GNU Affero General Public License as
// published by the Free Software Foundation, either version 3 of the
// License, or (at your option) any later version.

// This program is distributed in the hope that it will be useful,
// but WITHOUT ANY WARRANTY; without even the implied warranty of
// MERCHANTABILITY or FITNESS FOR A PARTICULAR PURPOSE.  See the
// GNU Affero General Public License for more details.

// You should have received a copy of the GNU Affero General Public License
// along with this program.  If not, see <https://www.gnu.org/licenses/>.

const periodic = require('./periodic')();
const connections = require('../websocket/Connections')();
const { deviceStats, deviceAggregateStats } = require('../models/analytics/deviceStats');
const Joi = require('@hapi/joi');
const logger = require('../logging/logging')({ module: module.filename, type: 'periodic' });
const notificationsMgr = require('../notifications/notifications')();
const configs = require('../configs')();
<<<<<<< HEAD
const { getRenewBeforeExpireTime } = require('../deviceLogic/IKEv2');
=======
const { getMajorVersion } = require('../versioning');
>>>>>>> 86960958

/***
 * This class gets periodic status from all connected devices
 ***/
class DeviceStatus {
  /**
    * Creates an instance of the DeviceStatus class
    */
  constructor () {
    // Holds the status per deviceID
    this.status = {};
    this.events = [];
    this.usersDeviceAggregatedStats = {};
    this.statsFieldsMap = new Map([
      ['rx_bytes', 'rx_bps'],
      ['rx_pkts', 'rx_pps'],
      ['tx_bytes', 'tx_bps'],
      ['tx_pkts', 'tx_pps']
    ]);
    this.tunnelFieldMap = new Map([
      ['status', 'status'],
      ['rtt', 'rtt'],
      ['drop_rate', 'drop_rate']
    ]);

    this.start = this.start.bind(this);
    this.periodicPollDevices = this.periodicPollDevices.bind(this);
    this.periodicPollOneDevice = this.periodicPollOneDevice.bind(this);
    this.generateDevStatsNotifications = this.generateDevStatsNotifications.bind(this);
    this.getDeviceStatus = this.getDeviceStatus.bind(this);
    this.setDeviceStatus = this.setDeviceStatus.bind(this);
    this.registerSyncUpdateFunc = this.registerSyncUpdateFunc.bind(this);
    this.removeDeviceStatus = this.removeDeviceStatus.bind(this);
    this.deviceConnectionClosed = this.deviceConnectionClosed.bind(this);

    // Task information
    this.updateSyncStatus = async () => {};
    this.taskInfo = {
      name: 'poll_status',
      func: this.periodicPollDevices,
      handle: null,
      period: 10000
    };
  }

  registerSyncUpdateFunc (func) {
    this.updateSyncStatus = func;
  }

  /**
     * Checks the validity of a device-stats message
     * sent by the device.
     * @param  {Object} msg device stat message
     * @return {{valid: boolean, err: string}}
     */
  validateDevStatsMessage (msg) {
    if (msg.length === 0) return { valid: true, err: '' };

    const devStatsSchema = Joi.object().keys({
      ok: Joi.number().integer().required(),
      running: Joi.boolean().optional(),
      // TBD : when v0.X.X not supported, change to required
      state: Joi.string().valid('running', 'stopped', 'failed').optional(),
      // stateReason:  Joi.string().regex(/^[a-zA-Z0-9]{0,200}$/i).allow('').optional(),
      // TBD: Now no validation, need to fix on agent
      stateReason: Joi.string().allow('').optional(),
      period: Joi.number().required(),
      utc: Joi.date().timestamp('unix').required(),
      tunnel_stats: Joi.object().optional(),
      reconfig: Joi.string().allow('').optional(),
      ikev2: Joi.object({
        certificateExpiration: Joi.string().allow('').optional(),
        error: Joi.string().allow('').optional()
      }).allow({}).optional(),
      health: Joi.object({
        cpu: Joi.array().items(Joi.number()).min(1).optional(),
        mem: Joi.number().optional(),
        disk: Joi.number().optional(),
        temp: Joi.object({
          value: Joi.number(),
          high: Joi.number(),
          critical: Joi.number()
        }).optional()
      }).allow({}).optional(),
      stats: Joi.object().pattern(/^[a-z0-9:._/-]{1,64}$/i, Joi.object({
        rx_bytes: Joi.number().required(),
        rx_pkts: Joi.number().required(),
        tx_bytes: Joi.number().required(),
        tx_pkts: Joi.number().required()
      }))
    });

    for (const updateEntry of msg) {
      const result = Joi.validate(updateEntry, devStatsSchema);
      if (result.error) {
        return {
          valid: false,
          err: `${result.error.name}: ${result.error.details[0].message}`
        };
      }
    }

    return { valid: true, err: '' };
  }

  /**
    * Starts the poll_status periodic task.
    * @return {void}
    */
  start () {
    const { name, func, period } = this.taskInfo;
    periodic.registerTask(name, func, period);
    periodic.startTask('poll_status');
  }

  /**
    * Polls the status of all connected devices
    * @return {void}
    */
  periodicPollDevices () {
    const devices = connections.getAllDevices();
    devices.forEach((deviceID) => {
      if (connections.isConnected(deviceID)) this.periodicPollOneDevice(deviceID);
    });
  }

  /**
     * Sends a get-device-stats message to a device.
     * @param  {string} deviceID the host id of the device
     * @return {void}
     */
  periodicPollOneDevice (deviceID) {
    connections.deviceSendMessage(null, deviceID,
      { entity: 'agent', message: 'get-device-stats' }, '', this.validateDevStatsMessage)
      .then((msg) => {
        if (msg != null) {
          if (msg.ok === 1) {
            if (msg.message.length === 0) return;
            // Update device status according to the last update entry in the list
            const lastUpdateEntry = msg.message[msg.message.length - 1];
            const deviceInfo = connections.getDeviceInfo(deviceID);
            this.setDeviceStatus(deviceID, deviceInfo, lastUpdateEntry);
            this.updateAnalyticsInterfaceStats(deviceID, deviceInfo, msg.message);
            this.updateUserDeviceStats(deviceInfo.org, deviceID, msg.message);
            this.generateDevStatsNotifications();
            this.updateDeviceSyncStatus(
              deviceInfo.org,
              deviceInfo.deviceObj,
              deviceID,
              msg['router-cfg-hash']
            );
            // check if need to generate a new IKEv2 certificate
            let needNewIKEv2Certificate = false;
            if (lastUpdateEntry.ikev2) {
              if (lastUpdateEntry.ikev2.error) {
                logger.warn('IKEv2 certificate error on device', {
                  params: { deviceID: deviceID, err: lastUpdateEntry.ikev2.error },
                  periodic: { task: this.taskInfo }
                });
                needNewIKEv2Certificate = true;
              } else {
                const certificateExpiration =
                  (new Date(lastUpdateEntry.ikev2.certificateExpiration)).getTime();
                // check if expiration is different on agent and management
                // or certificate is about to expire
                if (deviceInfo.certificateExpiration !== certificateExpiration ||
                  certificateExpiration < getRenewBeforeExpireTime()) {
                  needNewIKEv2Certificate = true;
                }
              }
            }

            // Check if config was modified on the device or need to check IKEv2 certificate
            if ((lastUpdateEntry.reconfig && lastUpdateEntry.reconfig !== deviceInfo.reconfig) ||
              needNewIKEv2Certificate) {
              // Call get-device-info and reconfig
              connections.sendDeviceInfoMsg(deviceID, deviceInfo.deviceObj);
            }
          } else {
            this.setDeviceStatsField(deviceID, 'state', 'stopped');
          }
        } else {
          logger.warn('Failed to get device status', {
            params: { deviceID: deviceID, message: msg },
            periodic: { task: this.taskInfo }
          });
        }
      }, (err) => {
        logger.warn('Failed to get device status', {
          params: { deviceID: deviceID, err: err.message },
          periodic: { task: this.taskInfo }
        });
        return err;
      })
      .catch((err) => {
        logger.warn('Failed to get device status', {
          params: { deviceID: deviceID, err: err.message },
          periodic: { task: this.taskInfo }
        });
      });
  }

  async updateDeviceSyncStatus (org, deviceId, machineId, hash) {
    try {
      await this.updateSyncStatus(org, deviceId, machineId, hash);
    } catch (err) {
      logger.error('Failed to update device sync status', {
        params: { deviceID: deviceId, err: err.message },
        periodic: { task: this.taskInfo }
      });
    }
  }

  /**
     * Updates the interface stats per device in the database
     * @param  {string} deviceID   device UUID
     * @param  {Object} stats      contains the per-interface stats: rx/tx bps/pps
     * @param  {Object} deviceInfo device info stored per connection (org, mongo device id, socket)
     * @return {void}
     */
  updateAnalyticsInterfaceStats (deviceID, deviceInfo, statsList) {
    statsList.forEach((statsEntry) => {
      // Update the database once per update time configuration (default: 5min)
      const msgTime = Math.floor(statsEntry.utc / configs.get('analyticsUpdateTime', 'number')) *
        configs.get('analyticsUpdateTime', 'number');
      if (this.getDeviceLastUpdateTime(deviceID) === msgTime) return;

      // Build DB updates
      const dbStats = {};
      let shouldUpdate = false;
      const stats = statsEntry.stats;
      for (let intf in stats) {
        if (!stats.hasOwnProperty(intf)) continue;
        const intfStats = stats[intf];
        if (getMajorVersion(deviceInfo.version) < 3) {
          intf = 'pci:' + intf;
        }
        for (const stat in intfStats) {
          if (!intfStats.hasOwnProperty(stat) || !this.statsFieldsMap.get(stat)) continue;
          const key = 'stats.' + intf.replace('.', ':') + '.' + this.statsFieldsMap.get(stat);
          dbStats[key] = intfStats[stat] / statsEntry.period;
          shouldUpdate = true;
        }
      }
      // Add tunnel info
      const tunnelStats = statsEntry.tunnel_stats;
      for (const tunnelId in tunnelStats) {
        if (!tunnelStats.hasOwnProperty(tunnelId)) continue;
        const tunnelIdStats = tunnelStats[tunnelId];
        for (const stat in tunnelIdStats) {
          if (!tunnelIdStats.hasOwnProperty(stat)) continue;
          if (this.statsFieldsMap.get(stat)) {
            const key = 'tunnels.' + tunnelId + '.' + this.statsFieldsMap.get(stat);
            dbStats[key] = tunnelIdStats[stat] / statsEntry.period;
            shouldUpdate = true;
          }
          if (this.tunnelFieldMap.get(stat)) {
            const key = 'tunnels.' + tunnelId + '.' + this.tunnelFieldMap.get(stat);
            dbStats[key] = tunnelIdStats[stat];
            shouldUpdate = true;
          }
        }
      }
      // Update health info
      const healthStats = statsEntry.health;
      for (const param in healthStats) {
        dbStats['health.' + param] = healthStats[param];
        shouldUpdate = true;
      }

      if (!shouldUpdate) return;
      this.setDeviceStatsField(deviceID, 'lastUpdateTime', msgTime);

      deviceStats.update(
        // Query
        { org: deviceInfo.org, device: deviceInfo.deviceObj, time: msgTime },
        // Update
        { $set: dbStats },
        // Options
        { upsert: true })
        .then((resp) => {
          logger.debug('Storing interfaces statistics in DB', {
            params: { deviceId: deviceID, stats: statsEntry },
            periodic: { task: this.taskInfo }
          });
        }, (err) => {
          logger.warn('Failed to store interface statistics', {
            params: { deviceId: deviceID, stats: statsEntry, err: err.message },
            periodic: { task: this.taskInfo }
          });
        })
        .catch((err) => {
          logger.warn('Failed to store interface statistics', {
            params: { deviceId: deviceID, stats: statsEntry, err: err.message },
            periodic: { task: this.taskInfo }
          });
        });
    });
  }

  /**
     * @param  {string} deviceID   device host id
     * @param  {Object} deviceInfo device info entry
     * @param  {Object} rawStats   device stats supplied by the device
     * @return {void}
     */
  setDeviceStatus (deviceID, deviceInfo, rawStats) {
    let devStatus = 'failed';
    if (rawStats.hasOwnProperty('state')) { // Agent v1.X.X
      devStatus = rawStats.state;
    // v0.X.X TBD: remove when v0.X.X is not supported, e.g. mgmt=2.X.X
    } else if (rawStats.hasOwnProperty('running')) {
      devStatus = rawStats.running === true ? 'running' : 'stopped';
    }

    // Generate an event if there was a transition in the device's status
    const { org, deviceObj, machineId } = deviceInfo;
    if (!this.status[deviceID] || devStatus !== this.status[deviceID].state) {
      this.events.push({
        org: org,
        title: 'Router state change',
        time: new Date(),
        device: deviceObj,
        machineId: machineId,
        details: `Router state changed to "${devStatus === 'running' ? 'Running' : 'Not running'}"`
      });
    }

    this.setDeviceStatsField(deviceID, 'state', devStatus);

    // Interface statistics
    const timeDelta = rawStats.period;
    const ifStats = rawStats.hasOwnProperty('stats') ? rawStats.stats : {};
    const devStats = {};

    // Set tunnel status in memory for now
    const tunnelStatus = rawStats.tunnel_stats;
    if (rawStats.hasOwnProperty('tunnel_stats') && Object.entries(tunnelStatus).length !== 0) {
      if (!this.status[deviceID].tunnelStatus) {
        this.status[deviceID].tunnelStatus = {};
      }

      // Generate tunnel notifications
      Object.entries(tunnelStatus).forEach(ent => {
        const [tunnelID, tunnelState] = ent;
        const firstTunnelUpdate = !this.status[deviceID].tunnelStatus[tunnelID];

        // Generate a notification if tunnel status has changed since
        // the last update, and only if the new status is 'down'
        if ((firstTunnelUpdate ||
            tunnelState.status !== this.status[deviceID].tunnelStatus[tunnelID].status) &&
            tunnelState.status === 'down') {
          this.events.push({
            org: org,
            title: 'Tunnel change',
            time: new Date(),
            device: deviceObj,
            machineId: machineId,
            details: `Tunnel ${tunnelID} state changed to "Not connected"`
          });
        }
        // Generate a notification only if drop rate has
        // changed, and the new drop rate is higher than 50%
        if ((firstTunnelUpdate ||
            tunnelState.drop_rate !== this.status[deviceID].tunnelStatus[tunnelID].drop_rate) &&
            tunnelState.drop_rate > 50) {
          this.events.push({
            org: org,
            title: 'Tunnel drop rate',
            time: new Date(),
            device: deviceObj,
            machineId: machineId,
            details: `Tunnel ${tunnelID} drop rate reached ${tunnelState.drop_rate}%`
          });
        }
        // Generate a notification only if RTT has changed,
        // and the new RTT is higher than 300 milliseconds
        if ((firstTunnelUpdate ||
                    tunnelState.rtt !== this.status[deviceID].tunnelStatus[tunnelID].rtt) &&
                    tunnelState.rtt > 300) {
          this.events.push({
            org: org,
            title: 'Tunnel latency',
            time: new Date(),
            device: deviceObj,
            machineId: machineId,
            details: `Tunnel ${tunnelID} latency reached ${tunnelState.rtt}ms`
          });
        }
      });
      Object.assign(this.status[deviceID].tunnelStatus, rawStats.tunnel_stats);
    }

    // Set interface rx/tx rates in memory
    Object.keys(ifStats).forEach((ifc) => {
      devStats[ifc] = {};
      Object.keys(ifStats[ifc]).forEach((statKey) => {
        const mappedKey = this.statsFieldsMap.get(statKey);
        if (!mappedKey) return;
        devStats[ifc][mappedKey] = ifStats[ifc][statKey] / timeDelta;
      });
    });

    if (Object.entries(devStats).length !== 0) {
      this.setDeviceStatsField(deviceID, 'ifStats', devStats);
    }
  }

  /**
    * Generates notifications according to the
    * events created while processing the device reply.
    * @return {void}
    */
  generateDevStatsNotifications () {
    // Send notifications if exist
    if (this.events.length > 0) {
      notificationsMgr.sendNotifications([...this.events]);
      this.events = [];
    }
  }

  /**
     * Get devices status by ID
     * @param  {string} deviceID device host id
     * @return {Object}          details about the device status
     */
  getDeviceStatus (deviceID) {
    return this.status[deviceID];
  }

  /**
   * Remove devices status by ID
   * @param  {string} deviceID device host id
   * @return {void}
   */
  removeDeviceStatus (deviceID) {
    if (deviceID && this.status[deviceID]) {
      delete this.status[deviceID];
    }
  }

  /**
     * Retrieve the tunnel statistics for the specific device
     * @param {string} deviceID Device Id
     * @param {number} tunnelId Tunnel Id
     */
  getTunnelStatus (deviceID, tunnelId) {
    const isConnected = connections.isConnected(deviceID);
    if (!isConnected || (this.status[deviceID] && this.status[deviceID].state !== 'running')) {
      return null;
    }

    if (this.status[deviceID] && this.status[deviceID].tunnelStatus) {
      return this.status[deviceID].tunnelStatus[tunnelId] || null;
    }
    return null;
  }

  /**
     * Sets a specific field in the device status object
     * @param  {string} deviceID device host id
     * @param  {string} key      field name
     * @param  {any}    value    field value
     * @return {void}
     */
  setDeviceStatsField (deviceID, key, value) {
    if (!this.status[deviceID]) this.status[deviceID] = {};
    this.status[deviceID][key] = value;
  }

  /**
     * Updates the in-memory representation and the database
     * entries with the total number of bytes processed by the device.
     * @param  {string} org       device organization id
     * @param  {string} deviceID  device host id
     * @param  {Array}  statsList array of device statistics entries
     * @return {void}
     */
  updateUserDeviceStats (org, deviceID, statsList) {
    this.usersDeviceAggregatedStats.org = org;
    this.usersDeviceAggregatedStats.deviceID = deviceID;
    this.usersDeviceAggregatedStats.bytes = 0;

    statsList.forEach((statsEntry) => {
      const ifStats = statsEntry.stats;
      Object.keys(ifStats).forEach((ifc) => {
        this.usersDeviceAggregatedStats.bytes += ifStats[ifc].rx_bytes + ifStats[ifc].tx_bytes;
      });
    });

    if (this.usersDeviceAggregatedStats.bytes > 0) this.updateUsersDevicesStatsInDb();
  }

  /**
    * Updates the total number of bytes processed by a device
    * in the devices database.
    * @return {void}
    */
  async updateUsersDevicesStatsInDb () {
    // Clone the stats object to avoid overriding of the data by next updates
    const stats = Object.assign({}, this.usersDeviceAggregatedStats);
    const month = this.getCurrentMonth();

    // Update the database
    const org = stats.org;
    const device = stats.deviceID;
    const bytes = stats.bytes;

    try {
      const inc = { $inc: { [`stats.orgs.${org}.devices.${device}.bytes`]: bytes } };
      await deviceAggregateStats.findOneAndUpdate({ month: month }, inc, {
        upsert: true,
        useFindAndModify: false
      });
    } catch (err) {
      logger.warn('Error storing aggregated device statistics to db',
        {
          params: { deviceId: device, bytes: bytes, err: err.message },
          periodic: { task: this.taskInfo }
        });
    }

    // Clear the in-memory orgs stats array to avoid duplicate counting
    this.usersDeviceAggregatedStats = {};
  }

  /**
     * Calculates the time stamp of the current month
     * @return {number} time stamp of the current month
     */
  getCurrentMonth () {
    // Set the date to the first day of the month, at 00:00:00
    const date = new Date();
    date.setDate(1);
    date.setHours(0, 0, 0, 0);
    return date.getTime();
  }

  /**
     * @param  {string} deviceID the device host id
     * @return {number}          last time the device statistics
     *                           were updated in the database
     */
  getDeviceLastUpdateTime (deviceID) {
    return !this.status[deviceID].lastUpdateTime
      ? 0 : this.status[deviceID].lastUpdateTime;
  }

  /**
   * A callback that is called when a device disconnects from the MGMT
   * @param  {string} deviceID device host id
   * @return {void}
   */
  deviceConnectionClosed (deviceID) {
    this.removeDeviceStatus(deviceID);
  }
}

var deviceStatus = null;
module.exports = function () {
  if (deviceStatus) return deviceStatus;
  else {
    deviceStatus = new DeviceStatus();
    return deviceStatus;
  }
};<|MERGE_RESOLUTION|>--- conflicted
+++ resolved
@@ -22,11 +22,8 @@
 const logger = require('../logging/logging')({ module: module.filename, type: 'periodic' });
 const notificationsMgr = require('../notifications/notifications')();
 const configs = require('../configs')();
-<<<<<<< HEAD
 const { getRenewBeforeExpireTime } = require('../deviceLogic/IKEv2');
-=======
 const { getMajorVersion } = require('../versioning');
->>>>>>> 86960958
 
 /***
  * This class gets periodic status from all connected devices
