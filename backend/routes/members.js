// flexiWAN SD-WAN software - flexiEdge, flexiManage.
// For more information go to https://flexiwan.com
// Copyright (C) 2019  flexiWAN Ltd.

// This program is free software: you can redistribute it and/or modify
// it under the terms of the GNU Affero General Public License as
// published by the Free Software Foundation, either version 3 of the
// License, or (at your option) any later version.

// This program is distributed in the hope that it will be useful,
// but WITHOUT ANY WARRANTY; without even the implied warranty of
// MERCHANTABILITY or FITNESS FOR A PARTICULAR PURPOSE.  See the
// GNU Affero General Public License for more details.

// You should have received a copy of the GNU Affero General Public License
// along with this program.  If not, see <https://www.gnu.org/licenses/>.

var configs = require('../configs')();
const express = require('express');
const bodyParser = require('body-parser');
const mongoose = require('mongoose');
const User = require('../models/users');
const Account = require('../models/accounts');
const Organization = require('../models/organizations');
const { membership, permissionMasks, preDefinedPermissions } = require('../models/membership');
const { getUserOrganizations } = require('./membershipUtils');
const mongoConns = require('../mongoConns.js')();
const cors = require('./cors');
const { verifyPermission } = require('../authenticate');
const randomKey = require('../utils/random-key');
const mailer = require('../utils/mailer')(
  configs.get('mailerHost'),
  configs.get('mailerPort'),
  configs.get('mailerBypassCert')
);
const webHooks = require('../utils/webhooks')();
const createError = require('http-errors');
const logger = require('../logging/logging')({ module: module.filename, type: 'req' });

const membersRouter = express.Router();
membersRouter.use(bodyParser.json());

const pick = (...keys) => obj => keys.reduce((a, e) => {
  const objKeys = e.split('.');
  let val = obj[objKeys[0]];
  for (let i = 1; i < objKeys.length; i++) {
    if (val && val[objKeys[i]]) val = val[objKeys[i]]; else val = null;
  };
  return { ...a, [objKeys.join('_')]: val };
}, {});

// Error formatter
const formatErr = (err, msg) => {
  // Check for unique error
  if (err.name === 'MongoError' && err.code === 11000) {
    return ({ status: 500, error: 'User ' + msg.email + ' already exists' });
  } else {
    return ({ status: 500, error: 'User invitation error' });
  }
};

// check user parameters
const checkMemberParameters = (req) => {
  if (
    !req.user._id ||
    !req.user.defaultAccount ||
    !req.user.defaultOrg ||
    !req.body.userPermissionTo ||
    !req.body.userRole ||
    !req.body.userEntity
  ) { return { status: false, error: 'Invitation Fields Error' }; }
  // Account permissions could be owner, manager or viewer
  // Group and organization permissions could be manager or viewer
  if (req.body.userRole !== 'owner' &&
        req.body.userRole !== 'manager' &&
        req.body.userRole !== 'viewer') return { status: false, error: 'Illegal role' };
  if ((req.body.userPermissionTo === 'group' || req.body.userPermissionTo === 'organization') &&
        req.body.userRole !== 'manager' &&
        req.body.userRole !== 'viewer') {
    return { status: false, error: 'Illegal permission combination' };
  }
  return { status: true, error: '' };
};

// check levels and relationships
const checkMemberLevel = async (
  permissionTo,
  permissionRole,
  permissionEntity,
  userId,
  accountId
) => {
  // make sure user is only allow to define membership under his view
  try {
    let verifyPromise = null;
    // to=account, role=owner => user must be account owner
    // to=account, role=(manager or viewer) => user must be account owner or manager
    if (permissionTo === 'account') {
      verifyPromise = membership.findOne({
        user: userId,
        account: accountId,
        to: 'account',
        ...(permissionRole === 'owner' && { role: 'owner' }),
        ...(permissionRole !== 'owner' && {
          $or: [{ role: 'owner' }, { role: 'manager' }]
        })
      });
    }
    // to=group, role=(manager or viewer) => user must be this
    // group manager or account owner/manager
    if (permissionTo === 'group') {
      verifyPromise = membership.findOne({
        user: userId,
        account: accountId,
        $or: [
          { to: 'group', group: permissionEntity, role: 'manager' },
          { to: 'account', $or: [{ role: 'owner' }, { role: 'manager' }] }
        ]
      });
    }
    // to=organization, role=(manager or viewer) => user must be this organization
    // manager or group manager for that organizatio or account owner/manager
    if (permissionTo === 'organization') {
      const org = await Organization.findOne({
        _id: mongoose.Types.ObjectId(permissionEntity)
      });
      if (!org) return null;
      verifyPromise = membership.findOne({
        user: userId,
        account: accountId,
        $or: [
          {
            to: 'organization',
            organization: permissionEntity,
            role: 'manager'
          },
          { to: 'group', group: org.group, role: 'manager' },
          { to: 'account', $or: [{ role: 'owner' }, { role: 'manager' }] }
        ]
      });
    }

    if (!verifyPromise) return null;
    const verified = await verifyPromise;
    if (!verified) return null;
    return true;
  } catch (err) {
    return null;
  }
};

// Retireves the list of users
membersRouter.route('/')
  .options(cors.corsWithOptions, (req, res) => { res.sendStatus(200); })
  .get(cors.corsWithOptions, verifyPermission('members', 'get'), async (req, res, next) => {
    let userPromise = null;
    // Check the user permission:
    // Account owners or members should be able to see all account users + groups +
    // all organizations users. Organization members should be
    // able to see all organization users
    if (req.user.perms.accounts & permissionMasks.get) {
      userPromise = membership.find({ account: req.user.defaultAccount._id });
    } else if (req.user.perms.organizations & permissionMasks.get) {
      userPromise = membership.find({
        account: req.user.defaultAccount._id,
        $or: [
          { to: 'organization', organization: req.user.defaultOrg._id },
          { to: 'group', group: req.user.defaultOrg.group }
        ]
      });
    }

    if (userPromise) {
      userPromise
        .populate('user')
        .populate('account')
        .populate('organization')
        .then((memList) => {
          const response = memList.map(mem =>
            pick(
              '_id',
              'user._id',
              'user.name',
              'user.email',
              'to',
              'account.name',
              'account._id',
              'group',
              'organization.name',
              'organization._id',
              'role'
            )(mem)
          );
          return res.status(200).json(response);
        })
        .catch((err) => {
          logger.error('Error getting members', { params: { reason: err.message } });
          return next(createError(500, 'Error getting members'));
        });
    } else {
      return res.status(200).json([]);
    }
  })

// create a new user
  .post(cors.corsWithOptions, verifyPermission('members', 'post'), async (req, res, next) => {
    // Check that input parameters are OK
    const checkParams = checkMemberParameters(req);
    if (checkParams.status === false) return next(createError(400, checkParams.error));

    // Check if user don't add itself
    if (req.user.email === req.body.email) {
      return next(createError(500, 'You can not add yourself'));
    }

    // make sure user is only allow to define membership under his view
    const verified = await checkMemberLevel(
      req.body.userPermissionTo,
      req.body.userRole,
      req.body.userEntity,
      req.user._id,
      req.user.defaultAccount._id
    );
    if (!verified) return next(createError(400, 'No sufficient permissions for this operation'));

    // Add user
    let session = null;
    let registerUser = null;
    let existingUser = null;
    const resetPWKey = randomKey(30);
    mongoConns.getMainDB().startSession()
      .then((_session) => {
        session = _session;
        return session.startTransaction();
      })
    // Create a new unverified user
    // Associate to account and current organization
      .then(async () => {
        // Check if user exists
        existingUser = await User.findOne({ username: req.body.email });
        if (!existingUser) {
          registerUser = new User({
            username: req.body.email,
            name: req.body.userFirstName,
            lastName: req.body.userLastName,
            email: req.body.email,
            jobTitle: req.body.userJobTitle,
            phoneNumber: '',
            admin: false,
            state: 'unverified',
            emailTokens: { verify: '', invite: '', resetPassword: resetPWKey },
            defaultAccount: req.user.defaultAccount._id,
            defaultOrg: req.body.userPermissionTo === 'organization' ? req.body.userEntity : null
            // null will try to find a valid organization on login
          });
          return registerUser.validate();
        }
        return Promise.resolve();
      })
    // Set random password for that user
      .then(() => {
        if (registerUser) {
          const randomPass = randomKey(10);
          return registerUser.setPassword(randomPass);
        } else return Promise.resolve();
      })
      .then(() => {
        return membership.create([{
          user: (existingUser) ? existingUser._id : registerUser._id,
          account: req.user.defaultAccount._id,
          group: req.body.userPermissionTo === 'group' ? req.body.userEntity : '',
          organization: req.body.userPermissionTo === 'organization' ? req.body.userEntity : null,
          to: req.body.userPermissionTo,
          role: req.body.userRole,
          perms: preDefinedPermissions[req.body.userPermissionTo + '_' + req.body.userRole]
        }], { session: session });
      })
      .then(() => {
        if (registerUser) {
          registerUser.$session(session);
          return registerUser.save();
        } else return Promise.resolve();
      })
    // Send email
      .then(() => {
        const p = mailer.sendMailHTML(
          'noreply@flexiwan.com',
          req.body.email,
          'You are invited to a flexiWAN Account',
          (`<h2>flexiWAN Account Invitation</h2>
          <b>You have been invited to a flexiWAN
          ${req.body.userPermissionTo}. </b>`) + ((registerUser)
            ? `<b>Click below to set your password</b>
          <p><a href="${configs.get('UIServerURL')}/reset-password?
            email=${req.body.email}&t=${resetPWKey}">
            <button style="color:#fff;background-color:#F99E5B;
            border-color:#F99E5B;font-weight:400;text-align:center;
            vertical-align:middle;border:1px solid transparent;
            padding:.375rem .75rem;font-size:1rem;
            line-height:1.5;border-radius:.25rem;
            cursor:pointer">Set Password</button></a></p>`
            : '<b>You can use your current account credentials to access it</b>') +
        ('<p>Your friends @ flexiWAN</p>'));
        return p;
      })
      .then(() => {
        return session.commitTransaction();
      })
      .then(async () => {
        // Session committed, set to null
        session = null;
<<<<<<< HEAD
        // Trigger web hook
        const webHookMessage = {
          account: req.user.defaultAccount.name,
          firstName: (existingUser) ? existingUser.name : req.body.userFirstName,
          lastName: (existingUser) ? existingUser.lastName : req.body.userLastName,
          email: req.body.email,
          country: req.user.defaultAccount.country,
          jobTitle: (existingUser) ? existingUser.jobTitle : req.body.userJobTitle,
          phoneNumber: (existingUser) ? existingUser.phoneNumber : '',
          companySize: req.user.defaultAccount.companySize,
          usageType: req.user.defaultAccount.serviceType,
          numSites: req.user.defaultAccount.numSites,
          companyType: '',
          companyDesc: '',
          state: (existingUser) ? existingUser.state : 'unverified'
        };
        if (!await webHooks.sendToWebHook(configs.get('webHookAddUserURL'),
          webHookMessage,
          configs.get('webHookAddUserSecret'))) {
          logger.error('Web hook call failed', { params: { message: webHookMessage } });
        }
        // Always resolve
        return Promise.resolve(true);
      })
      .then(() => {
        return res.status(200).json({
          name: req.body.userFirstName,
          email: req.body.email,
          status: 'user invited'
        });
      })
      .catch((err) => {
=======
        // Send webhooks only for users invited as account owners - changing the user role later will not send another hook
        if (req.body.userPermissionTo === 'account' && req.body.userRole === 'owner') {
            // Trigger web hook
            const webHookMessage = {
                'account':req.user.defaultAccount.name,
                'firstName': (existingUser)? existingUser.name:req.body.userFirstName,
                'lastName': (existingUser)? existingUser.lastName:req.body.userLastName,
                'email':req.body.email,
                'country':req.user.defaultAccount.country,
                'jobTitle': (existingUser)? existingUser.jobTitle:req.body.userJobTitle,
                'phoneNumber': (existingUser)? existingUser.phoneNumber:'',
                'companySize': req.user.defaultAccount.companySize,
                'usageType': req.user.defaultAccount.serviceType,
                'numSites': req.user.defaultAccount.numSites,
                'companyType': '',
                'companyDesc': '',
                'state':(existingUser)? existingUser.state:'unverified'
            };
            if (! await webHooks.sendToWebHook(configs.get('webHookAddUserURL'), 
                webHookMessage,
                configs.get('webHookAddUserSecret'))) {
                    logger.error("Web hook call failed", {params: {message: webHookMessage}});
            }
        } else {
            logger.info("New invited user, webhook not sent - not account owner", {params: {
                email: req.body.email,
                to: req.body.userPermissionTo,
                role: req.body.userRole}});
        }
        // Always resolve
        return Promise.resolve(true);
    })
    .then(() => {
        return res.status(200).json({"name":req.body.userFirstName, "email":req.body.email, "status": 'user invited'});	
    })
    .catch((err) => {
>>>>>>> 8634dbe2
        if (session) session.abortTransaction();
        logger.error('User Invitation Failure', { params: { reason: err.message } });
        const fErr = formatErr(err, req.body);
        return next(createError(fErr.status, fErr.error));
      });
  });

membersRouter.route('/options/:optionsType')
  .options(cors.corsWithOptions, (req, res) => { res.sendStatus(200); })
  .get(cors.corsWithOptions, verifyPermission('members', 'get'), async (req, res, next) => {
    if (req.params.optionsType === 'account') {
      return res.status(200).json([{
        id: req.user.defaultAccount._id,
        value: req.user.defaultAccount.name
      }]);
    }

    let optionFiled = '';
    if (req.params.optionsType === 'group') optionFiled = 'group';
    else if (req.params.optionsType === 'organization') optionFiled = 'name';

    // TBD:
    // Show only organizations valid for user

    Account
      .find({ _id: req.user.defaultAccount._id })
      .populate('organizations')
      .then((account) => {
        const uniques = {};
        account[0].organizations.forEach((org) => {
          uniques[req.params.optionsType === 'organization' ? org._id : org[optionFiled]] =
            org[optionFiled];
        });
        const result = Object.keys(uniques).map((key) => {
          return {
            id: key,
            value: uniques[key]
          };
        });
        return res.status(200).json(result);
      })
      .catch((err) => {
        logger.error('Error getting member options', { params: { reason: err.message } });
        return next(createError(500, 'Error getting member options'));
      });
  });

// Retrieves user information
membersRouter.route('/:memberId')
  .options(cors.corsWithOptions, (req, res) => { res.sendStatus(200); })
  .get(cors.corsWithOptions, verifyPermission('members', 'get'), async (req, res, next) => {
    let userPromise = null;
    // Check the user permission:
    // Account owners or members should be able to see all account users
    // + groups + all organizations users. Organization members should
    //  be able to see all organization users
    if (req.user.perms.accounts & permissionMasks.get) {
      userPromise = membership.find({
        _id: req.params.memberId,
        account: req.user.defaultAccount._id
      });
    } else if (req.user.perms.organizations & permissionMasks.get) {
      userPromise = membership.find({
        _id: req.params.memberId,
        account: req.user.defaultAccount._id,
        $or: [{
          to: 'organization',
          organization: req.user.defaultOrg._id
        }, {
          to: 'group',
          group: req.user.defaultOrg.group
        }]
      });
    }

    if (userPromise) {
      userPromise
        .populate('user')
        .populate('account')
        .populate('organization')
        .then((memList) => {
          const response = memList.map(mem =>
            pick(
              '_id',
              'user._id',
              'user.name',
              'user.email',
              'to',
              'account.name',
              'account._id',
              'group',
              'organization.name',
              'organization._id',
              'role'
            )(mem)
          );
          return res.status(200).json(response);
        })
        .catch((err) => {
          logger.error('Error getting member', { params: { reason: err.message } });
          return next(createError(500, 'Error getting member'));
        });
    } else {
      return res.status(200).json([]);
    }
  })
// delete user
  .delete(cors.corsWithOptions, verifyPermission('members', 'del'), async (req, res, next) => {
    try {
      // Find member id data
      const membershipData = await membership.findOne({
        _id: req.params.memberId,
        account: req.user.defaultAccount._id
      });

      // Don't allow to delete self
      if (req.user._id.toString() === membershipData.user.toString()) {
        return next(createError(400, 'User cannot delete itself'));
      }

      // Check that current user is allowed to delete member
      const verified = await checkMemberLevel(membershipData.to, membershipData.role,
        (membershipData.to === 'organization') ? membershipData.organization : membershipData.group,
        req.user._id, req.user.defaultAccount._id);
      if (!verified) return next(createError(400, 'No sufficient permissions for this operation'));

      // Check that the account have at least one owner
      if (membershipData.to === 'account' && membershipData.role === 'owner') {
        const numAccountOwners = await membership.countDocuments({
          account: req.user.defaultAccount._id,
          to: 'account',
          role: 'owner'
        });
        if (numAccountOwners < 2) {
          return next(createError(400, 'Account must have at least one owner'));
        }
      }

      // TBD: Should we also remove defaultAccount and defaultOrg?

      // Delete member
      await membership.deleteOne({
        _id: req.params.memberId,
        account: req.user.defaultAccount._id
      });

      return res.status(200).json({ ok: 1 });
    } catch (err) {
      logger.error('Error deleting member', { params: { reason: err.message } });
      return next(createError(500, 'Error deleting member'));
    };
  })
// update user
  .put(cors.corsWithOptions, verifyPermission('members', 'put'), async (req, res, next) => {
    try {
      // Check that input parameters are OK
      const checkParams = checkMemberParameters(req);
      if (checkParams.status === false) return next(createError(400, checkParams.error));

      // make sure user is only allow to define membership under his view
      const verified = await checkMemberLevel(
        req.body.userPermissionTo,
        req.body.userRole,
        req.body.userEntity,
        req.user._id,
        req.user.defaultAccount._id
      );
      if (!verified) return next(createError(400, 'No sufficient permissions for this operation'));

      // Update
      const member = await membership.findOneAndUpdate(
        { _id: req.params.memberId, account: req.user.defaultAccount._id },
        {
          $set: {
            group: req.body.userPermissionTo === 'group' ? req.body.userEntity : '',
            organization: req.body.userPermissionTo === 'organization' ? req.body.userEntity : null,
            to: req.body.userPermissionTo,
            role: req.body.userRole,
            perms: preDefinedPermissions[req.body.userPermissionTo + '_' + req.body.userRole]
          }
        },
        { upsert: false, new: true, runValidators: true })
        .populate('user')
        .populate('account')
        .populate('organization');

      // Verify if default organization still accessible by the
      // user after the change, if not switch to another org
      const user = await User.findOne({ _id: req.body.userId }).populate('defaultAccount');
      if (user.defaultAccount._id.toString() === req.user.defaultAccount._id.toString()) {
        const orgs = await getUserOrganizations(user);
        const org = orgs[user.defaultOrg];
        if (!org) {
          // Get the first org available for this user
          const org0 = orgs[Object.keys(orgs)[0]] || null;
          await User.updateOne({ _id: req.body.userId }, { defaultOrg: org0._id });
        }
      }

      return res
        .status(200)
        .json(
          pick(
            '_id',
            'user._id',
            'user.name',
            'user.email',
            'to',
            'account.name',
            'account._id',
            'group',
            'organization.name',
            'organization._id',
            'role'
          )(member)
        );
    } catch (err) {
      logger.error('Error updating user', {
        params: {
          memberId: req.params.memberId,
          reason: err.message
        }
      });
      return next(createError(400, err.message));
    }
  });

// Default exports
module.exports = membersRouter;<|MERGE_RESOLUTION|>--- conflicted
+++ resolved
@@ -309,77 +309,52 @@
       .then(async () => {
         // Session committed, set to null
         session = null;
-<<<<<<< HEAD
-        // Trigger web hook
-        const webHookMessage = {
-          account: req.user.defaultAccount.name,
-          firstName: (existingUser) ? existingUser.name : req.body.userFirstName,
-          lastName: (existingUser) ? existingUser.lastName : req.body.userLastName,
-          email: req.body.email,
-          country: req.user.defaultAccount.country,
-          jobTitle: (existingUser) ? existingUser.jobTitle : req.body.userJobTitle,
-          phoneNumber: (existingUser) ? existingUser.phoneNumber : '',
-          companySize: req.user.defaultAccount.companySize,
-          usageType: req.user.defaultAccount.serviceType,
-          numSites: req.user.defaultAccount.numSites,
-          companyType: '',
-          companyDesc: '',
-          state: (existingUser) ? existingUser.state : 'unverified'
-        };
-        if (!await webHooks.sendToWebHook(configs.get('webHookAddUserURL'),
-          webHookMessage,
-          configs.get('webHookAddUserSecret'))) {
-          logger.error('Web hook call failed', { params: { message: webHookMessage } });
+        // Send webhooks only for users invited as account owners
+        // changing the user role later will not send another hook
+        if (req.body.userPermissionTo === 'account' && req.body.userRole === 'owner') {
+          // Trigger web hook
+          const webHookMessage = {
+            account: req.user.defaultAccount.name,
+            firstName: (existingUser) ? existingUser.name : req.body.userFirstName,
+            lastName: (existingUser) ? existingUser.lastName : req.body.userLastName,
+            email: req.body.email,
+            country: req.user.defaultAccount.country,
+            jobTitle: (existingUser) ? existingUser.jobTitle : req.body.userJobTitle,
+            phoneNumber: (existingUser) ? existingUser.phoneNumber : '',
+            companySize: req.user.defaultAccount.companySize,
+            usageType: req.user.defaultAccount.serviceType,
+            numSites: req.user.defaultAccount.numSites,
+            companyType: '',
+            companyDesc: '',
+            state: (existingUser) ? existingUser.state : 'unverified'
+          };
+          if (!await webHooks.sendToWebHook(configs.get('webHookAddUserURL'),
+            webHookMessage,
+            configs.get('webHookAddUserSecret'))) {
+            logger.error('Web hook call failed', { params: { message: webHookMessage } });
+          }
+        } else {
+          logger.info('New invited user, webhook not sent - not account owner', {
+            params: {
+              email: req.body.email,
+              to: req.body.userPermissionTo,
+              role: req.body.userRole
+            }
+          });
         }
         // Always resolve
         return Promise.resolve(true);
       })
       .then(() => {
-        return res.status(200).json({
-          name: req.body.userFirstName,
-          email: req.body.email,
-          status: 'user invited'
-        });
+        return res
+          .status(200)
+          .json({
+            name: req.body.userFirstName,
+            email: req.body.email,
+            status: 'user invited'
+          });
       })
       .catch((err) => {
-=======
-        // Send webhooks only for users invited as account owners - changing the user role later will not send another hook
-        if (req.body.userPermissionTo === 'account' && req.body.userRole === 'owner') {
-            // Trigger web hook
-            const webHookMessage = {
-                'account':req.user.defaultAccount.name,
-                'firstName': (existingUser)? existingUser.name:req.body.userFirstName,
-                'lastName': (existingUser)? existingUser.lastName:req.body.userLastName,
-                'email':req.body.email,
-                'country':req.user.defaultAccount.country,
-                'jobTitle': (existingUser)? existingUser.jobTitle:req.body.userJobTitle,
-                'phoneNumber': (existingUser)? existingUser.phoneNumber:'',
-                'companySize': req.user.defaultAccount.companySize,
-                'usageType': req.user.defaultAccount.serviceType,
-                'numSites': req.user.defaultAccount.numSites,
-                'companyType': '',
-                'companyDesc': '',
-                'state':(existingUser)? existingUser.state:'unverified'
-            };
-            if (! await webHooks.sendToWebHook(configs.get('webHookAddUserURL'), 
-                webHookMessage,
-                configs.get('webHookAddUserSecret'))) {
-                    logger.error("Web hook call failed", {params: {message: webHookMessage}});
-            }
-        } else {
-            logger.info("New invited user, webhook not sent - not account owner", {params: {
-                email: req.body.email,
-                to: req.body.userPermissionTo,
-                role: req.body.userRole}});
-        }
-        // Always resolve
-        return Promise.resolve(true);
-    })
-    .then(() => {
-        return res.status(200).json({"name":req.body.userFirstName, "email":req.body.email, "status": 'user invited'});	
-    })
-    .catch((err) => {
->>>>>>> 8634dbe2
         if (session) session.abortTransaction();
         logger.error('User Invitation Failure', { params: { reason: err.message } });
         const fErr = formatErr(err, req.body);
