--- conflicted
+++ resolved
@@ -167,14 +167,11 @@
 notificationsSchema.index({ org: 1 });
 notificationsSchema.index({ account: 1 });
 notificationsSchema.index({ status: 1 });
-notificationsSchema.index({ eventType: 1, org: 1 }); // helps in an heavy queries of notifications
-notificationsSchema.index({ org: 1, resolved: 1 }); // helps in an heavy queries of notifications
+notificationsSchema.index({ eventType: 1, org: 1 }); // helps in heavy queries of notifications
+notificationsSchema.index({ org: 1, resolved: 1 }); // helps in heavy queries of notifications
 notificationsSchema.index({ org: 1, resolved: 1, eventType: 1 });
-<<<<<<< HEAD
 notificationsSchema.index({ org: 1, eventType: 1, targets: 1 });
 notificationsSchema.index({ org: 1, eventType: 1, 'targets.tunnelId': 1 });
 
-=======
->>>>>>> dc38b938
 // Default exports
 module.exports = mongoConns.getAnalyticsDB().model('notifications', notificationsSchema);