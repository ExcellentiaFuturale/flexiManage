--- conflicted
+++ resolved
@@ -52,12 +52,6 @@
   devices: { type: Number, min: [0, 'Permission too low'], max: [15, 'Permission too high'] },
   tokens: { type: Number, min: [0, 'Permission too low'], max: [15, 'Permission too high'] },
   applications: { type: Number, min: [0, 'Permission too low'], max: [15, 'Permission too high'] },
-<<<<<<< HEAD
-  importedapplications: {
-    type: Number, min: [0, 'Permission too low'], max: [15, 'Permission too high']
-  },
-=======
->>>>>>> 5f4939a5
   members: { type: Number, min: [0, 'Permission too low'], max: [15, 'Permission too high'] },
   tunnels: { type: Number, min: [0, 'Permission too low'], max: [15, 'Permission too high'] },
   accesstokens: { type: Number, min: [0, 'Permission too low'], max: [15, 'Permission too high'] },
@@ -75,10 +69,6 @@
     devices: setPermission(0, 0, 0, 0),
     tokens: setPermission(0, 0, 0, 0),
     applications: setPermission(0, 0, 0, 0),
-<<<<<<< HEAD
-    importedapplications: setPermission(0, 0, 0, 0),
-=======
->>>>>>> 5f4939a5
     members: setPermission(0, 0, 0, 0),
     tunnels: setPermission(0, 0, 0, 0),
     accesstokens: setPermission(0, 0, 0, 0),
@@ -93,10 +83,6 @@
     devices: setPermission(1, 1, 1, 1),
     tokens: setPermission(1, 1, 1, 1),
     applications: setPermission(1, 1, 1, 1),
-<<<<<<< HEAD
-    importedapplications: setPermission(1, 1, 1, 1),
-=======
->>>>>>> 5f4939a5
     members: setPermission(1, 1, 1, 1),
     tunnels: setPermission(1, 1, 1, 1),
     accesstokens: setPermission(1, 1, 1, 1),
@@ -111,10 +97,6 @@
     devices: setPermission(1, 1, 1, 1),
     tokens: setPermission(1, 1, 1, 1),
     applications: setPermission(1, 1, 1, 1),
-<<<<<<< HEAD
-    importedapplications: setPermission(1, 1, 1, 1),
-=======
->>>>>>> 5f4939a5
     members: setPermission(1, 1, 1, 1),
     tunnels: setPermission(1, 1, 1, 1),
     accesstokens: setPermission(0, 0, 0, 0),
@@ -129,10 +111,6 @@
     devices: setPermission(1, 0, 0, 0),
     tokens: setPermission(1, 0, 0, 0),
     applications: setPermission(1, 0, 0, 0),
-<<<<<<< HEAD
-    importedapplications: setPermission(1, 0, 0, 0),
-=======
->>>>>>> 5f4939a5
     members: setPermission(1, 0, 0, 0),
     tunnels: setPermission(1, 0, 0, 0),
     accesstokens: setPermission(0, 0, 0, 0),
@@ -147,10 +125,6 @@
     devices: setPermission(1, 1, 1, 1),
     tokens: setPermission(1, 1, 1, 1),
     applications: setPermission(1, 1, 1, 1),
-<<<<<<< HEAD
-    importedapplications: setPermission(1, 1, 1, 1),
-=======
->>>>>>> 5f4939a5
     members: setPermission(1, 1, 1, 1),
     tunnels: setPermission(1, 1, 1, 1),
     accesstokens: setPermission(0, 0, 0, 0),
@@ -165,10 +139,6 @@
     devices: setPermission(1, 0, 0, 0),
     tokens: setPermission(1, 0, 0, 0),
     applications: setPermission(1, 0, 0, 0),
-<<<<<<< HEAD
-    importedapplications: setPermission(1, 0, 0, 0),
-=======
->>>>>>> 5f4939a5
     members: setPermission(1, 0, 0, 0),
     tunnels: setPermission(1, 0, 0, 0),
     accesstokens: setPermission(0, 0, 0, 0),
@@ -183,10 +153,6 @@
     devices: setPermission(1, 1, 1, 1),
     tokens: setPermission(1, 1, 1, 1),
     applications: setPermission(1, 1, 1, 1),
-<<<<<<< HEAD
-    importedapplications: setPermission(1, 1, 1, 1),
-=======
->>>>>>> 5f4939a5
     members: setPermission(1, 1, 1, 1),
     tunnels: setPermission(1, 1, 1, 1),
     accesstokens: setPermission(0, 0, 0, 0),
@@ -201,10 +167,6 @@
     devices: setPermission(1, 0, 0, 0),
     tokens: setPermission(1, 0, 0, 0),
     applications: setPermission(1, 0, 0, 0),
-<<<<<<< HEAD
-    importedapplications: setPermission(1, 0, 0, 0),
-=======
->>>>>>> 5f4939a5
     members: setPermission(1, 0, 0, 0),
     tunnels: setPermission(1, 0, 0, 0),
     accesstokens: setPermission(0, 0, 0, 0),
