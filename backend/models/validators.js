--- conflicted
+++ resolved
@@ -76,19 +76,9 @@
 const validatePciAddress = pci => {
   return (
     pci === '' ||
-<<<<<<< HEAD
-    /^([A-F0-9]{2,4}:)?([A-F0-9]{2}|[A-F0-9]{4}):[A-F0-9]{2}\.[A-F0-9]{2}$/i.test(pci)
-  );
-};
-const validateUsbAddress = pci => {
-  return (
-    pci === '' ||
-    /^usb[0-9]\/([0-9]-[0-9])\/?([0-9]-[0-9]):[0-9].[0-9]$/i.test(pci)
-=======
     /^pci:([A-F0-9]{2,4}:)?([A-F0-9]{2}|[A-F0-9]{4}):[A-F0-9]{2}\.[A-F0-9]{2}$/i.test(
       pci
     )
->>>>>>> c6e76626
   );
 };
 const validateUsbAddress = usb => {
@@ -180,11 +170,7 @@
   validateIPv6,
   validateIPaddr,
   validatePciAddress,
-<<<<<<< HEAD
-  validateUsbAddress,
-=======
   validateDevId,
->>>>>>> c6e76626
   validateIfcName,
   validateIPv4Mask,
   validateIPv6Mask,
