// flexiWAN SD-WAN software - flexiEdge, flexiManage.
// For more information go to https://flexiwan.com
// Copyright (C) 2019  flexiWAN Ltd.

// This program is free software: you can redistribute it and/or modify
// it under the terms of the GNU Affero General Public License as
// published by the Free Software Foundation, either version 3 of the
// License, or (at your option) any later version.

// This program is distributed in the hope that it will be useful,
// but WITHOUT ANY WARRANTY; without even the implied warranty of
// MERCHANTABILITY or FITNESS FOR A PARTICULAR PURPOSE.  See the
// GNU Affero General Public License for more details.

// You should have received a copy of the GNU Affero General Public License
// along with this program.  If not, see <https://www.gnu.org/licenses/>.

const Joi = require('@hapi/joi');
const Devices = require('./Devices');
const modifyDeviceDispatcher = require('../deviceLogic/modifyDevice');
const createError = require('http-errors');
const { devices } = require('../models/devices');
const tunnelsModel = require('../models/tunnels');
const logger = require('../logging/logging')({ module: module.filename, type: 'websocket' });
const notificationsMgr = require('../notifications/notifications')();
const { verifyAgentVersion, isSemVer, isVppVersion } = require('../versioning');
const flexibilling = require('../flexibilling');
/**
 * Verifies a device subscription.
 * @param  {string} device device machine id
 * @return
 * {{
 *   subscriptionValid: boolean,
 *   subscriptionError: Object
 * }}
 */
const verifySubscription = async (device) => {
  const result = await flexibilling.validateSubscription(device);

  if (result) {
    return { subscriptionValid: result, subscriptionError: null };
  } else {
    logger.warn('Can not validate subscription', { params: { result } });
    return {
      subscriptionValid: false,
      subscriptionError: new Error('Subscription validation failed')
    };
  }
};

class Connections {
  constructor () {
    this.createConnection = this.createConnection.bind(this);
    this.closeConnection = this.closeConnection.bind(this);
    this.verifyDevice = this.verifyDevice.bind(this);
    this.deviceDisconnect = this.deviceDisconnect.bind(this);
    this.deviceSendMessage = this.deviceSendMessage.bind(this);
    this.isConnected = this.isConnected.bind(this);
    this.getAllDevices = this.getAllDevices.bind(this);
    this.registerConnectCallback = this.registerConnectCallback.bind(this);
    this.unregisterConnectCallback = this.unregisterConnectCallback.bind(this);
    this.registerCloseCallback = this.registerCloseCallback.bind(this);
    this.unregisterCloseCallback = this.unregisterCloseCallback.bind(this);
    this.callRegisteredCallbacks = this.callRegisteredCallbacks.bind(this);
    this.sendDeviceInfoMsg = this.sendDeviceInfoMsg.bind(this);
    this.pingCheck = this.pingCheck.bind(this);

    this.devices = new Devices();
    this.msgSeq = 0;
    this.msgQueue = {};
    this.connectCallbacks = {}; // Callback functions to be called on connect
    this.closeCallbacks = {}; // Callback functions to be called on close

    // Ping each client every 30 sec, with two retries
    this.ping_interval = setInterval(this.pingCheck, 20000);
  }

  /**
   * Checks websocket status for all connected devices.
   * The function iterates the connected devices and sends
   * a ping request for each of them.
   * @return {void}
   */
  pingCheck () {
    this.getAllDevices().forEach(deviceID => {
      const { socket } = this.devices.getDeviceInfo(deviceID);
      // Don't try to ping a closing, or already closed socket
      if ([socket.CLOSING, socket.CLOSED].includes(socket.readyState)) return;
      if (socket.isAlive <= 0) {
        logger.warn('Terminating device due to ping failure', {
          params: { deviceId: deviceID }
        });
        return socket.terminate();
      }
      // Decrement is Alive, if after few retries it reaches zero,
      // ping fails and we terminate connection
      socket.isAlive -= 1;
      socket.ping();
    });
  }

  /**
   * Registers a callback function for a module that
   * will be called when a device connects to the MGMT.
   * @param  {string}   name     the name of the module that registers the callback
   * @param  {Callback} callback the callback to be registered
   * @return {void}
   */
  registerConnectCallback (name, callback) {
    this.connectCallbacks[name] = callback;
  }

  /**
   * Removes a previously registered connect callback function.
   * @param  {string} name the name of the module that registers the callback
   * @return {void}
   */
  unregisterConnectCallback (name) {
    delete this.connectCallbacks[name];
  }

  /**
   * Registers a callback function for a module that
   * will be called when a device disconnects from the MGMT.
   * @param  {string}   name     the name of the module that registers the callback
   * @param  {Callback} callback the callback to be registered
   * @return {void}
   */
  registerCloseCallback (name, callback) {
    this.closeCallbacks[name] = callback;
  }

  /**
   * Removes a previously registered close callback function.
   * @param  {string} name the name of the module that registers the callback
   * @return {void}
   */
  unregisterCloseCallback (name) {
    delete this.closeCallbacks[name];
  }

  /**
   * Calls all registered callback for the provided type of callback
   * @param  {Object} cbObj  the callback object (connect/disconnect callbacks)
   * @param  {string} device the machine id of the device
   * @return {void}
   */
  callRegisteredCallbacks (cbObj, device) {
    Object.keys(cbObj).forEach(name => {
      cbObj[name](device);
    });
  }

  /**
   * Verifies the query parameters section of a url.
   * The main purpose of this method is to protect
   * against HTTP pollution attacks.
   * @param  {Array}   queryParams the array of query parameters of some url
   * @return {boolean} true if the url params are valid, false otherwise
   */
  checkUrlQueryParams (queryParams) {
    // Search for duplicate parameters in the query. If
    // getAll() returns an array with multiple elements,
    // it means the parameter appeared more than once in
    // the query string, which is considered invalid.
    for (const name of queryParams.keys()) {
      if (queryParams.getAll(name).length > 1) return false;
    }
    return true;
  }

  /**
   * Verifies a device before creating the websocket connection.
   * This is a callback method that is called by the websocket
   * as part of the websocket protocol handshake process.
   * @param  {Object}   info information about the websocket connect request
   * @param  {Callback} done a callback used to signal the results to the websocket
   * @return {void}
   */
  async verifyDevice (info, done) {
    const connectionURL = new URL(`${info.req.headers.origin}${info.req.url}`);
    const ip =
      info.req.headers['x-forwarded-for'] || info.req.connection.remoteAddress;
    logger.info('Device connection opened', {
      params: {
        ip: ip,
        deviceId: connectionURL ? connectionURL.pathname : '',
        headers: info.req.headers
      }
    });

    if (
      !connectionURL ||
      !connectionURL.pathname ||
      !connectionURL.pathname.substr(1) ||
      !connectionURL.searchParams ||
      !this.checkUrlQueryParams(connectionURL.searchParams) ||
      !connectionURL.searchParams.get('token')
    ) {
      logger.warn('Device verification failed', {
        params: {
          origin: info.origin,
          deviceId: connectionURL ? connectionURL.pathname : ''
        }
      });
      return done(false, 400);
    }

    // Verify agent version compatibility
    if (!info.req.headers['user-agent']) {
      logger.warn('Received connection request without user-agent field', {
        params: { deviceId: connectionURL.pathname }
      });
      return done(false, 400);
    }

    const agentVersion = info.req.headers['user-agent'].split('/')[1];
    const { valid, err } = verifyAgentVersion(agentVersion);
    if (!valid) {
      logger.warn('Agent version verification failed', {
        params: { deviceId: connectionURL.pathname, err: err }
      });
      return done(false, 400);
    }

    const device = connectionURL.pathname.substr(1);

    const { subscriptionValid, subscriptionError } = await verifySubscription(
      device
    );
    if (!subscriptionValid) {
      logger.warn('Subscription verification failed', {
        params: { deviceId: connectionURL.pathname, err: subscriptionError }
      });
      return done(false, 402);
    }

    devices
      .find({
        machineId: device,
        deviceToken: connectionURL.searchParams.get('token')
      })
      .then(
        resp => {
          if (resp.length === 1) {
            // exactly one token found
            // Check if device approved
            if (resp[0].isApproved) {
              // If there's already an open connection for the device, close
              // it before opening the new one. Remove all listeners on the
              // 'socket close' event, to prevent calling the registered callbacks.
              // This might happen if the device opens a new connection before the
              // MGMT had the chance to close the current one (for example, when a
              // device changes the IP address of the interface connected to the MGMT).
              const devInfo = this.devices.getDeviceInfo(device);
              if (devInfo && devInfo.ready === true && devInfo.socket) {
                logger.info('Closing device old connection', {
                  params: { device: device }
                });
                devInfo.socket.removeAllListeners('close');
                devInfo.socket.terminate();
              }
              this.devices.setDeviceInfo(device, {
                org: resp[0].org.toString(),
                deviceObj: resp[0]._id,
                machineId: resp[0].machineId,
                ready: false
              });
              return done(true);
            } else {
              throw createError(403, 'Device found but not approved yet');
            }
          } else if (resp.length === 0) {
            throw createError(404, 'Device not found');
          } else {
            throw createError(500, 'General error');
          }
        },
        err => {
          throw err;
        }
      )
      .catch(err => {
        logger.warn('Device connection failed', {
          params: {
            deviceId: connectionURL.pathname,
            err: err.message,
            status: err.status
          }
        });
        return done(false, err.status);
      });
  }

  /**
   * A callback function called by the websocket
   * module when a new connection is opened.
   * @param  {Object} socket the connection's socket
   * @param  {Object} req    the http GET request sent by the device
   * @return {void}
   */
  createConnection (socket, req) {
    const connectionURL = new URL(`${req.headers.origin}${req.url}`);
    const device = connectionURL.pathname.substr(1);
    const info = this.devices.getDeviceInfo(device);

    // Set the received socket into the device info
    info.socket = socket;
    const msgQ = this.msgQueue;

    // Initialize to alive connection, with 3 retries
    socket.isAlive = 3;
    socket.on('pong', function heartbeat () {
      // Pong received, reset retries
      socket.isAlive = 3;
    });

    socket.on('message', function incoming (message) {
      // Extract the seq from the message
      const jsonmsg = JSON.parse(message);
      const seq = jsonmsg.seq;
      const msg = jsonmsg.msg;

      if (
        seq !== undefined &&
        msgQ[seq] !== undefined &&
        typeof msgQ[seq].resolver === 'function'
      ) {
        // Only validate device's response if the device processed the message
        // successfully, to prevent validation errors due to the mismatch
        // between the message schema and the error returned by the device
        const { valid, err } = msg.ok
          ? msgQ[seq].validator(msg.message)
          : { valid: true, err: '' };

        if (!valid) {
          const validatorName = msgQ[seq].validator.name;
          const content = JSON.stringify(msg.message);
          msgQ[seq].rejecter(
            new Error(
              `message validation failed: ${err}. validator=${validatorName}, msg=${content}`
            )
          );
        } else {
          msgQ[seq].resolver(msg);
        }

        // Remove timeout and Delete message queue entry for this seq
        clearTimeout(msgQ[seq].tohandle);
        delete msgQ[seq];
      }
    });

    socket.on('error', err => {
      logger.error('Websocket error', {
        params: {
          err: err.message
        }
      });
    });
    socket.on('close', () => this.closeConnection(device));

    // Query device for additional required information. Only after getting the device's
    // response and updating the information, the device can be considered ready.
    this.sendDeviceInfoMsg(device, info.deviceObj);
  }

  async getTunnelsWithEmptyKeys (deviceId) {
    // Retrieve all device's tunnels that
    // don't have tunnel parameters
    const result = await tunnelsModel.find({
      $and: [
        { $or: [{ deviceA: deviceId }, { deviceB: deviceId }] },
        { isActive: true },
        {
          $or: [
            { tunnelKeys: { $exists: false } },
            { tunnelKeys: null }
          ]
        }
      ]
    });
    return result.map(tunnel => tunnel.num);
  }

  async updateTunnelKeys (tunnels) {
    // Update all tunnels with the keys sent by the device
    const tunnelsOps = [];
    for (const tunnel of tunnels) {
      const { id, key1, key2, key3, key4 } = tunnel;
      tunnelsOps.push({
        updateOne:
          {
            filter: { num: id },
            update: { $set: { tunnelKeys: { key1, key2, key3, key4 } } },
            upsert: false
          }
      });
    }
    return tunnelsModel.bulkWrite(tunnelsOps);
  }

  /**
   * Checks if reconfig hash is changed on the device.
   * and applies new parameters in case of dhcp client is used
   * @async
   * @param  {Object} origDevice instance of the device from db
   * @param  {Object} deviceInfo data received on get-device-info message
   * @return {void}
   */
  async reconfigCheck (origDevice, deviceInfo) {
    const machineId = origDevice.machineId;
    const prevDeviceInfo = this.devices.getDeviceInfo(machineId);
    if (deviceInfo.message.reconfig && prevDeviceInfo.reconfig !== deviceInfo.message.reconfig) {
      // Check if dhcp client is defined on any of interfaces
      if (origDevice.interfaces && deviceInfo.message.network.interfaces &&
        deviceInfo.message.network.interfaces.length > 0 &&
        origDevice.interfaces.filter(i => i.dhcp === 'yes').length > 0) {
        // Currently we allow only one change at a time to the device,
        // to prevent inconsistencies between the device and the MGMT database.
        // Therefore, we block the request if there's a pending change in the queue.
        // The reconfig hash is not updated so it will try to process again in 10 sec
        if (origDevice.pendingDevModification) {
          throw new Error('Failed to apply new config, only one device change is allowed');
        }
        const interfaces = origDevice.interfaces.map(i => {
          if (i.dhcp === 'yes') {
            const updatedConfig = deviceInfo.message.network.interfaces
              .find(u => u.pciaddr === i.pciaddr);
            if (updatedConfig !== undefined) {
              return {
                ...i.toJSON(),
                IPv4: updatedConfig.IPv4,
                IPv4Mask: updatedConfig.IPv4Mask,
                IPv6: updatedConfig.IPv6,
                IPv6Mask: updatedConfig.IPv6Mask,
                gateway: updatedConfig.gateway ? updatedConfig.gateway : ''
              };
            }
          }
          return i;
        });
        // Update interfaces in DB
        const updDevice = await devices.findOneAndUpdate(
          { machineId },
          { $set: { interfaces } },
          { new: true, runValidators: true }
        );
        // Update the reconfig hash before applying to prevent infinite loop
        this.devices.updateDeviceInfo(machineId, 'reconfig', deviceInfo.message.reconfig);

        // Apply the new config and rebuild tunnels if need
        logger.info('Applying new configuraton from the device', {
          params: {
            reconfig: deviceInfo.message.reconfig,
            machineId
          }
        });
        await modifyDeviceDispatcher.apply(
          [origDevice],
          { username: 'system', serviceAccount: true },
          { newDevice: updDevice, org: origDevice.org.toString() }
        );
      }
    }
  }

  /**
   * Sends a get-info message to the device. The device
   * should reply with information regarding the software
   * versions of the different components running on it.
   * @async
<<<<<<< HEAD
   * @param  {string} machineId device machine id
   * @param  {string} deviceId device mongodb id
   * @return {void}
   */
  async sendDeviceInfoMsg (machineId, deviceId) {
=======
   * @param  {string} machineId the device machine id
   * @return {void}
   */
  async sendDeviceInfoMsg (machineId) {
>>>>>>> 12ac3825
    const validateDevInfoMessage = msg => {
      const devInfoMsgObj = Joi.extend(joi => ({
        base: joi.object().keys({
          device: joi
            .string()
            .regex(/^[0-9]{1,3}\.[0-9]{1,3}\.[0-9]{1,3}$/)
            .required(),
          components: Joi.object({
            agent: Joi.object()
              .keys({ version: Joi.string().required() })
              .required(),
            router: Joi.object()
              .keys({ version: Joi.string().required() })
              .required(),
            vpp: Joi.object()
              .keys({ version: Joi.string().required() })
              .required(),
            frr: Joi.object()
              .keys({ version: Joi.string().required() })
              .required()
          }),
          network: joi.object().optional(),
<<<<<<< HEAD
          tunnels: joi.array().optional()
=======
          reconfig: joi.string().allow('').optional()
>>>>>>> 12ac3825
        }),
        name: 'versions',
        language: {
          err: 'invalid {{component}} version ({{version}})'
        },
        rules: [
          {
            name: 'format',
            validate (params, value, state, options) {
              for (const [component, info] of Object.entries(
                value.components
              )) {
                const ver = info.version;
                if (!(isSemVer(ver) || isVppVersion(ver))) {
                  return this.createError(
                    'versions.err',
                    { component: component, version: ver },
                    state,
                    options
                  );
                }
              }
              return true;
            }
          }
        ]
      }));
      const devInfoSchema = devInfoMsgObj.versions().format();
      const result = Joi.validate(msg, devInfoSchema);
      if (result.error) {
        return {
          valid: false,
          err: `${result.error.name}: ${result.error.details[0].message}`
        };
      }

      return { valid: true, err: '' };
    };

    try {
<<<<<<< HEAD
      const emptyTunnels = await this.getTunnelsWithEmptyKeys(deviceId);
      const message = { entity: 'agent', message: 'get-device-info', params: {} };
      if (emptyTunnels.length > 0) {
        message.params.tunnels = emptyTunnels;
      }
      const deviceInfo = await this.deviceSendMessage(
        null,
        machineId,
        message,
=======
      logger.info('Device info message sent', { params: { machineId } });
      const deviceInfo = await this.deviceSendMessage(
        null,
        machineId,
        { entity: 'agent', message: 'get-device-info' },
>>>>>>> 12ac3825
        validateDevInfoMessage
      );

      logger.info('Device info message sent', { params: { deviceId: deviceId } });
      if (!deviceInfo.ok) {
        throw new Error(`device reply: ${deviceInfo.message}`);
      }

      const versions = { device: deviceInfo.message.device };
      for (const [component, info] of Object.entries(
        deviceInfo.message.components
      )) {
        versions[component] = info.version;
      }

<<<<<<< HEAD
      await devices.updateOne(
        { _id: deviceId },
=======
      const origDevice = await devices.findOneAndUpdate(
        { machineId },
>>>>>>> 12ac3825
        { $set: { versions: versions } },
        { new: true, runValidators: true }
      );

<<<<<<< HEAD
      const { tunnels } = deviceInfo.message;
      if (tunnels) {
        await this.updateTunnelKeys(tunnels);
      }

      logger.info('Device info message response received', {
        params: { deviceId: deviceId, message: deviceInfo }
=======
      // Check if config was modified on the device
      this.reconfigCheck(origDevice, deviceInfo);

      logger.info('Device info message response received', {
        params: { machineId, message: deviceInfo }
>>>>>>> 12ac3825
      });

      this.devices.updateDeviceInfo(machineId, 'ready', true);
      this.callRegisteredCallbacks(this.connectCallbacks, machineId);
    } catch (err) {
      logger.error('Failed to receive info from device', {
<<<<<<< HEAD
        params: { device: machineId, err: err.message }
=======
        params: { machineId, err: err.message }
>>>>>>> 12ac3825
      });
      this.deviceDisconnect(machineId);
    }
  }

  /**
   * Checks whether a device is currently connected to the MGMT.
   * @param  {string} device device machine id
   * @return {boolean}       true if the device is connected, false otherwise
   */
  isConnected (device) {
    const deviceInfo = this.devices.getDeviceInfo(device);
    if (deviceInfo && deviceInfo.ready) return true;
    return false;
  }

  /**
   * Websocket close event callback, called when a connection is closed.
   * @param  {string} device device machine id
   * @return {void}
   */
  closeConnection (device) {
    // Device has no information, probably not connected, just return
    const deviceInfo = this.devices.getDeviceInfo(device);
    if (!deviceInfo) return;
    const { org, deviceObj, machineId } = deviceInfo;
    notificationsMgr.sendNotifications([
      {
        org: org,
        title: 'Device connection change',
        time: new Date(),
        device: deviceObj,
        machineId: machineId,
        details: 'Device disconnected from management'
      }
    ]);
    this.devices.removeDeviceInfo(device);
    this.callRegisteredCallbacks(this.closeCallbacks, device);
    logger.info('Device connection closed', { params: { deviceId: device } });
  }

  /**
   * Closes a device's websocket socket.
   * @param  {string} device device machine id
   * @return {void}
   */
  deviceDisconnect (device) {
    this.devices.disconnectDevice(device);
  }

  /**
   * Returns an array of all device IDs, for all organizations
   * @return {Array} an array of all device IDs across all organizations.
   */
  getAllDevices () {
    return this.devices.getAllDevices();
  }

  /**
   * Returns the device info by device ID
   * @param  {string} deviceID device machine id
   * @return {Object}          contains socket, org, deviceObj
   */
  getDeviceInfo (deviceID) {
    return this.devices.getDeviceInfo(deviceID);
  }

  /**
   * If org has value, it verifies that the device belongs to that org.
   * This is in order to make sure a user doesn't send messages to a
   * device that doesn't belong to him If org = null, it ignores the
   * org verification.
   * @param  {string}   org               organization that owns the device
   * @param  {string}   device            device machine id
   * @param  {Object}   msg               message to be sent to the device
   * @param  {Callback} responseValidator a validator for validating the device response
   * @return {Promise}                    A promise the message has been sent
   */
  deviceSendMessage (
    org,
    device,
    msg,
    responseValidator = () => {
      return { valid: true, err: '' };
    }
  ) {
    var info = this.devices.getDeviceInfo(device);
    var seq = this.msgSeq++;
    var msgQ = this.msgQueue;
    var p = new Promise(function (resolve, reject) {
      if (info.socket && (org == null || info.org === org)) {
        // Increment seq and update queue with resolve function for this promise,
        // set timeout to 60s to clear when no response received
        var tohandle = setTimeout(() => {
          reject(new Error('Error: Send Timeout'));
          // delete queue for this seq
          delete msgQ[seq];
        }, 120000);
        msgQ[seq] = {
          resolver: resolve,
          rejecter: reject,
          tohandle: tohandle,
          validator: responseValidator
        };
        info.socket.send(JSON.stringify({ seq: seq, msg: msg }));
      } else reject(new Error('Send General Error'));
    });
    return p;
  }
}

var connections = null;
module.exports = function () {
  if (connections) return connections;
  else {
    connections = new Connections();
    return connections;
  }
};<|MERGE_RESOLUTION|>--- conflicted
+++ resolved
@@ -450,7 +450,7 @@
         this.devices.updateDeviceInfo(machineId, 'reconfig', deviceInfo.message.reconfig);
 
         // Apply the new config and rebuild tunnels if need
-        logger.info('Applying new configuraton from the device', {
+        logger.info('Applying new configuration from the device', {
           params: {
             reconfig: deviceInfo.message.reconfig,
             machineId
@@ -470,18 +470,10 @@
    * should reply with information regarding the software
    * versions of the different components running on it.
    * @async
-<<<<<<< HEAD
-   * @param  {string} machineId device machine id
-   * @param  {string} deviceId device mongodb id
+   * @param  {string} machineId the device machine id
    * @return {void}
    */
   async sendDeviceInfoMsg (machineId, deviceId) {
-=======
-   * @param  {string} machineId the device machine id
-   * @return {void}
-   */
-  async sendDeviceInfoMsg (machineId) {
->>>>>>> 12ac3825
     const validateDevInfoMessage = msg => {
       const devInfoMsgObj = Joi.extend(joi => ({
         base: joi.object().keys({
@@ -504,11 +496,8 @@
               .required()
           }),
           network: joi.object().optional(),
-<<<<<<< HEAD
-          tunnels: joi.array().optional()
-=======
+          tunnels: joi.array().optional(),
           reconfig: joi.string().allow('').optional()
->>>>>>> 12ac3825
         }),
         name: 'versions',
         language: {
@@ -549,7 +538,6 @@
     };
 
     try {
-<<<<<<< HEAD
       const emptyTunnels = await this.getTunnelsWithEmptyKeys(deviceId);
       const message = { entity: 'agent', message: 'get-device-info', params: {} };
       if (emptyTunnels.length > 0) {
@@ -559,13 +547,6 @@
         null,
         machineId,
         message,
-=======
-      logger.info('Device info message sent', { params: { machineId } });
-      const deviceInfo = await this.deviceSendMessage(
-        null,
-        machineId,
-        { entity: 'agent', message: 'get-device-info' },
->>>>>>> 12ac3825
         validateDevInfoMessage
       );
 
@@ -581,43 +562,29 @@
         versions[component] = info.version;
       }
 
-<<<<<<< HEAD
-      await devices.updateOne(
+      const origDevice = await devices.findOneAndUpdate(
         { _id: deviceId },
-=======
-      const origDevice = await devices.findOneAndUpdate(
-        { machineId },
->>>>>>> 12ac3825
         { $set: { versions: versions } },
         { new: true, runValidators: true }
       );
 
-<<<<<<< HEAD
       const { tunnels } = deviceInfo.message;
       if (tunnels) {
         await this.updateTunnelKeys(tunnels);
       }
 
+      // Check if config was modified on the device
+      this.reconfigCheck(origDevice, deviceInfo);
+
       logger.info('Device info message response received', {
         params: { deviceId: deviceId, message: deviceInfo }
-=======
-      // Check if config was modified on the device
-      this.reconfigCheck(origDevice, deviceInfo);
-
-      logger.info('Device info message response received', {
-        params: { machineId, message: deviceInfo }
->>>>>>> 12ac3825
       });
 
       this.devices.updateDeviceInfo(machineId, 'ready', true);
       this.callRegisteredCallbacks(this.connectCallbacks, machineId);
     } catch (err) {
       logger.error('Failed to receive info from device', {
-<<<<<<< HEAD
         params: { device: machineId, err: err.message }
-=======
-        params: { machineId, err: err.message }
->>>>>>> 12ac3825
       });
       this.deviceDisconnect(machineId);
     }
