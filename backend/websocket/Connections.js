--- conflicted
+++ resolved
@@ -38,9 +38,6 @@
   configs.get('kuePrefix'),
   configs.get('redisUrl')
 );
-<<<<<<< HEAD
-const notificationsConf = require('../models/notificationsConf');
-=======
 const { createClient } = require('redis');
 const { getRedisAuthUrl } = require('../utils/httpUtils');
 
@@ -70,7 +67,7 @@
 // the device will be considered as disconnected on expiration of this key
 const connectDevicePrefix = configs.get('connectDevicePrefix') ?? 'fw-conn';
 const connectExpireTime = configs.get('connectExpireTime') ?? 300; // seconds
->>>>>>> 5f8c5f94
+const notificationsConf = require('../models/notificationsConf');
 
 class Connections {
   constructor () {
@@ -88,24 +85,16 @@
     this.callRegisteredCallbacks = this.callRegisteredCallbacks.bind(this);
     this.sendDeviceInfoMsg = this.sendDeviceInfoMsg.bind(this);
     this.pingCheck = this.pingCheck.bind(this);
-<<<<<<< HEAD
-    this.triggerAlertWhenNeeded = this.triggerAlertWhenNeeded.bind(this);
-    this.devices = new Devices();
-=======
     this.isSocketAlive = this.isSocketAlive.bind(this);
     this.registerStatusCallback = this.registerStatusCallback.bind(this);
     this.publishStatus = this.publishStatus.bind(this);
     this.processChannelMessage = this.processChannelMessage.bind(this);
     this.processDeviceMessage = this.processDeviceMessage.bind(this);
-
->>>>>>> 5f8c5f94
+    this.triggerAlertWhenNeeded = this.triggerAlertWhenNeeded.bind(this);
     this.msgSeq = 0;
     this.msgQueue = {};
     this.connectCallbacks = {}; // Callback functions to be called on connect
     this.closeCallbacks = {}; // Callback functions to be called on close
-<<<<<<< HEAD
-    this.unresponsiveDevices = {};
-=======
 
     const { redisAuth, redisUrlNoAuth } = getRedisAuthUrl(configs.get('redisUrl'));
     this.redisClient = createClient({ url: redisUrlNoAuth });
@@ -133,8 +122,7 @@
       this.redisClient.publish(devInfoChannelName, JSON.stringify(message));
     };
     this.devices = new Devices({ publishInfoHandler });
-
->>>>>>> 5f8c5f94
+    this.unresponsiveDevices = {};
     // Ping each client every 30 sec, with two retries
     this.ping_interval = setInterval(this.pingCheck, 20000);
     // Check every 1 min if a device disconnection alert is needed
@@ -554,20 +542,11 @@
    */
   createConnection (socket, req) {
     const connectionURL = new URL(`${req.headers.origin}${req.url}`);
-<<<<<<< HEAD
-    const device = connectionURL.pathname.substr(1);
-    const deviceInfo = this.devices.getDeviceInfo(device);
+    const machineId = connectionURL.pathname.substring(1);
+    const deviceInfo = this.devices.getDeviceInfo(machineId);
 
     // Set the received socket into the device info
     deviceInfo.socket = socket;
-    const msgQ = this.msgQueue;
-=======
-    const machineId = connectionURL.pathname.substring(1);
-    const info = this.devices.getDeviceInfo(machineId);
-
-    // Set the received socket into the device info
-    info.socket = socket;
->>>>>>> 5f8c5f94
 
     // Initialize to alive connection, with 3 retries
     socket.isAlive = 7;
@@ -597,8 +576,7 @@
     // device version, network information, tunnel keys, etc.)
     // Only after getting the device's response and updating
     // the information, the device can be considered ready.
-<<<<<<< HEAD
-    this.sendDeviceInfoMsg(device, deviceInfo.deviceObj, deviceInfo.org, true);
+    this.sendDeviceInfoMsg(machineId, deviceInfo.deviceObj, deviceInfo.org, true);
     let resolvedAlert;
     (async () => {
       const { org, name, deviceObj } = deviceInfo;
@@ -609,7 +587,7 @@
         deviceId: deviceObj,
         markAsResolved: true
       });
-      delete this.unresponsiveDevices[device];
+      delete this.unresponsiveDevices[machineId];
       if (existingDisconnectionAlert && resolvedAlert) {
         await notificationsMgr.sendNotifications([
           {
@@ -635,9 +613,6 @@
         }
       });
     });
-=======
-    this.sendDeviceInfoMsg(machineId, info.deviceObj, info.org, true);
->>>>>>> 5f8c5f94
   }
 
   /**
