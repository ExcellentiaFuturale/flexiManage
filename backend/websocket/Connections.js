--- conflicted
+++ resolved
@@ -25,17 +25,8 @@
 const tunnelsModel = require('../models/tunnels');
 const logger = require('../logging/logging')({ module: module.filename, type: 'websocket' });
 const notificationsMgr = require('../notifications/notifications')();
-<<<<<<< HEAD
-const { verifyAgentVersion, isSemVer, isVppVersion } = require('../versioning');
+const { verifyAgentVersion, isSemVer, isVppVersion, getMajorVersion } = require('../versioning');
 const { getRenewBeforeExpireTime, queueCreateIKEv2Jobs } = require('../deviceLogic/IKEv2');
-=======
-const {
-  verifyAgentVersion,
-  isSemVer,
-  isVppVersion,
-  getMajorVersion
-} = require('../versioning');
->>>>>>> 916a3fa8
 class Connections {
   constructor () {
     this.createConnection = this.createConnection.bind(this);
@@ -634,8 +625,7 @@
         { _id: deviceId },
         { $set: { versions: versions } },
         { new: true, runValidators: true }
-<<<<<<< HEAD
-      );
+      ).populate('interfaces.pathlabels', '_id type');
       const { certificate, expireTime, jobQueued } = origDevice.IKEv2;
 
       const { ikev2 } = deviceInfo.message;
@@ -671,9 +661,6 @@
           });
         });
       }
-=======
-      ).populate('interfaces.pathlabels', '_id type');
->>>>>>> 916a3fa8
 
       const { tunnels } = deviceInfo.message;
       if (tunnels) {
