--- conflicted
+++ resolved
@@ -31,17 +31,10 @@
 describe('isAgentVersionCompatible', () => {
   // Different variations of compatible versions. Majors are equal.
   it.each([
-<<<<<<< HEAD
     '4.0.0',
     '4.1.0',
     '4.0.1',
     '4.1.1'
-=======
-    '3.0.0',
-    '3.1.0',
-    '3.0.1',
-    '3.1.1'
->>>>>>> 75c20691
   ])(
     'Should return 0 if MGMT and agent major version are equal (agent version=%s)',
     (version) => {
@@ -195,13 +188,8 @@
     const result = verifyAgentVersion('1.1.0');
     expect(result).toMatchObject({
       valid: false,
-<<<<<<< HEAD
       statusCode: 400,
-      err: 'Incompatible versions: management version: 4.0.0 agent version: 0.1.0'
-=======
-      statusCode: 403,
-      err: 'Incompatible version: agent version: 1.1.0 too low, management version: 3.0.0'
->>>>>>> 75c20691
+      err: 'Incompatible versions: management version: 4.0.0 agent version: 1.1.0'
     });
   });
 });
